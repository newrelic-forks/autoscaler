/*
Copyright 2016 The Kubernetes Authors.

Licensed under the Apache License, Version 2.0 (the "License");
you may not use this file except in compliance with the License.
You may obtain a copy of the License at

    http://www.apache.org/licenses/LICENSE-2.0

Unless required by applicable law or agreed to in writing, software
distributed under the License is distributed on an "AS IS" BASIS,
WITHOUT WARRANTIES OR CONDITIONS OF ANY KIND, either express or implied.
See the License for the specific language governing permissions and
limitations under the License.
*/

//go:generate go run ec2_instance_types/gen.go -region $AWS_REGION

package aws

import (
	"errors"
	"fmt"
	"math/rand"
	"regexp"
	"strconv"
	"strings"
	"time"

	apiv1 "k8s.io/api/core/v1"
	"k8s.io/apimachinery/pkg/api/resource"
	metav1 "k8s.io/apimachinery/pkg/apis/meta/v1"
	"k8s.io/klog/v2"

	"k8s.io/autoscaler/cluster-autoscaler/cloudprovider"
	"k8s.io/autoscaler/cluster-autoscaler/cloudprovider/aws/aws-sdk-go/aws"
	"k8s.io/autoscaler/cluster-autoscaler/cloudprovider/aws/aws-sdk-go/service/autoscaling"
	"k8s.io/autoscaler/cluster-autoscaler/cloudprovider/aws/aws-sdk-go/service/ec2"
	"k8s.io/autoscaler/cluster-autoscaler/cloudprovider/aws/aws-sdk-go/service/eks"
	"k8s.io/autoscaler/cluster-autoscaler/config"
	"k8s.io/autoscaler/cluster-autoscaler/utils/gpu"
)

const (
	operationWaitTimeout    = 5 * time.Second
	operationPollInterval   = 100 * time.Millisecond
	maxRecordsReturnedByAPI = 100
	maxAsgNamesPerDescribe  = 100
	refreshInterval         = 1 * time.Minute
	autoDiscovererTypeASG   = "asg"
	asgAutoDiscovererKeyTag = "tag"
	optionsTagsPrefix       = "k8s.io/cluster-autoscaler/node-template/autoscaling-options/"
	labelAwsCSITopologyZone = "topology.ebs.csi.aws.com/zone"
)

// AwsManager is handles aws communication and data caching.
type AwsManager struct {
	awsService            awsWrapper
	asgCache              *asgCache
	lastRefresh           time.Time
	instanceTypes         map[string]*InstanceType
	managedNodegroupCache *managedNodegroupCache
}

type asgTemplate struct {
	InstanceType *InstanceType
	Region       string
	Zone         string
	Tags         []*autoscaling.TagDescription
}

// createAwsManagerInternal allows for custom objects to be passed in by tests
func createAWSManagerInternal(
	awsSDKProvider *awsSDKProvider,
	discoveryOpts cloudprovider.NodeGroupDiscoveryOptions,
	awsService *awsWrapper,
	instanceTypes map[string]*InstanceType,
) (*AwsManager, error) {
	klog.Infof("AWS SDK Version: %s", aws.SDKVersion)

	if awsService == nil {
		sess := awsSDKProvider.session
		awsService = &awsWrapper{autoscaling.New(sess), ec2.New(sess), eks.New(sess)}
	}

	specs, err := parseASGAutoDiscoverySpecs(discoveryOpts)
	if err != nil {
		return nil, err
	}

	cache, err := newASGCache(awsService, discoveryOpts.NodeGroupSpecs, specs)
	if err != nil {
		return nil, err
	}

	mngCache := newManagedNodeGroupCache(awsService)

	manager := &AwsManager{
		awsService:            *awsService,
		asgCache:              cache,
		instanceTypes:         instanceTypes,
		managedNodegroupCache: mngCache,
	}

	if err := manager.forceRefresh(); err != nil {
		return nil, err
	}

	return manager, nil
}

// CreateAwsManager constructs awsManager object.
func CreateAwsManager(awsSDKProvider *awsSDKProvider, discoveryOpts cloudprovider.NodeGroupDiscoveryOptions, instanceTypes map[string]*InstanceType) (*AwsManager, error) {
	return createAWSManagerInternal(awsSDKProvider, discoveryOpts, nil, instanceTypes)
}

// Refresh is called before every main loop and can be used to dynamically update cloud provider state.
// In particular the list of node groups returned by NodeGroups can change as a result of CloudProvider.Refresh().
func (m *AwsManager) Refresh() error {
	if m.lastRefresh.Add(refreshInterval).After(time.Now()) {
		return nil
	}
	return m.forceRefresh()
}

func (m *AwsManager) forceRefresh() error {
	if err := m.asgCache.regenerate(); err != nil {
		klog.Errorf("Failed to regenerate ASG cache: %v", err)
		return err
	}
	m.lastRefresh = time.Now()
	klog.V(2).Infof("Refreshed ASG list, next refresh after %v", m.lastRefresh.Add(refreshInterval))
	return nil
}

// GetAsgForInstance returns AsgConfig of the given Instance
func (m *AwsManager) GetAsgForInstance(instance AwsInstanceRef) *asg {
	return m.asgCache.FindForInstance(instance)
}

// Cleanup the ASG cache.
func (m *AwsManager) Cleanup() {
	m.asgCache.Cleanup()
}

func (m *AwsManager) getAsgs() map[AwsRef]*asg {
	return m.asgCache.Get()
}

func (m *AwsManager) getAutoscalingOptions(ref AwsRef) map[string]string {
	return m.asgCache.GetAutoscalingOptions(ref)
}

// SetAsgSize sets ASG size.
func (m *AwsManager) SetAsgSize(asg *asg, size int) error {
	return m.asgCache.SetAsgSize(asg, size)
}

// DeleteInstances deletes the given instances. All instances must be controlled by the same ASG.
func (m *AwsManager) DeleteInstances(instances []*AwsInstanceRef) error {
	if err := m.asgCache.DeleteInstances(instances); err != nil {
		return err
	}
	klog.V(2).Infof("DeleteInstances was called: scheduling an ASG list refresh for next main loop evaluation")
	m.lastRefresh = time.Now().Add(-refreshInterval)
	return nil
}

// GetAsgNodes returns Asg nodes.
func (m *AwsManager) GetAsgNodes(ref AwsRef) ([]AwsInstanceRef, error) {
	return m.asgCache.InstancesByAsg(ref)
}

// GetInstanceStatus returns the status of ASG nodes
func (m *AwsManager) GetInstanceStatus(ref AwsInstanceRef) (*string, error) {
	return m.asgCache.InstanceStatus(ref)
}

func (m *AwsManager) getAsgTemplate(asg *asg) (*asgTemplate, error) {
	if len(asg.AvailabilityZones) < 1 {
		return nil, fmt.Errorf("unable to get first AvailabilityZone for ASG %q", asg.Name)
	}

	az := asg.AvailabilityZones[0]
	region := az[0 : len(az)-1]

	if len(asg.AvailabilityZones) > 1 {
		klog.V(4).Infof("Found multiple availability zones for ASG %q; using %s for %s label\n", asg.Name, az, apiv1.LabelZoneFailureDomain)
	}

	instanceTypeName, err := getInstanceTypeForAsg(m.asgCache, asg)
	if err != nil {
		return nil, err
	}

	if t, ok := m.instanceTypes[instanceTypeName]; ok {
		return &asgTemplate{
			InstanceType: t,
			Region:       region,
			Zone:         az,
			Tags:         asg.Tags,
		}, nil
	}

	return nil, fmt.Errorf("ASG %q uses the unknown EC2 instance type %q", asg.Name, instanceTypeName)
}

// GetAsgOptions parse options extracted from ASG tags and merges them with provided defaults
func (m *AwsManager) GetAsgOptions(asg asg, defaults config.NodeGroupAutoscalingOptions) *config.NodeGroupAutoscalingOptions {
	options := m.getAutoscalingOptions(asg.AwsRef)
	if options == nil || len(options) == 0 {
		return &defaults
	}

	if stringOpt, found := options[config.DefaultScaleDownUtilizationThresholdKey]; found {
		if opt, err := strconv.ParseFloat(stringOpt, 64); err != nil {
			klog.Warningf("failed to convert asg %s %s tag to float: %v",
				asg.Name, config.DefaultScaleDownUtilizationThresholdKey, err)
		} else {
			defaults.ScaleDownUtilizationThreshold = opt
		}
	}

	if stringOpt, found := options[config.DefaultScaleDownGpuUtilizationThresholdKey]; found {
		if opt, err := strconv.ParseFloat(stringOpt, 64); err != nil {
			klog.Warningf("failed to convert asg %s %s tag to float: %v",
				asg.Name, config.DefaultScaleDownGpuUtilizationThresholdKey, err)
		} else {
			defaults.ScaleDownGpuUtilizationThreshold = opt
		}
	}

	if stringOpt, found := options[config.DefaultScaleDownUnneededTimeKey]; found {
		if opt, err := time.ParseDuration(stringOpt); err != nil {
			klog.Warningf("failed to convert asg %s %s tag to duration: %v",
				asg.Name, config.DefaultScaleDownUnneededTimeKey, err)
		} else {
			defaults.ScaleDownUnneededTime = opt
		}
	}

	if stringOpt, found := options[config.DefaultScaleDownUnreadyTimeKey]; found {
		if opt, err := time.ParseDuration(stringOpt); err != nil {
			klog.Warningf("failed to convert asg %s %s tag to duration: %v",
				asg.Name, config.DefaultScaleDownUnreadyTimeKey, err)
		} else {
			defaults.ScaleDownUnreadyTime = opt
		}
	}

	return &defaults
}

func (m *AwsManager) buildNodeFromTemplate(asg *asg, template *asgTemplate) (*apiv1.Node, error) {
	node := apiv1.Node{}
	nodeName := fmt.Sprintf("%s-asg-%d", asg.Name, rand.Int63())

	node.ObjectMeta = metav1.ObjectMeta{
		Name:     nodeName,
		SelfLink: fmt.Sprintf("/api/v1/nodes/%s", nodeName),
		Labels:   map[string]string{},
	}

	node.Status = apiv1.NodeStatus{
		Capacity: apiv1.ResourceList{},
	}

	// TODO: get a real value.
	node.Status.Capacity[apiv1.ResourcePods] = *resource.NewQuantity(110, resource.DecimalSI)
	node.Status.Capacity[apiv1.ResourceCPU] = *resource.NewQuantity(template.InstanceType.VCPU, resource.DecimalSI)
	node.Status.Capacity[gpu.ResourceNvidiaGPU] = *resource.NewQuantity(template.InstanceType.GPU, resource.DecimalSI)
	node.Status.Capacity[apiv1.ResourceMemory] = *resource.NewQuantity(template.InstanceType.MemoryMb*1024*1024, resource.DecimalSI)

	m.updateCapacityWithRequirementsOverrides(&node.Status.Capacity, asg.MixedInstancesPolicy)

	resourcesFromTags := extractAllocatableResourcesFromAsg(template.Tags)
	klog.V(5).Infof("Extracted resources from ASG tags %v", resourcesFromTags)
	for resourceName, val := range resourcesFromTags {
		node.Status.Capacity[apiv1.ResourceName(resourceName)] = *val
	}

	// TODO: use proper allocatable!!
	node.Status.Allocatable = node.Status.Capacity

	// GenericLabels
	node.Labels = cloudprovider.JoinStringMaps(node.Labels, buildGenericLabels(template, nodeName))

	// NodeLabels
	node.Labels = cloudprovider.JoinStringMaps(node.Labels, extractLabelsFromAsg(template.Tags))

	node.Spec.Taints = extractTaintsFromAsg(template.Tags)

	if nodegroupName, clusterName := node.Labels["nodegroup-name"], node.Labels["cluster-name"]; nodegroupName != "" && clusterName != "" {
		klog.V(5).Infof("Nodegroup %s in cluster %s is an EKS managed nodegroup.", nodegroupName, clusterName)

		// Call AWS EKS DescribeNodegroup API, check if keys already exist in Labels and do NOT overwrite
		mngLabels, err := m.managedNodegroupCache.getManagedNodegroupLabels(nodegroupName, clusterName)
		if err != nil {
			klog.Errorf("Failed to get labels from EKS DescribeNodegroup API for nodegroup %s in cluster %s because %s.", nodegroupName, clusterName, err)
		} else if mngLabels != nil && len(mngLabels) > 0 {
			node.Labels = joinNodeLabelsChoosingUserValuesOverAPIValues(node.Labels, mngLabels)
			klog.V(5).Infof("node.Labels : %+v\n", node.Labels)
		}

		mngTaints, err := m.managedNodegroupCache.getManagedNodegroupTaints(nodegroupName, clusterName)
		if err != nil {
			klog.Errorf("Failed to get taints from EKS DescribeNodegroup API for nodegroup %s in cluster %s because %s.", nodegroupName, clusterName, err)
		} else if mngTaints != nil && len(mngTaints) > 0 {
			node.Spec.Taints = append(node.Spec.Taints, mngTaints...)
			klog.V(5).Infof("node.Spec.Taints : %+v\n", node.Spec.Taints)
		}

		mngTags, err := m.managedNodegroupCache.getManagedNodegroupTags(nodegroupName, clusterName)
		if err != nil {
			klog.Errorf("Failed to get tags from EKS DescribeNodegroup API for nodegroup %s in cluster %s because %s.", nodegroupName, clusterName, err)
		} else if mngTags != nil && len(mngTags) > 0 {
			resourcesFromMngTags := extractAllocatableResourcesFromTags(mngTags)
			klog.V(5).Infof("Extracted resources from EKS nodegroup tags %v", resourcesFromTags)
			// ManagedNodeGroup resource-indicating tags override conflicting tags on the ASG if they exist
			for resourceName, val := range resourcesFromMngTags {
				node.Status.Capacity[apiv1.ResourceName(resourceName)] = *val
			}
		}
	}

	node.Status.Conditions = cloudprovider.BuildReadyConditions()
	return &node, nil
}

func joinNodeLabelsChoosingUserValuesOverAPIValues(extractedLabels map[string]string, mngLabels map[string]string) map[string]string {
	result := make(map[string]string)

	// Copy Generic Labels and Labels from ASG
	for k, v := range extractedLabels {
		result[k] = v
	}

	// Copy Labels from EKS DescribeNodegroup API call
	// If the there is a duplicate key, this will overwrite the ASG Tag specified values with the EKS DescribeNodegroup API values
	// We are overwriting them because it seems like EKS isn't sending the ASG Tags to Kubernetes itself
	//     so scale ups based on the ASG Tag aren't working
	for k, v := range mngLabels {
		result[k] = v
	}

	return result
}

func (m *AwsManager) updateCapacityWithRequirementsOverrides(capacity *apiv1.ResourceList, policy *mixedInstancesPolicy) {
<<<<<<< HEAD
	if policy == nil || policy.instanceRequirements == nil {
=======
	if policy == nil || len(policy.instanceTypesOverrides) > 0 || policy.instanceRequirements == nil {
>>>>>>> d532f28d
		return
	}

	instanceRequirements := policy.instanceRequirements

	if instanceRequirements.VCpuCount != nil && instanceRequirements.VCpuCount.Min != nil {
		(*capacity)[apiv1.ResourceCPU] = *resource.NewQuantity(*instanceRequirements.VCpuCount.Min, resource.DecimalSI)
	}

	if instanceRequirements.MemoryMiB != nil && instanceRequirements.MemoryMiB.Min != nil {
		(*capacity)[apiv1.ResourceMemory] = *resource.NewQuantity(*instanceRequirements.MemoryMiB.Min*1024*1024, resource.DecimalSI)
	}

	for _, manufacturer := range instanceRequirements.AcceleratorManufacturers {
		if *manufacturer == autoscaling.AcceleratorManufacturerNvidia {
			for _, acceleratorType := range instanceRequirements.AcceleratorTypes {
				if *acceleratorType == autoscaling.AcceleratorTypeGpu {
					(*capacity)[gpu.ResourceNvidiaGPU] = *resource.NewQuantity(*instanceRequirements.AcceleratorCount.Min, resource.DecimalSI)
				}
			}
		}
	}
}

func buildGenericLabels(template *asgTemplate, nodeName string) map[string]string {
	result := make(map[string]string)

	result[apiv1.LabelArchStable] = template.InstanceType.Architecture
	result[apiv1.LabelOSStable] = cloudprovider.DefaultOS

	result[apiv1.LabelInstanceTypeStable] = template.InstanceType.InstanceType

	result[apiv1.LabelTopologyRegion] = template.Region
	result[apiv1.LabelTopologyZone] = template.Zone
	result[labelAwsCSITopologyZone] = template.Zone
	result[apiv1.LabelHostname] = nodeName
	return result
}

func extractLabelsFromAsg(tags []*autoscaling.TagDescription) map[string]string {
	result := make(map[string]string)

	for _, tag := range tags {
		k := *tag.Key
		v := *tag.Value
		splits := strings.Split(k, "k8s.io/cluster-autoscaler/node-template/label/")
		// Extract EKS labels from ASG
		if len(splits) <= 1 {
			splits = strings.Split(k, "eks:")
		}
		if len(splits) > 1 {
			label := splits[1]
			if label != "" {
				result[label] = v
			}
		}
	}

	return result
}

func extractAutoscalingOptionsFromTags(tags []*autoscaling.TagDescription) map[string]string {
	options := make(map[string]string)
	for _, tag := range tags {
		if !strings.HasPrefix(aws.StringValue(tag.Key), optionsTagsPrefix) {
			continue
		}
		splits := strings.Split(aws.StringValue(tag.Key), optionsTagsPrefix)
		if len(splits) != 2 || splits[1] == "" {
			continue
		}
		options[splits[1]] = aws.StringValue(tag.Value)
	}
	return options
}

func extractAllocatableResourcesFromAsg(tags []*autoscaling.TagDescription) map[string]*resource.Quantity {
	result := make(map[string]*resource.Quantity)

	for _, tag := range tags {
		k := *tag.Key
		v := *tag.Value
		splits := strings.Split(k, "k8s.io/cluster-autoscaler/node-template/resources/")
		if len(splits) > 1 {
			label := splits[1]
			if label != "" {
				quantity, err := resource.ParseQuantity(v)
				if err != nil {
					continue
				}
				result[label] = &quantity
			}
		}
	}

	return result
}

func extractAllocatableResourcesFromTags(tags map[string]string) map[string]*resource.Quantity {
	result := make(map[string]*resource.Quantity)

	for k, v := range tags {
		splits := strings.Split(k, "k8s.io/cluster-autoscaler/node-template/resources/")
		if len(splits) > 1 {
			label := splits[1]
			if label != "" {
				quantity, err := resource.ParseQuantity(v)
				if err != nil {
					klog.Warningf("Failed to parse resource quanitity '%s' for resource '%s'", v, label)
					continue
				}
				result[label] = &quantity
			}
		}
	}

	return result
}

func extractTaintsFromAsg(tags []*autoscaling.TagDescription) []apiv1.Taint {
	taints := make([]apiv1.Taint, 0)

	for _, tag := range tags {
		k := *tag.Key
		v := *tag.Value
		// The tag value must be in the format <tag>:NoSchedule
		r, _ := regexp.Compile("(.*):(?:NoSchedule|NoExecute|PreferNoSchedule)")
		if r.MatchString(v) {
			splits := strings.Split(k, "k8s.io/cluster-autoscaler/node-template/taint/")
			if len(splits) > 1 {
				values := strings.SplitN(v, ":", 2)
				if len(values) > 1 {
					taints = append(taints, apiv1.Taint{
						Key:    splits[1],
						Value:  values[0],
						Effect: apiv1.TaintEffect(values[1]),
					})
				}
			}
		}
	}
	return taints
}

// An asgAutoDiscoveryConfig specifies how to autodiscover AWS ASGs.
type asgAutoDiscoveryConfig struct {
	// Tags to match on.
	// Any ASG with all of the provided tag keys will be autoscaled.
	Tags map[string]string
}

// ParseASGAutoDiscoverySpecs returns any provided NodeGroupAutoDiscoverySpecs
// parsed into configuration appropriate for ASG autodiscovery.
func parseASGAutoDiscoverySpecs(o cloudprovider.NodeGroupDiscoveryOptions) ([]asgAutoDiscoveryConfig, error) {
	cfgs := make([]asgAutoDiscoveryConfig, len(o.NodeGroupAutoDiscoverySpecs))
	var err error
	for i, spec := range o.NodeGroupAutoDiscoverySpecs {
		cfgs[i], err = parseASGAutoDiscoverySpec(spec)
		if err != nil {
			return nil, err
		}
	}
	return cfgs, nil
}

func parseASGAutoDiscoverySpec(spec string) (asgAutoDiscoveryConfig, error) {
	cfg := asgAutoDiscoveryConfig{}

	tokens := strings.SplitN(spec, ":", 2)
	if len(tokens) != 2 {
		return cfg, fmt.Errorf("invalid node group auto discovery spec specified via --node-group-auto-discovery: %s", spec)
	}
	discoverer := tokens[0]
	if discoverer != autoDiscovererTypeASG {
		return cfg, fmt.Errorf("unsupported discoverer specified: %s", discoverer)
	}
	param := tokens[1]
	kv := strings.SplitN(param, "=", 2)
	if len(kv) != 2 {
		return cfg, fmt.Errorf("invalid key=value pair %s", kv)
	}
	k, v := kv[0], kv[1]
	if k != asgAutoDiscovererKeyTag {
		return cfg, fmt.Errorf("unsupported parameter key \"%s\" is specified for discoverer \"%s\". The only supported key is \"%s\"", k, discoverer, asgAutoDiscovererKeyTag)
	}
	if v == "" {
		return cfg, errors.New("tag value not supplied")
	}
	p := strings.Split(v, ",")
	if len(p) == 0 {
		return cfg, fmt.Errorf("invalid ASG tag for auto discovery specified: ASG tag must not be empty")
	}
	cfg.Tags = make(map[string]string, len(p))
	for _, label := range p {
		lp := strings.SplitN(label, "=", 2)
		if len(lp) > 1 {
			cfg.Tags[lp[0]] = lp[1]
			continue
		}
		cfg.Tags[lp[0]] = ""
	}
	return cfg, nil
}<|MERGE_RESOLUTION|>--- conflicted
+++ resolved
@@ -347,11 +347,7 @@
 }
 
 func (m *AwsManager) updateCapacityWithRequirementsOverrides(capacity *apiv1.ResourceList, policy *mixedInstancesPolicy) {
-<<<<<<< HEAD
-	if policy == nil || policy.instanceRequirements == nil {
-=======
 	if policy == nil || len(policy.instanceTypesOverrides) > 0 || policy.instanceRequirements == nil {
->>>>>>> d532f28d
 		return
 	}
 
