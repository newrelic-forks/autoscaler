--- conflicted
+++ resolved
@@ -19,11 +19,6 @@
 import (
 	"context"
 	"fmt"
-<<<<<<< HEAD
-	"github.com/Azure/azure-sdk-for-go/services/compute/mgmt/2022-03-01/compute"
-	"k8s.io/klog/v2"
-=======
->>>>>>> d532f28d
 	"regexp"
 	"strings"
 
