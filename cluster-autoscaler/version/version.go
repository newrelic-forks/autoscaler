/*
Copyright 2016 The Kubernetes Authors.

Licensed under the Apache License, Version 2.0 (the "License");
you may not use this file except in compliance with the License.
You may obtain a copy of the License at

    http://www.apache.org/licenses/LICENSE-2.0

Unless required by applicable law or agreed to in writing, software
distributed under the License is distributed on an "AS IS" BASIS,
WITHOUT WARRANTIES OR CONDITIONS OF ANY KIND, either express or implied.
See the License for the specific language governing permissions and
limitations under the License.
*/

package version

// ClusterAutoscalerVersion contains version of CA.
<<<<<<< HEAD
const ClusterAutoscalerVersion = "1.26.8"
=======
const ClusterAutoscalerVersion = "1.27.8"
>>>>>>> d532f28d
<|MERGE_RESOLUTION|>--- conflicted
+++ resolved
@@ -17,8 +17,4 @@
 package version
 
 // ClusterAutoscalerVersion contains version of CA.
-<<<<<<< HEAD
-const ClusterAutoscalerVersion = "1.26.8"
-=======
-const ClusterAutoscalerVersion = "1.27.8"
->>>>>>> d532f28d
+const ClusterAutoscalerVersion = "1.27.8"