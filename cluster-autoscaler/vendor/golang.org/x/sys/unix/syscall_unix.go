// Copyright 2009 The Go Authors. All rights reserved.
// Use of this source code is governed by a BSD-style
// license that can be found in the LICENSE file.

//go:build aix || darwin || dragonfly || freebsd || linux || netbsd || openbsd || solaris

package unix

import (
	"bytes"
	"sort"
	"sync"
	"syscall"
	"unsafe"
)

var (
	Stdin  = 0
	Stdout = 1
	Stderr = 2
)

// Do the interface allocations only once for common
// Errno values.
var (
	errEAGAIN error = syscall.EAGAIN
	errEINVAL error = syscall.EINVAL
	errENOENT error = syscall.ENOENT
)

var (
	signalNameMapOnce sync.Once
	signalNameMap     map[string]syscall.Signal
)

// errnoErr returns common boxed Errno values, to prevent
// allocations at runtime.
func errnoErr(e syscall.Errno) error {
	switch e {
	case 0:
		return nil
	case EAGAIN:
		return errEAGAIN
	case EINVAL:
		return errEINVAL
	case ENOENT:
		return errENOENT
	}
	return e
}

// ErrnoName returns the error name for error number e.
func ErrnoName(e syscall.Errno) string {
	i := sort.Search(len(errorList), func(i int) bool {
		return errorList[i].num >= e
	})
	if i < len(errorList) && errorList[i].num == e {
		return errorList[i].name
	}
	return ""
}

// SignalName returns the signal name for signal number s.
func SignalName(s syscall.Signal) string {
	i := sort.Search(len(signalList), func(i int) bool {
		return signalList[i].num >= s
	})
	if i < len(signalList) && signalList[i].num == s {
		return signalList[i].name
	}
	return ""
}

// SignalNum returns the syscall.Signal for signal named s,
// or 0 if a signal with such name is not found.
// The signal name should start with "SIG".
func SignalNum(s string) syscall.Signal {
	signalNameMapOnce.Do(func() {
		signalNameMap = make(map[string]syscall.Signal, len(signalList))
		for _, signal := range signalList {
			signalNameMap[signal.name] = signal.num
		}
	})
	return signalNameMap[s]
}

// clen returns the index of the first NULL byte in n or len(n) if n contains no NULL byte.
func clen(n []byte) int {
	i := bytes.IndexByte(n, 0)
	if i == -1 {
		i = len(n)
	}
	return i
}

// Mmap manager, for use by operating system-specific implementations.

type mmapper struct {
	sync.Mutex
	active map[*byte][]byte // active mappings; key is last byte in mapping
	mmap   func(addr, length uintptr, prot, flags, fd int, offset int64) (uintptr, error)
	munmap func(addr uintptr, length uintptr) error
}

func (m *mmapper) Mmap(fd int, offset int64, length int, prot int, flags int) (data []byte, err error) {
	if length <= 0 {
		return nil, EINVAL
	}

	// Map the requested memory.
	addr, errno := m.mmap(0, uintptr(length), prot, flags, fd, offset)
	if errno != nil {
		return nil, errno
	}

	// Use unsafe to convert addr into a []byte.
	b := unsafe.Slice((*byte)(unsafe.Pointer(addr)), length)

	// Register mapping in m and return it.
	p := &b[cap(b)-1]
	m.Lock()
	defer m.Unlock()
	m.active[p] = b
	return b, nil
}

func (m *mmapper) Munmap(data []byte) (err error) {
	if len(data) == 0 || len(data) != cap(data) {
		return EINVAL
	}

	// Find the base of the mapping.
	p := &data[cap(data)-1]
	m.Lock()
	defer m.Unlock()
	b := m.active[p]
	if b == nil || &b[0] != &data[0] {
		return EINVAL
	}

	// Unmap the memory and update m.
	if errno := m.munmap(uintptr(unsafe.Pointer(&b[0])), uintptr(len(b))); errno != nil {
		return errno
	}
	delete(m.active, p)
	return nil
}

func Mmap(fd int, offset int64, length int, prot int, flags int) (data []byte, err error) {
	return mapper.Mmap(fd, offset, length, prot, flags)
}

func Munmap(b []byte) (err error) {
	return mapper.Munmap(b)
}

<<<<<<< HEAD
=======
func MmapPtr(fd int, offset int64, addr unsafe.Pointer, length uintptr, prot int, flags int) (ret unsafe.Pointer, err error) {
	xaddr, err := mapper.mmap(uintptr(addr), length, prot, flags, fd, offset)
	return unsafe.Pointer(xaddr), err
}

func MunmapPtr(addr unsafe.Pointer, length uintptr) (err error) {
	return mapper.munmap(uintptr(addr), length)
}

>>>>>>> d532f28d
func Read(fd int, p []byte) (n int, err error) {
	n, err = read(fd, p)
	if raceenabled {
		if n > 0 {
			raceWriteRange(unsafe.Pointer(&p[0]), n)
		}
		if err == nil {
			raceAcquire(unsafe.Pointer(&ioSync))
		}
	}
	return
}

func Write(fd int, p []byte) (n int, err error) {
	if raceenabled {
		raceReleaseMerge(unsafe.Pointer(&ioSync))
	}
	n, err = write(fd, p)
	if raceenabled && n > 0 {
		raceReadRange(unsafe.Pointer(&p[0]), n)
	}
	return
}

func Pread(fd int, p []byte, offset int64) (n int, err error) {
	n, err = pread(fd, p, offset)
	if raceenabled {
		if n > 0 {
			raceWriteRange(unsafe.Pointer(&p[0]), n)
		}
		if err == nil {
			raceAcquire(unsafe.Pointer(&ioSync))
		}
	}
	return
}

func Pwrite(fd int, p []byte, offset int64) (n int, err error) {
	if raceenabled {
		raceReleaseMerge(unsafe.Pointer(&ioSync))
	}
	n, err = pwrite(fd, p, offset)
	if raceenabled && n > 0 {
		raceReadRange(unsafe.Pointer(&p[0]), n)
	}
	return
}

// For testing: clients can set this flag to force
// creation of IPv6 sockets to return EAFNOSUPPORT.
var SocketDisableIPv6 bool

// Sockaddr represents a socket address.
type Sockaddr interface {
	sockaddr() (ptr unsafe.Pointer, len _Socklen, err error) // lowercase; only we can define Sockaddrs
}

// SockaddrInet4 implements the Sockaddr interface for AF_INET type sockets.
type SockaddrInet4 struct {
	Port int
	Addr [4]byte
	raw  RawSockaddrInet4
}

// SockaddrInet6 implements the Sockaddr interface for AF_INET6 type sockets.
type SockaddrInet6 struct {
	Port   int
	ZoneId uint32
	Addr   [16]byte
	raw    RawSockaddrInet6
}

// SockaddrUnix implements the Sockaddr interface for AF_UNIX type sockets.
type SockaddrUnix struct {
	Name string
	raw  RawSockaddrUnix
}

func Bind(fd int, sa Sockaddr) (err error) {
	ptr, n, err := sa.sockaddr()
	if err != nil {
		return err
	}
	return bind(fd, ptr, n)
}

func Connect(fd int, sa Sockaddr) (err error) {
	ptr, n, err := sa.sockaddr()
	if err != nil {
		return err
	}
	return connect(fd, ptr, n)
}

func Getpeername(fd int) (sa Sockaddr, err error) {
	var rsa RawSockaddrAny
	var len _Socklen = SizeofSockaddrAny
	if err = getpeername(fd, &rsa, &len); err != nil {
		return
	}
	return anyToSockaddr(fd, &rsa)
}

func GetsockoptByte(fd, level, opt int) (value byte, err error) {
	var n byte
	vallen := _Socklen(1)
	err = getsockopt(fd, level, opt, unsafe.Pointer(&n), &vallen)
	return n, err
}

func GetsockoptInt(fd, level, opt int) (value int, err error) {
	var n int32
	vallen := _Socklen(4)
	err = getsockopt(fd, level, opt, unsafe.Pointer(&n), &vallen)
	return int(n), err
}

func GetsockoptInet4Addr(fd, level, opt int) (value [4]byte, err error) {
	vallen := _Socklen(4)
	err = getsockopt(fd, level, opt, unsafe.Pointer(&value[0]), &vallen)
	return value, err
}

func GetsockoptIPMreq(fd, level, opt int) (*IPMreq, error) {
	var value IPMreq
	vallen := _Socklen(SizeofIPMreq)
	err := getsockopt(fd, level, opt, unsafe.Pointer(&value), &vallen)
	return &value, err
}

func GetsockoptIPv6Mreq(fd, level, opt int) (*IPv6Mreq, error) {
	var value IPv6Mreq
	vallen := _Socklen(SizeofIPv6Mreq)
	err := getsockopt(fd, level, opt, unsafe.Pointer(&value), &vallen)
	return &value, err
}

func GetsockoptIPv6MTUInfo(fd, level, opt int) (*IPv6MTUInfo, error) {
	var value IPv6MTUInfo
	vallen := _Socklen(SizeofIPv6MTUInfo)
	err := getsockopt(fd, level, opt, unsafe.Pointer(&value), &vallen)
	return &value, err
}

func GetsockoptICMPv6Filter(fd, level, opt int) (*ICMPv6Filter, error) {
	var value ICMPv6Filter
	vallen := _Socklen(SizeofICMPv6Filter)
	err := getsockopt(fd, level, opt, unsafe.Pointer(&value), &vallen)
	return &value, err
}

func GetsockoptLinger(fd, level, opt int) (*Linger, error) {
	var linger Linger
	vallen := _Socklen(SizeofLinger)
	err := getsockopt(fd, level, opt, unsafe.Pointer(&linger), &vallen)
	return &linger, err
}

func GetsockoptTimeval(fd, level, opt int) (*Timeval, error) {
	var tv Timeval
	vallen := _Socklen(unsafe.Sizeof(tv))
	err := getsockopt(fd, level, opt, unsafe.Pointer(&tv), &vallen)
	return &tv, err
}

func GetsockoptUint64(fd, level, opt int) (value uint64, err error) {
	var n uint64
	vallen := _Socklen(8)
	err = getsockopt(fd, level, opt, unsafe.Pointer(&n), &vallen)
	return n, err
}

func Recvfrom(fd int, p []byte, flags int) (n int, from Sockaddr, err error) {
	var rsa RawSockaddrAny
	var len _Socklen = SizeofSockaddrAny
	if n, err = recvfrom(fd, p, flags, &rsa, &len); err != nil {
		return
	}
	if rsa.Addr.Family != AF_UNSPEC {
		from, err = anyToSockaddr(fd, &rsa)
	}
	return
}

// Recvmsg receives a message from a socket using the recvmsg system call. The
// received non-control data will be written to p, and any "out of band"
// control data will be written to oob. The flags are passed to recvmsg.
//
// The results are:
//   - n is the number of non-control data bytes read into p
//   - oobn is the number of control data bytes read into oob; this may be interpreted using [ParseSocketControlMessage]
//   - recvflags is flags returned by recvmsg
//   - from is the address of the sender
//
// If the underlying socket type is not SOCK_DGRAM, a received message
// containing oob data and a single '\0' of non-control data is treated as if
// the message contained only control data, i.e. n will be zero on return.
func Recvmsg(fd int, p, oob []byte, flags int) (n, oobn int, recvflags int, from Sockaddr, err error) {
	var iov [1]Iovec
	if len(p) > 0 {
		iov[0].Base = &p[0]
		iov[0].SetLen(len(p))
	}
	var rsa RawSockaddrAny
	n, oobn, recvflags, err = recvmsgRaw(fd, iov[:], oob, flags, &rsa)
	// source address is only specified if the socket is unconnected
	if rsa.Addr.Family != AF_UNSPEC {
		from, err = anyToSockaddr(fd, &rsa)
	}
	return
}

// RecvmsgBuffers receives a message from a socket using the recvmsg system
// call. This function is equivalent to Recvmsg, but non-control data read is
// scattered into the buffers slices.
func RecvmsgBuffers(fd int, buffers [][]byte, oob []byte, flags int) (n, oobn int, recvflags int, from Sockaddr, err error) {
	iov := make([]Iovec, len(buffers))
	for i := range buffers {
		if len(buffers[i]) > 0 {
			iov[i].Base = &buffers[i][0]
			iov[i].SetLen(len(buffers[i]))
		} else {
			iov[i].Base = (*byte)(unsafe.Pointer(&_zero))
		}
	}
	var rsa RawSockaddrAny
	n, oobn, recvflags, err = recvmsgRaw(fd, iov, oob, flags, &rsa)
	if err == nil && rsa.Addr.Family != AF_UNSPEC {
		from, err = anyToSockaddr(fd, &rsa)
	}
	return
}

// Sendmsg sends a message on a socket to an address using the sendmsg system
// call. This function is equivalent to SendmsgN, but does not return the
// number of bytes actually sent.
func Sendmsg(fd int, p, oob []byte, to Sockaddr, flags int) (err error) {
	_, err = SendmsgN(fd, p, oob, to, flags)
	return
}

// SendmsgN sends a message on a socket to an address using the sendmsg system
// call. p contains the non-control data to send, and oob contains the "out of
// band" control data. The flags are passed to sendmsg. The number of
// non-control bytes actually written to the socket is returned.
//
// Some socket types do not support sending control data without accompanying
// non-control data. If p is empty, and oob contains control data, and the
// underlying socket type is not SOCK_DGRAM, p will be treated as containing a
// single '\0' and the return value will indicate zero bytes sent.
//
// The Go function Recvmsg, if called with an empty p and a non-empty oob,
// will read and ignore this additional '\0'.  If the message is received by
// code that does not use Recvmsg, or that does not use Go at all, that code
// will need to be written to expect and ignore the additional '\0'.
//
// If you need to send non-empty oob with p actually empty, and if the
// underlying socket type supports it, you can do so via a raw system call as
// follows:
//
//	msg := &unix.Msghdr{
//	    Control: &oob[0],
//	}
//	msg.SetControllen(len(oob))
//	n, _, errno := unix.Syscall(unix.SYS_SENDMSG, uintptr(fd), uintptr(unsafe.Pointer(msg)), flags)
func SendmsgN(fd int, p, oob []byte, to Sockaddr, flags int) (n int, err error) {
	var iov [1]Iovec
	if len(p) > 0 {
		iov[0].Base = &p[0]
		iov[0].SetLen(len(p))
	}
	var ptr unsafe.Pointer
	var salen _Socklen
	if to != nil {
		ptr, salen, err = to.sockaddr()
		if err != nil {
			return 0, err
		}
	}
	return sendmsgN(fd, iov[:], oob, ptr, salen, flags)
}

// SendmsgBuffers sends a message on a socket to an address using the sendmsg
// system call. This function is equivalent to SendmsgN, but the non-control
// data is gathered from buffers.
func SendmsgBuffers(fd int, buffers [][]byte, oob []byte, to Sockaddr, flags int) (n int, err error) {
	iov := make([]Iovec, len(buffers))
	for i := range buffers {
		if len(buffers[i]) > 0 {
			iov[i].Base = &buffers[i][0]
			iov[i].SetLen(len(buffers[i]))
		} else {
			iov[i].Base = (*byte)(unsafe.Pointer(&_zero))
		}
	}
	var ptr unsafe.Pointer
	var salen _Socklen
	if to != nil {
		ptr, salen, err = to.sockaddr()
		if err != nil {
			return 0, err
		}
	}
	return sendmsgN(fd, iov, oob, ptr, salen, flags)
}

func Send(s int, buf []byte, flags int) (err error) {
	return sendto(s, buf, flags, nil, 0)
}

func Sendto(fd int, p []byte, flags int, to Sockaddr) (err error) {
	var ptr unsafe.Pointer
	var salen _Socklen
	if to != nil {
		ptr, salen, err = to.sockaddr()
		if err != nil {
			return err
		}
	}
	return sendto(fd, p, flags, ptr, salen)
}

func SetsockoptByte(fd, level, opt int, value byte) (err error) {
	return setsockopt(fd, level, opt, unsafe.Pointer(&value), 1)
}

func SetsockoptInt(fd, level, opt int, value int) (err error) {
	var n = int32(value)
	return setsockopt(fd, level, opt, unsafe.Pointer(&n), 4)
}

func SetsockoptInet4Addr(fd, level, opt int, value [4]byte) (err error) {
	return setsockopt(fd, level, opt, unsafe.Pointer(&value[0]), 4)
}

func SetsockoptIPMreq(fd, level, opt int, mreq *IPMreq) (err error) {
	return setsockopt(fd, level, opt, unsafe.Pointer(mreq), SizeofIPMreq)
}

func SetsockoptIPv6Mreq(fd, level, opt int, mreq *IPv6Mreq) (err error) {
	return setsockopt(fd, level, opt, unsafe.Pointer(mreq), SizeofIPv6Mreq)
}

func SetsockoptICMPv6Filter(fd, level, opt int, filter *ICMPv6Filter) error {
	return setsockopt(fd, level, opt, unsafe.Pointer(filter), SizeofICMPv6Filter)
}

func SetsockoptLinger(fd, level, opt int, l *Linger) (err error) {
	return setsockopt(fd, level, opt, unsafe.Pointer(l), SizeofLinger)
}

func SetsockoptString(fd, level, opt int, s string) (err error) {
	var p unsafe.Pointer
	if len(s) > 0 {
		p = unsafe.Pointer(&[]byte(s)[0])
	}
	return setsockopt(fd, level, opt, p, uintptr(len(s)))
}

func SetsockoptTimeval(fd, level, opt int, tv *Timeval) (err error) {
	return setsockopt(fd, level, opt, unsafe.Pointer(tv), unsafe.Sizeof(*tv))
}

func SetsockoptUint64(fd, level, opt int, value uint64) (err error) {
	return setsockopt(fd, level, opt, unsafe.Pointer(&value), 8)
}

func Socket(domain, typ, proto int) (fd int, err error) {
	if domain == AF_INET6 && SocketDisableIPv6 {
		return -1, EAFNOSUPPORT
	}
	fd, err = socket(domain, typ, proto)
	return
}

func Socketpair(domain, typ, proto int) (fd [2]int, err error) {
	var fdx [2]int32
	err = socketpair(domain, typ, proto, &fdx)
	if err == nil {
		fd[0] = int(fdx[0])
		fd[1] = int(fdx[1])
	}
	return
}

var ioSync int64

func CloseOnExec(fd int) { fcntl(fd, F_SETFD, FD_CLOEXEC) }

func SetNonblock(fd int, nonblocking bool) (err error) {
	flag, err := fcntl(fd, F_GETFL, 0)
	if err != nil {
		return err
	}
	if (flag&O_NONBLOCK != 0) == nonblocking {
		return nil
	}
	if nonblocking {
		flag |= O_NONBLOCK
	} else {
		flag &= ^O_NONBLOCK
	}
	_, err = fcntl(fd, F_SETFL, flag)
	return err
}

// Exec calls execve(2), which replaces the calling executable in the process
// tree. argv0 should be the full path to an executable ("/bin/ls") and the
// executable name should also be the first argument in argv (["ls", "-l"]).
// envv are the environment variables that should be passed to the new
// process (["USER=go", "PWD=/tmp"]).
func Exec(argv0 string, argv []string, envv []string) error {
	return syscall.Exec(argv0, argv, envv)
}

// Lutimes sets the access and modification times tv on path. If path refers to
// a symlink, it is not dereferenced and the timestamps are set on the symlink.
// If tv is nil, the access and modification times are set to the current time.
// Otherwise tv must contain exactly 2 elements, with access time as the first
// element and modification time as the second element.
func Lutimes(path string, tv []Timeval) error {
	if tv == nil {
		return UtimesNanoAt(AT_FDCWD, path, nil, AT_SYMLINK_NOFOLLOW)
	}
	if len(tv) != 2 {
		return EINVAL
	}
	ts := []Timespec{
		NsecToTimespec(TimevalToNsec(tv[0])),
		NsecToTimespec(TimevalToNsec(tv[1])),
	}
	return UtimesNanoAt(AT_FDCWD, path, ts, AT_SYMLINK_NOFOLLOW)
}

// emptyIovecs reports whether there are no bytes in the slice of Iovec.
func emptyIovecs(iov []Iovec) bool {
	for i := range iov {
		if iov[i].Len > 0 {
			return false
		}
	}
	return true
}

// Setrlimit sets a resource limit.
func Setrlimit(resource int, rlim *Rlimit) error {
	// Just call the syscall version, because as of Go 1.21
	// it will affect starting a new process.
	return syscall.Setrlimit(resource, (*syscall.Rlimit)(rlim))
}<|MERGE_RESOLUTION|>--- conflicted
+++ resolved
@@ -154,8 +154,6 @@
 	return mapper.Munmap(b)
 }
 
-<<<<<<< HEAD
-=======
 func MmapPtr(fd int, offset int64, addr unsafe.Pointer, length uintptr, prot int, flags int) (ret unsafe.Pointer, err error) {
 	xaddr, err := mapper.mmap(uintptr(addr), length, prot, flags, fd, offset)
 	return unsafe.Pointer(xaddr), err
@@ -165,7 +163,6 @@
 	return mapper.munmap(uintptr(addr), length)
 }
 
->>>>>>> d532f28d
 func Read(fd int, p []byte) (n int, err error) {
 	n, err = read(fd, p)
 	if raceenabled {
