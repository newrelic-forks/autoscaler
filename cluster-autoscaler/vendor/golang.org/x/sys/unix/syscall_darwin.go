// Copyright 2009,2010 The Go Authors. All rights reserved.
// Use of this source code is governed by a BSD-style
// license that can be found in the LICENSE file.

// Darwin system calls.
// This file is compiled as ordinary Go code,
// but it is also input to mksyscall,
// which parses the //sys lines and generates system call stubs.
// Note that sometimes we use a lowercase //sys name and wrap
// it in our own nicer implementation, either here or in
// syscall_bsd.go or syscall_unix.go.

package unix

import (
	"fmt"
	"syscall"
	"unsafe"
)

//sys	closedir(dir uintptr) (err error)
//sys	readdir_r(dir uintptr, entry *Dirent, result **Dirent) (res Errno)

func fdopendir(fd int) (dir uintptr, err error) {
	r0, _, e1 := syscall_syscallPtr(libc_fdopendir_trampoline_addr, uintptr(fd), 0, 0)
	dir = uintptr(r0)
	if e1 != 0 {
		err = errnoErr(e1)
	}
	return
}

var libc_fdopendir_trampoline_addr uintptr

//go:cgo_import_dynamic libc_fdopendir fdopendir "/usr/lib/libSystem.B.dylib"

func Getdirentries(fd int, buf []byte, basep *uintptr) (n int, err error) {
	// Simulate Getdirentries using fdopendir/readdir_r/closedir.
	// We store the number of entries to skip in the seek
	// offset of fd. See issue #31368.
	// It's not the full required semantics, but should handle the case
	// of calling Getdirentries or ReadDirent repeatedly.
	// It won't handle assigning the results of lseek to *basep, or handle
	// the directory being edited underfoot.
	skip, err := Seek(fd, 0, 1 /* SEEK_CUR */)
	if err != nil {
		return 0, err
	}

	// We need to duplicate the incoming file descriptor
	// because the caller expects to retain control of it, but
	// fdopendir expects to take control of its argument.
	// Just Dup'ing the file descriptor is not enough, as the
	// result shares underlying state. Use Openat to make a really
	// new file descriptor referring to the same directory.
	fd2, err := Openat(fd, ".", O_RDONLY, 0)
	if err != nil {
		return 0, err
	}
	d, err := fdopendir(fd2)
	if err != nil {
		Close(fd2)
		return 0, err
	}
	defer closedir(d)

	var cnt int64
	for {
		var entry Dirent
		var entryp *Dirent
		e := readdir_r(d, &entry, &entryp)
		if e != 0 {
			return n, errnoErr(e)
		}
		if entryp == nil {
			break
		}
		if skip > 0 {
			skip--
			cnt++
			continue
		}

		reclen := int(entry.Reclen)
		if reclen > len(buf) {
			// Not enough room. Return for now.
			// The counter will let us know where we should start up again.
			// Note: this strategy for suspending in the middle and
			// restarting is O(n^2) in the length of the directory. Oh well.
			break
		}

		// Copy entry into return buffer.
		s := unsafe.Slice((*byte)(unsafe.Pointer(&entry)), reclen)
		copy(buf, s)

		buf = buf[reclen:]
		n += reclen
		cnt++
	}
	// Set the seek offset of the input fd to record
	// how many files we've already returned.
	_, err = Seek(fd, cnt, 0 /* SEEK_SET */)
	if err != nil {
		return n, err
	}

	return n, nil
}

// SockaddrDatalink implements the Sockaddr interface for AF_LINK type sockets.
type SockaddrDatalink struct {
	Len    uint8
	Family uint8
	Index  uint16
	Type   uint8
	Nlen   uint8
	Alen   uint8
	Slen   uint8
	Data   [12]int8
	raw    RawSockaddrDatalink
}

// SockaddrCtl implements the Sockaddr interface for AF_SYSTEM type sockets.
type SockaddrCtl struct {
	ID   uint32
	Unit uint32
	raw  RawSockaddrCtl
}

func (sa *SockaddrCtl) sockaddr() (unsafe.Pointer, _Socklen, error) {
	sa.raw.Sc_len = SizeofSockaddrCtl
	sa.raw.Sc_family = AF_SYSTEM
	sa.raw.Ss_sysaddr = AF_SYS_CONTROL
	sa.raw.Sc_id = sa.ID
	sa.raw.Sc_unit = sa.Unit
	return unsafe.Pointer(&sa.raw), SizeofSockaddrCtl, nil
}

// SockaddrVM implements the Sockaddr interface for AF_VSOCK type sockets.
// SockaddrVM provides access to Darwin VM sockets: a mechanism that enables
// bidirectional communication between a hypervisor and its guest virtual
// machines.
type SockaddrVM struct {
	// CID and Port specify a context ID and port address for a VM socket.
	// Guests have a unique CID, and hosts may have a well-known CID of:
	//  - VMADDR_CID_HYPERVISOR: refers to the hypervisor process.
	//  - VMADDR_CID_LOCAL: refers to local communication (loopback).
	//  - VMADDR_CID_HOST: refers to other processes on the host.
	CID  uint32
	Port uint32
	raw  RawSockaddrVM
}

func (sa *SockaddrVM) sockaddr() (unsafe.Pointer, _Socklen, error) {
	sa.raw.Len = SizeofSockaddrVM
	sa.raw.Family = AF_VSOCK
	sa.raw.Port = sa.Port
	sa.raw.Cid = sa.CID

	return unsafe.Pointer(&sa.raw), SizeofSockaddrVM, nil
}

func anyToSockaddrGOOS(fd int, rsa *RawSockaddrAny) (Sockaddr, error) {
	switch rsa.Addr.Family {
	case AF_SYSTEM:
		pp := (*RawSockaddrCtl)(unsafe.Pointer(rsa))
		if pp.Ss_sysaddr == AF_SYS_CONTROL {
			sa := new(SockaddrCtl)
			sa.ID = pp.Sc_id
			sa.Unit = pp.Sc_unit
			return sa, nil
		}
	case AF_VSOCK:
		pp := (*RawSockaddrVM)(unsafe.Pointer(rsa))
		sa := &SockaddrVM{
			CID:  pp.Cid,
			Port: pp.Port,
		}
		return sa, nil
	}
	return nil, EAFNOSUPPORT
}

// Some external packages rely on SYS___SYSCTL being defined to implement their
// own sysctl wrappers. Provide it here, even though direct syscalls are no
// longer supported on darwin.
const SYS___SYSCTL = SYS_SYSCTL

// Translate "kern.hostname" to []_C_int{0,1,2,3}.
func nametomib(name string) (mib []_C_int, err error) {
	const siz = unsafe.Sizeof(mib[0])

	// NOTE(rsc): It seems strange to set the buffer to have
	// size CTL_MAXNAME+2 but use only CTL_MAXNAME
	// as the size. I don't know why the +2 is here, but the
	// kernel uses +2 for its own implementation of this function.
	// I am scared that if we don't include the +2 here, the kernel
	// will silently write 2 words farther than we specify
	// and we'll get memory corruption.
	var buf [CTL_MAXNAME + 2]_C_int
	n := uintptr(CTL_MAXNAME) * siz

	p := (*byte)(unsafe.Pointer(&buf[0]))
	bytes, err := ByteSliceFromString(name)
	if err != nil {
		return nil, err
	}

	// Magic sysctl: "setting" 0.3 to a string name
	// lets you read back the array of integers form.
	if err = sysctl([]_C_int{0, 3}, p, &n, &bytes[0], uintptr(len(name))); err != nil {
		return nil, err
	}
	return buf[0 : n/siz], nil
}

func direntIno(buf []byte) (uint64, bool) {
	return readInt(buf, unsafe.Offsetof(Dirent{}.Ino), unsafe.Sizeof(Dirent{}.Ino))
}

func direntReclen(buf []byte) (uint64, bool) {
	return readInt(buf, unsafe.Offsetof(Dirent{}.Reclen), unsafe.Sizeof(Dirent{}.Reclen))
}

func direntNamlen(buf []byte) (uint64, bool) {
	return readInt(buf, unsafe.Offsetof(Dirent{}.Namlen), unsafe.Sizeof(Dirent{}.Namlen))
}

func PtraceAttach(pid int) (err error) { return ptrace(PT_ATTACH, pid, 0, 0) }
func PtraceDetach(pid int) (err error) { return ptrace(PT_DETACH, pid, 0, 0) }
func PtraceDenyAttach() (err error)    { return ptrace(PT_DENY_ATTACH, 0, 0, 0) }

//sysnb	pipe(p *[2]int32) (err error)

func Pipe(p []int) (err error) {
	if len(p) != 2 {
		return EINVAL
	}
	var x [2]int32
	err = pipe(&x)
	if err == nil {
		p[0] = int(x[0])
		p[1] = int(x[1])
	}
	return
}

func Getfsstat(buf []Statfs_t, flags int) (n int, err error) {
	var _p0 unsafe.Pointer
	var bufsize uintptr
	if len(buf) > 0 {
		_p0 = unsafe.Pointer(&buf[0])
		bufsize = unsafe.Sizeof(Statfs_t{}) * uintptr(len(buf))
	}
	return getfsstat(_p0, bufsize, flags)
}

func xattrPointer(dest []byte) *byte {
	// It's only when dest is set to NULL that the OS X implementations of
	// getxattr() and listxattr() return the current sizes of the named attributes.
	// An empty byte array is not sufficient. To maintain the same behaviour as the
	// linux implementation, we wrap around the system calls and pass in NULL when
	// dest is empty.
	var destp *byte
	if len(dest) > 0 {
		destp = &dest[0]
	}
	return destp
}

//sys	getxattr(path string, attr string, dest *byte, size int, position uint32, options int) (sz int, err error)

func Getxattr(path string, attr string, dest []byte) (sz int, err error) {
	return getxattr(path, attr, xattrPointer(dest), len(dest), 0, 0)
}

func Lgetxattr(link string, attr string, dest []byte) (sz int, err error) {
	return getxattr(link, attr, xattrPointer(dest), len(dest), 0, XATTR_NOFOLLOW)
}

//sys	fgetxattr(fd int, attr string, dest *byte, size int, position uint32, options int) (sz int, err error)

func Fgetxattr(fd int, attr string, dest []byte) (sz int, err error) {
	return fgetxattr(fd, attr, xattrPointer(dest), len(dest), 0, 0)
}

//sys	setxattr(path string, attr string, data *byte, size int, position uint32, options int) (err error)

func Setxattr(path string, attr string, data []byte, flags int) (err error) {
	// The parameters for the OS X implementation vary slightly compared to the
	// linux system call, specifically the position parameter:
	//
	//  linux:
	//      int setxattr(
	//          const char *path,
	//          const char *name,
	//          const void *value,
	//          size_t size,
	//          int flags
	//      );
	//
	//  darwin:
	//      int setxattr(
	//          const char *path,
	//          const char *name,
	//          void *value,
	//          size_t size,
	//          u_int32_t position,
	//          int options
	//      );
	//
	// position specifies the offset within the extended attribute. In the
	// current implementation, only the resource fork extended attribute makes
	// use of this argument. For all others, position is reserved. We simply
	// default to setting it to zero.
	return setxattr(path, attr, xattrPointer(data), len(data), 0, flags)
}

func Lsetxattr(link string, attr string, data []byte, flags int) (err error) {
	return setxattr(link, attr, xattrPointer(data), len(data), 0, flags|XATTR_NOFOLLOW)
}

//sys	fsetxattr(fd int, attr string, data *byte, size int, position uint32, options int) (err error)

func Fsetxattr(fd int, attr string, data []byte, flags int) (err error) {
	return fsetxattr(fd, attr, xattrPointer(data), len(data), 0, 0)
}

//sys	removexattr(path string, attr string, options int) (err error)

func Removexattr(path string, attr string) (err error) {
	// We wrap around and explicitly zero out the options provided to the OS X
	// implementation of removexattr, we do so for interoperability with the
	// linux variant.
	return removexattr(path, attr, 0)
}

func Lremovexattr(link string, attr string) (err error) {
	return removexattr(link, attr, XATTR_NOFOLLOW)
}

//sys	fremovexattr(fd int, attr string, options int) (err error)

func Fremovexattr(fd int, attr string) (err error) {
	return fremovexattr(fd, attr, 0)
}

//sys	listxattr(path string, dest *byte, size int, options int) (sz int, err error)

func Listxattr(path string, dest []byte) (sz int, err error) {
	return listxattr(path, xattrPointer(dest), len(dest), 0)
}

func Llistxattr(link string, dest []byte) (sz int, err error) {
	return listxattr(link, xattrPointer(dest), len(dest), XATTR_NOFOLLOW)
}

//sys	flistxattr(fd int, dest *byte, size int, options int) (sz int, err error)

func Flistxattr(fd int, dest []byte) (sz int, err error) {
	return flistxattr(fd, xattrPointer(dest), len(dest), 0)
}

//sys	utimensat(dirfd int, path string, times *[2]Timespec, flags int) (err error)

/*
 * Wrapped
 */

//sys	fcntl(fd int, cmd int, arg int) (val int, err error)

//sys	kill(pid int, signum int, posix int) (err error)

func Kill(pid int, signum syscall.Signal) (err error) { return kill(pid, int(signum), 1) }

//sys	ioctl(fd int, req uint, arg uintptr) (err error)
//sys	ioctlPtr(fd int, req uint, arg unsafe.Pointer) (err error) = SYS_IOCTL

func IoctlCtlInfo(fd int, ctlInfo *CtlInfo) error {
	return ioctlPtr(fd, CTLIOCGINFO, unsafe.Pointer(ctlInfo))
}

// IfreqMTU is struct ifreq used to get or set a network device's MTU.
type IfreqMTU struct {
	Name [IFNAMSIZ]byte
	MTU  int32
}

// IoctlGetIfreqMTU performs the SIOCGIFMTU ioctl operation on fd to get the MTU
// of the network device specified by ifname.
func IoctlGetIfreqMTU(fd int, ifname string) (*IfreqMTU, error) {
	var ifreq IfreqMTU
	copy(ifreq.Name[:], ifname)
	err := ioctlPtr(fd, SIOCGIFMTU, unsafe.Pointer(&ifreq))
	return &ifreq, err
}

// IoctlSetIfreqMTU performs the SIOCSIFMTU ioctl operation on fd to set the MTU
// of the network device specified by ifreq.Name.
func IoctlSetIfreqMTU(fd int, ifreq *IfreqMTU) error {
	return ioctlPtr(fd, SIOCSIFMTU, unsafe.Pointer(ifreq))
<<<<<<< HEAD
=======
}

//sys	renamexNp(from string, to string, flag uint32) (err error)

func RenamexNp(from string, to string, flag uint32) (err error) {
	return renamexNp(from, to, flag)
}

//sys	renameatxNp(fromfd int, from string, tofd int, to string, flag uint32) (err error)

func RenameatxNp(fromfd int, from string, tofd int, to string, flag uint32) (err error) {
	return renameatxNp(fromfd, from, tofd, to, flag)
>>>>>>> d532f28d
}

//sys	sysctl(mib []_C_int, old *byte, oldlen *uintptr, new *byte, newlen uintptr) (err error) = SYS_SYSCTL

func Uname(uname *Utsname) error {
	mib := []_C_int{CTL_KERN, KERN_OSTYPE}
	n := unsafe.Sizeof(uname.Sysname)
	if err := sysctl(mib, &uname.Sysname[0], &n, nil, 0); err != nil {
		return err
	}

	mib = []_C_int{CTL_KERN, KERN_HOSTNAME}
	n = unsafe.Sizeof(uname.Nodename)
	if err := sysctl(mib, &uname.Nodename[0], &n, nil, 0); err != nil {
		return err
	}

	mib = []_C_int{CTL_KERN, KERN_OSRELEASE}
	n = unsafe.Sizeof(uname.Release)
	if err := sysctl(mib, &uname.Release[0], &n, nil, 0); err != nil {
		return err
	}

	mib = []_C_int{CTL_KERN, KERN_VERSION}
	n = unsafe.Sizeof(uname.Version)
	if err := sysctl(mib, &uname.Version[0], &n, nil, 0); err != nil {
		return err
	}

	// The version might have newlines or tabs in it, convert them to
	// spaces.
	for i, b := range uname.Version {
		if b == '\n' || b == '\t' {
			if i == len(uname.Version)-1 {
				uname.Version[i] = 0
			} else {
				uname.Version[i] = ' '
			}
		}
	}

	mib = []_C_int{CTL_HW, HW_MACHINE}
	n = unsafe.Sizeof(uname.Machine)
	if err := sysctl(mib, &uname.Machine[0], &n, nil, 0); err != nil {
		return err
	}

	return nil
}

func Sendfile(outfd int, infd int, offset *int64, count int) (written int, err error) {
	if raceenabled {
		raceReleaseMerge(unsafe.Pointer(&ioSync))
	}
	var length = int64(count)
	err = sendfile(infd, outfd, *offset, &length, nil, 0)
	written = int(length)
	return
}

func GetsockoptIPMreqn(fd, level, opt int) (*IPMreqn, error) {
	var value IPMreqn
	vallen := _Socklen(SizeofIPMreqn)
	errno := getsockopt(fd, level, opt, unsafe.Pointer(&value), &vallen)
	return &value, errno
}

func SetsockoptIPMreqn(fd, level, opt int, mreq *IPMreqn) (err error) {
	return setsockopt(fd, level, opt, unsafe.Pointer(mreq), unsafe.Sizeof(*mreq))
}

// GetsockoptXucred is a getsockopt wrapper that returns an Xucred struct.
// The usual level and opt are SOL_LOCAL and LOCAL_PEERCRED, respectively.
func GetsockoptXucred(fd, level, opt int) (*Xucred, error) {
	x := new(Xucred)
	vallen := _Socklen(SizeofXucred)
	err := getsockopt(fd, level, opt, unsafe.Pointer(x), &vallen)
	return x, err
}

func GetsockoptTCPConnectionInfo(fd, level, opt int) (*TCPConnectionInfo, error) {
	var value TCPConnectionInfo
	vallen := _Socklen(SizeofTCPConnectionInfo)
	err := getsockopt(fd, level, opt, unsafe.Pointer(&value), &vallen)
	return &value, err
}

func SysctlKinfoProc(name string, args ...int) (*KinfoProc, error) {
	mib, err := sysctlmib(name, args...)
	if err != nil {
		return nil, err
	}

	var kinfo KinfoProc
	n := uintptr(SizeofKinfoProc)
	if err := sysctl(mib, (*byte)(unsafe.Pointer(&kinfo)), &n, nil, 0); err != nil {
		return nil, err
	}
	if n != SizeofKinfoProc {
		return nil, EIO
	}
	return &kinfo, nil
}

func SysctlKinfoProcSlice(name string, args ...int) ([]KinfoProc, error) {
	mib, err := sysctlmib(name, args...)
	if err != nil {
		return nil, err
	}

	for {
		// Find size.
		n := uintptr(0)
		if err := sysctl(mib, nil, &n, nil, 0); err != nil {
			return nil, err
		}
		if n == 0 {
			return nil, nil
		}
		if n%SizeofKinfoProc != 0 {
			return nil, fmt.Errorf("sysctl() returned a size of %d, which is not a multiple of %d", n, SizeofKinfoProc)
		}

		// Read into buffer of that size.
		buf := make([]KinfoProc, n/SizeofKinfoProc)
		if err := sysctl(mib, (*byte)(unsafe.Pointer(&buf[0])), &n, nil, 0); err != nil {
			if err == ENOMEM {
				// Process table grew. Try again.
				continue
			}
			return nil, err
		}
		if n%SizeofKinfoProc != 0 {
			return nil, fmt.Errorf("sysctl() returned a size of %d, which is not a multiple of %d", n, SizeofKinfoProc)
		}
<<<<<<< HEAD

		// The actual call may return less than the original reported required
		// size so ensure we deal with that.
		return buf[:n/SizeofKinfoProc], nil
	}
=======

		// The actual call may return less than the original reported required
		// size so ensure we deal with that.
		return buf[:n/SizeofKinfoProc], nil
	}
}

//sys	pthread_chdir_np(path string) (err error)

func PthreadChdir(path string) (err error) {
	return pthread_chdir_np(path)
}

//sys	pthread_fchdir_np(fd int) (err error)

func PthreadFchdir(fd int) (err error) {
	return pthread_fchdir_np(fd)
>>>>>>> d532f28d
}

//sys	sendfile(infd int, outfd int, offset int64, len *int64, hdtr unsafe.Pointer, flags int) (err error)

//sys	shmat(id int, addr uintptr, flag int) (ret uintptr, err error)
//sys	shmctl(id int, cmd int, buf *SysvShmDesc) (result int, err error)
//sys	shmdt(addr uintptr) (err error)
//sys	shmget(key int, size int, flag int) (id int, err error)

/*
 * Exposed directly
 */
//sys	Access(path string, mode uint32) (err error)
//sys	Adjtime(delta *Timeval, olddelta *Timeval) (err error)
//sys	Chdir(path string) (err error)
//sys	Chflags(path string, flags int) (err error)
//sys	Chmod(path string, mode uint32) (err error)
//sys	Chown(path string, uid int, gid int) (err error)
//sys	Chroot(path string) (err error)
//sys	ClockGettime(clockid int32, time *Timespec) (err error)
//sys	Close(fd int) (err error)
//sys	Clonefile(src string, dst string, flags int) (err error)
//sys	Clonefileat(srcDirfd int, src string, dstDirfd int, dst string, flags int) (err error)
//sys	Dup(fd int) (nfd int, err error)
//sys	Dup2(from int, to int) (err error)
//sys	Exchangedata(path1 string, path2 string, options int) (err error)
//sys	Exit(code int)
//sys	Faccessat(dirfd int, path string, mode uint32, flags int) (err error)
//sys	Fchdir(fd int) (err error)
//sys	Fchflags(fd int, flags int) (err error)
//sys	Fchmod(fd int, mode uint32) (err error)
//sys	Fchmodat(dirfd int, path string, mode uint32, flags int) (err error)
//sys	Fchown(fd int, uid int, gid int) (err error)
//sys	Fchownat(dirfd int, path string, uid int, gid int, flags int) (err error)
//sys	Fclonefileat(srcDirfd int, dstDirfd int, dst string, flags int) (err error)
//sys	Flock(fd int, how int) (err error)
//sys	Fpathconf(fd int, name int) (val int, err error)
//sys	Fsync(fd int) (err error)
//sys	Ftruncate(fd int, length int64) (err error)
//sys	Getcwd(buf []byte) (n int, err error)
//sys	Getdtablesize() (size int)
//sysnb	Getegid() (egid int)
//sysnb	Geteuid() (uid int)
//sysnb	Getgid() (gid int)
//sysnb	Getpgid(pid int) (pgid int, err error)
//sysnb	Getpgrp() (pgrp int)
//sysnb	Getpid() (pid int)
//sysnb	Getppid() (ppid int)
//sys	Getpriority(which int, who int) (prio int, err error)
//sysnb	Getrlimit(which int, lim *Rlimit) (err error)
//sysnb	Getrusage(who int, rusage *Rusage) (err error)
//sysnb	Getsid(pid int) (sid int, err error)
//sysnb	Gettimeofday(tp *Timeval) (err error)
//sysnb	Getuid() (uid int)
//sysnb	Issetugid() (tainted bool)
//sys	Kqueue() (fd int, err error)
//sys	Lchown(path string, uid int, gid int) (err error)
//sys	Link(path string, link string) (err error)
//sys	Linkat(pathfd int, path string, linkfd int, link string, flags int) (err error)
//sys	Listen(s int, backlog int) (err error)
//sys	Mkdir(path string, mode uint32) (err error)
//sys	Mkdirat(dirfd int, path string, mode uint32) (err error)
//sys	Mkfifo(path string, mode uint32) (err error)
//sys	Mknod(path string, mode uint32, dev int) (err error)
//sys	Mount(fsType string, dir string, flags int, data unsafe.Pointer) (err error)
//sys	Open(path string, mode int, perm uint32) (fd int, err error)
//sys	Openat(dirfd int, path string, mode int, perm uint32) (fd int, err error)
//sys	Pathconf(path string, name int) (val int, err error)
//sys	pread(fd int, p []byte, offset int64) (n int, err error)
//sys	pwrite(fd int, p []byte, offset int64) (n int, err error)
//sys	read(fd int, p []byte) (n int, err error)
//sys	Readlink(path string, buf []byte) (n int, err error)
//sys	Readlinkat(dirfd int, path string, buf []byte) (n int, err error)
//sys	Rename(from string, to string) (err error)
//sys	Renameat(fromfd int, from string, tofd int, to string) (err error)
//sys	Revoke(path string) (err error)
//sys	Rmdir(path string) (err error)
//sys	Seek(fd int, offset int64, whence int) (newoffset int64, err error) = SYS_LSEEK
//sys	Select(nfd int, r *FdSet, w *FdSet, e *FdSet, timeout *Timeval) (n int, err error)
//sys	Setattrlist(path string, attrlist *Attrlist, attrBuf []byte, options int) (err error)
//sys	Setegid(egid int) (err error)
//sysnb	Seteuid(euid int) (err error)
//sysnb	Setgid(gid int) (err error)
//sys	Setlogin(name string) (err error)
//sysnb	Setpgid(pid int, pgid int) (err error)
//sys	Setpriority(which int, who int, prio int) (err error)
//sys	Setprivexec(flag int) (err error)
//sysnb	Setregid(rgid int, egid int) (err error)
//sysnb	Setreuid(ruid int, euid int) (err error)
//sysnb	Setsid() (pid int, err error)
//sysnb	Settimeofday(tp *Timeval) (err error)
//sysnb	Setuid(uid int) (err error)
//sys	Symlink(path string, link string) (err error)
//sys	Symlinkat(oldpath string, newdirfd int, newpath string) (err error)
//sys	Sync() (err error)
//sys	Truncate(path string, length int64) (err error)
//sys	Umask(newmask int) (oldmask int)
//sys	Undelete(path string) (err error)
//sys	Unlink(path string) (err error)
//sys	Unlinkat(dirfd int, path string, flags int) (err error)
//sys	Unmount(path string, flags int) (err error)
//sys	write(fd int, p []byte) (n int, err error)
//sys	mmap(addr uintptr, length uintptr, prot int, flag int, fd int, pos int64) (ret uintptr, err error)
//sys	munmap(addr uintptr, length uintptr) (err error)<|MERGE_RESOLUTION|>--- conflicted
+++ resolved
@@ -400,8 +400,6 @@
 // of the network device specified by ifreq.Name.
 func IoctlSetIfreqMTU(fd int, ifreq *IfreqMTU) error {
 	return ioctlPtr(fd, SIOCSIFMTU, unsafe.Pointer(ifreq))
-<<<<<<< HEAD
-=======
 }
 
 //sys	renamexNp(from string, to string, flag uint32) (err error)
@@ -414,7 +412,6 @@
 
 func RenameatxNp(fromfd int, from string, tofd int, to string, flag uint32) (err error) {
 	return renameatxNp(fromfd, from, tofd, to, flag)
->>>>>>> d532f28d
 }
 
 //sys	sysctl(mib []_C_int, old *byte, oldlen *uintptr, new *byte, newlen uintptr) (err error) = SYS_SYSCTL
@@ -550,18 +547,11 @@
 		if n%SizeofKinfoProc != 0 {
 			return nil, fmt.Errorf("sysctl() returned a size of %d, which is not a multiple of %d", n, SizeofKinfoProc)
 		}
-<<<<<<< HEAD
 
 		// The actual call may return less than the original reported required
 		// size so ensure we deal with that.
 		return buf[:n/SizeofKinfoProc], nil
 	}
-=======
-
-		// The actual call may return less than the original reported required
-		// size so ensure we deal with that.
-		return buf[:n/SizeofKinfoProc], nil
-	}
 }
 
 //sys	pthread_chdir_np(path string) (err error)
@@ -574,7 +564,6 @@
 
 func PthreadFchdir(fd int) (err error) {
 	return pthread_fchdir_np(fd)
->>>>>>> d532f28d
 }
 
 //sys	sendfile(infd int, outfd int, offset int64, len *int64, hdtr unsafe.Pointer, flags int) (err error)
