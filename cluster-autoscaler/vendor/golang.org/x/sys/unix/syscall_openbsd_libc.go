--- conflicted
+++ resolved
@@ -3,10 +3,6 @@
 // license that can be found in the LICENSE file.
 
 //go:build openbsd
-<<<<<<< HEAD
-// +build openbsd
-=======
->>>>>>> d532f28d
 
 package unix
 
