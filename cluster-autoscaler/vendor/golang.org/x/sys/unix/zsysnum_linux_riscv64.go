// go run linux/mksysnum.go -Wall -Werror -static -I/tmp/riscv64/include /tmp/riscv64/include/asm/unistd.h
// Code generated by the command above; see README.md. DO NOT EDIT.

//go:build riscv64 && linux

package unix

const (
	SYS_IO_SETUP                = 0
	SYS_IO_DESTROY              = 1
	SYS_IO_SUBMIT               = 2
	SYS_IO_CANCEL               = 3
	SYS_IO_GETEVENTS            = 4
	SYS_SETXATTR                = 5
	SYS_LSETXATTR               = 6
	SYS_FSETXATTR               = 7
	SYS_GETXATTR                = 8
	SYS_LGETXATTR               = 9
	SYS_FGETXATTR               = 10
	SYS_LISTXATTR               = 11
	SYS_LLISTXATTR              = 12
	SYS_FLISTXATTR              = 13
	SYS_REMOVEXATTR             = 14
	SYS_LREMOVEXATTR            = 15
	SYS_FREMOVEXATTR            = 16
	SYS_GETCWD                  = 17
	SYS_LOOKUP_DCOOKIE          = 18
	SYS_EVENTFD2                = 19
	SYS_EPOLL_CREATE1           = 20
	SYS_EPOLL_CTL               = 21
	SYS_EPOLL_PWAIT             = 22
	SYS_DUP                     = 23
	SYS_DUP3                    = 24
	SYS_FCNTL                   = 25
	SYS_INOTIFY_INIT1           = 26
	SYS_INOTIFY_ADD_WATCH       = 27
	SYS_INOTIFY_RM_WATCH        = 28
	SYS_IOCTL                   = 29
	SYS_IOPRIO_SET              = 30
	SYS_IOPRIO_GET              = 31
	SYS_FLOCK                   = 32
	SYS_MKNODAT                 = 33
	SYS_MKDIRAT                 = 34
	SYS_UNLINKAT                = 35
	SYS_SYMLINKAT               = 36
	SYS_LINKAT                  = 37
	SYS_UMOUNT2                 = 39
	SYS_MOUNT                   = 40
	SYS_PIVOT_ROOT              = 41
	SYS_NFSSERVCTL              = 42
	SYS_STATFS                  = 43
	SYS_FSTATFS                 = 44
	SYS_TRUNCATE                = 45
	SYS_FTRUNCATE               = 46
	SYS_FALLOCATE               = 47
	SYS_FACCESSAT               = 48
	SYS_CHDIR                   = 49
	SYS_FCHDIR                  = 50
	SYS_CHROOT                  = 51
	SYS_FCHMOD                  = 52
	SYS_FCHMODAT                = 53
	SYS_FCHOWNAT                = 54
	SYS_FCHOWN                  = 55
	SYS_OPENAT                  = 56
	SYS_CLOSE                   = 57
	SYS_VHANGUP                 = 58
	SYS_PIPE2                   = 59
	SYS_QUOTACTL                = 60
	SYS_GETDENTS64              = 61
	SYS_LSEEK                   = 62
	SYS_READ                    = 63
	SYS_WRITE                   = 64
	SYS_READV                   = 65
	SYS_WRITEV                  = 66
	SYS_PREAD64                 = 67
	SYS_PWRITE64                = 68
	SYS_PREADV                  = 69
	SYS_PWRITEV                 = 70
	SYS_SENDFILE                = 71
	SYS_PSELECT6                = 72
	SYS_PPOLL                   = 73
	SYS_SIGNALFD4               = 74
	SYS_VMSPLICE                = 75
	SYS_SPLICE                  = 76
	SYS_TEE                     = 77
	SYS_READLINKAT              = 78
	SYS_FSTATAT                 = 79
	SYS_FSTAT                   = 80
	SYS_SYNC                    = 81
	SYS_FSYNC                   = 82
	SYS_FDATASYNC               = 83
	SYS_SYNC_FILE_RANGE         = 84
	SYS_TIMERFD_CREATE          = 85
	SYS_TIMERFD_SETTIME         = 86
	SYS_TIMERFD_GETTIME         = 87
	SYS_UTIMENSAT               = 88
	SYS_ACCT                    = 89
	SYS_CAPGET                  = 90
	SYS_CAPSET                  = 91
	SYS_PERSONALITY             = 92
	SYS_EXIT                    = 93
	SYS_EXIT_GROUP              = 94
	SYS_WAITID                  = 95
	SYS_SET_TID_ADDRESS         = 96
	SYS_UNSHARE                 = 97
	SYS_FUTEX                   = 98
	SYS_SET_ROBUST_LIST         = 99
	SYS_GET_ROBUST_LIST         = 100
	SYS_NANOSLEEP               = 101
	SYS_GETITIMER               = 102
	SYS_SETITIMER               = 103
	SYS_KEXEC_LOAD              = 104
	SYS_INIT_MODULE             = 105
	SYS_DELETE_MODULE           = 106
	SYS_TIMER_CREATE            = 107
	SYS_TIMER_GETTIME           = 108
	SYS_TIMER_GETOVERRUN        = 109
	SYS_TIMER_SETTIME           = 110
	SYS_TIMER_DELETE            = 111
	SYS_CLOCK_SETTIME           = 112
	SYS_CLOCK_GETTIME           = 113
	SYS_CLOCK_GETRES            = 114
	SYS_CLOCK_NANOSLEEP         = 115
	SYS_SYSLOG                  = 116
	SYS_PTRACE                  = 117
	SYS_SCHED_SETPARAM          = 118
	SYS_SCHED_SETSCHEDULER      = 119
	SYS_SCHED_GETSCHEDULER      = 120
	SYS_SCHED_GETPARAM          = 121
	SYS_SCHED_SETAFFINITY       = 122
	SYS_SCHED_GETAFFINITY       = 123
	SYS_SCHED_YIELD             = 124
	SYS_SCHED_GET_PRIORITY_MAX  = 125
	SYS_SCHED_GET_PRIORITY_MIN  = 126
	SYS_SCHED_RR_GET_INTERVAL   = 127
	SYS_RESTART_SYSCALL         = 128
	SYS_KILL                    = 129
	SYS_TKILL                   = 130
	SYS_TGKILL                  = 131
	SYS_SIGALTSTACK             = 132
	SYS_RT_SIGSUSPEND           = 133
	SYS_RT_SIGACTION            = 134
	SYS_RT_SIGPROCMASK          = 135
	SYS_RT_SIGPENDING           = 136
	SYS_RT_SIGTIMEDWAIT         = 137
	SYS_RT_SIGQUEUEINFO         = 138
	SYS_RT_SIGRETURN            = 139
	SYS_SETPRIORITY             = 140
	SYS_GETPRIORITY             = 141
	SYS_REBOOT                  = 142
	SYS_SETREGID                = 143
	SYS_SETGID                  = 144
	SYS_SETREUID                = 145
	SYS_SETUID                  = 146
	SYS_SETRESUID               = 147
	SYS_GETRESUID               = 148
	SYS_SETRESGID               = 149
	SYS_GETRESGID               = 150
	SYS_SETFSUID                = 151
	SYS_SETFSGID                = 152
	SYS_TIMES                   = 153
	SYS_SETPGID                 = 154
	SYS_GETPGID                 = 155
	SYS_GETSID                  = 156
	SYS_SETSID                  = 157
	SYS_GETGROUPS               = 158
	SYS_SETGROUPS               = 159
	SYS_UNAME                   = 160
	SYS_SETHOSTNAME             = 161
	SYS_SETDOMAINNAME           = 162
	SYS_GETRLIMIT               = 163
	SYS_SETRLIMIT               = 164
	SYS_GETRUSAGE               = 165
	SYS_UMASK                   = 166
	SYS_PRCTL                   = 167
	SYS_GETCPU                  = 168
	SYS_GETTIMEOFDAY            = 169
	SYS_SETTIMEOFDAY            = 170
	SYS_ADJTIMEX                = 171
	SYS_GETPID                  = 172
	SYS_GETPPID                 = 173
	SYS_GETUID                  = 174
	SYS_GETEUID                 = 175
	SYS_GETGID                  = 176
	SYS_GETEGID                 = 177
	SYS_GETTID                  = 178
	SYS_SYSINFO                 = 179
	SYS_MQ_OPEN                 = 180
	SYS_MQ_UNLINK               = 181
	SYS_MQ_TIMEDSEND            = 182
	SYS_MQ_TIMEDRECEIVE         = 183
	SYS_MQ_NOTIFY               = 184
	SYS_MQ_GETSETATTR           = 185
	SYS_MSGGET                  = 186
	SYS_MSGCTL                  = 187
	SYS_MSGRCV                  = 188
	SYS_MSGSND                  = 189
	SYS_SEMGET                  = 190
	SYS_SEMCTL                  = 191
	SYS_SEMTIMEDOP              = 192
	SYS_SEMOP                   = 193
	SYS_SHMGET                  = 194
	SYS_SHMCTL                  = 195
	SYS_SHMAT                   = 196
	SYS_SHMDT                   = 197
	SYS_SOCKET                  = 198
	SYS_SOCKETPAIR              = 199
	SYS_BIND                    = 200
	SYS_LISTEN                  = 201
	SYS_ACCEPT                  = 202
	SYS_CONNECT                 = 203
	SYS_GETSOCKNAME             = 204
	SYS_GETPEERNAME             = 205
	SYS_SENDTO                  = 206
	SYS_RECVFROM                = 207
	SYS_SETSOCKOPT              = 208
	SYS_GETSOCKOPT              = 209
	SYS_SHUTDOWN                = 210
	SYS_SENDMSG                 = 211
	SYS_RECVMSG                 = 212
	SYS_READAHEAD               = 213
	SYS_BRK                     = 214
	SYS_MUNMAP                  = 215
	SYS_MREMAP                  = 216
	SYS_ADD_KEY                 = 217
	SYS_REQUEST_KEY             = 218
	SYS_KEYCTL                  = 219
	SYS_CLONE                   = 220
	SYS_EXECVE                  = 221
	SYS_MMAP                    = 222
	SYS_FADVISE64               = 223
	SYS_SWAPON                  = 224
	SYS_SWAPOFF                 = 225
	SYS_MPROTECT                = 226
	SYS_MSYNC                   = 227
	SYS_MLOCK                   = 228
	SYS_MUNLOCK                 = 229
	SYS_MLOCKALL                = 230
	SYS_MUNLOCKALL              = 231
	SYS_MINCORE                 = 232
	SYS_MADVISE                 = 233
	SYS_REMAP_FILE_PAGES        = 234
	SYS_MBIND                   = 235
	SYS_GET_MEMPOLICY           = 236
	SYS_SET_MEMPOLICY           = 237
	SYS_MIGRATE_PAGES           = 238
	SYS_MOVE_PAGES              = 239
	SYS_RT_TGSIGQUEUEINFO       = 240
	SYS_PERF_EVENT_OPEN         = 241
	SYS_ACCEPT4                 = 242
	SYS_RECVMMSG                = 243
	SYS_ARCH_SPECIFIC_SYSCALL   = 244
	SYS_RISCV_HWPROBE           = 258
	SYS_RISCV_FLUSH_ICACHE      = 259
	SYS_WAIT4                   = 260
	SYS_PRLIMIT64               = 261
	SYS_FANOTIFY_INIT           = 262
	SYS_FANOTIFY_MARK           = 263
	SYS_NAME_TO_HANDLE_AT       = 264
	SYS_OPEN_BY_HANDLE_AT       = 265
	SYS_CLOCK_ADJTIME           = 266
	SYS_SYNCFS                  = 267
	SYS_SETNS                   = 268
	SYS_SENDMMSG                = 269
	SYS_PROCESS_VM_READV        = 270
	SYS_PROCESS_VM_WRITEV       = 271
	SYS_KCMP                    = 272
	SYS_FINIT_MODULE            = 273
	SYS_SCHED_SETATTR           = 274
	SYS_SCHED_GETATTR           = 275
	SYS_RENAMEAT2               = 276
	SYS_SECCOMP                 = 277
	SYS_GETRANDOM               = 278
	SYS_MEMFD_CREATE            = 279
	SYS_BPF                     = 280
	SYS_EXECVEAT                = 281
	SYS_USERFAULTFD             = 282
	SYS_MEMBARRIER              = 283
	SYS_MLOCK2                  = 284
	SYS_COPY_FILE_RANGE         = 285
	SYS_PREADV2                 = 286
	SYS_PWRITEV2                = 287
	SYS_PKEY_MPROTECT           = 288
	SYS_PKEY_ALLOC              = 289
	SYS_PKEY_FREE               = 290
	SYS_STATX                   = 291
	SYS_IO_PGETEVENTS           = 292
	SYS_RSEQ                    = 293
	SYS_KEXEC_FILE_LOAD         = 294
	SYS_PIDFD_SEND_SIGNAL       = 424
	SYS_IO_URING_SETUP          = 425
	SYS_IO_URING_ENTER          = 426
	SYS_IO_URING_REGISTER       = 427
	SYS_OPEN_TREE               = 428
	SYS_MOVE_MOUNT              = 429
	SYS_FSOPEN                  = 430
	SYS_FSCONFIG                = 431
	SYS_FSMOUNT                 = 432
	SYS_FSPICK                  = 433
	SYS_PIDFD_OPEN              = 434
	SYS_CLONE3                  = 435
	SYS_CLOSE_RANGE             = 436
	SYS_OPENAT2                 = 437
	SYS_PIDFD_GETFD             = 438
	SYS_FACCESSAT2              = 439
	SYS_PROCESS_MADVISE         = 440
	SYS_EPOLL_PWAIT2            = 441
	SYS_MOUNT_SETATTR           = 442
	SYS_QUOTACTL_FD             = 443
	SYS_LANDLOCK_CREATE_RULESET = 444
	SYS_LANDLOCK_ADD_RULE       = 445
	SYS_LANDLOCK_RESTRICT_SELF  = 446
	SYS_MEMFD_SECRET            = 447
	SYS_PROCESS_MRELEASE        = 448
	SYS_FUTEX_WAITV             = 449
	SYS_SET_MEMPOLICY_HOME_NODE = 450
	SYS_CACHESTAT               = 451
<<<<<<< HEAD
=======
	SYS_FCHMODAT2               = 452
	SYS_MAP_SHADOW_STACK        = 453
	SYS_FUTEX_WAKE              = 454
	SYS_FUTEX_WAIT              = 455
	SYS_FUTEX_REQUEUE           = 456
	SYS_STATMOUNT               = 457
	SYS_LISTMOUNT               = 458
	SYS_LSM_GET_SELF_ATTR       = 459
	SYS_LSM_SET_SELF_ATTR       = 460
	SYS_LSM_LIST_MODULES        = 461
	SYS_MSEAL                   = 462
>>>>>>> d532f28d
)<|MERGE_RESOLUTION|>--- conflicted
+++ resolved
@@ -315,8 +315,6 @@
 	SYS_FUTEX_WAITV             = 449
 	SYS_SET_MEMPOLICY_HOME_NODE = 450
 	SYS_CACHESTAT               = 451
-<<<<<<< HEAD
-=======
 	SYS_FCHMODAT2               = 452
 	SYS_MAP_SHADOW_STACK        = 453
 	SYS_FUTEX_WAKE              = 454
@@ -328,5 +326,4 @@
 	SYS_LSM_SET_SELF_ATTR       = 460
 	SYS_LSM_LIST_MODULES        = 461
 	SYS_MSEAL                   = 462
->>>>>>> d532f28d
 )