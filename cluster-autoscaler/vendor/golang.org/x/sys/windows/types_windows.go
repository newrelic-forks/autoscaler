--- conflicted
+++ resolved
@@ -3437,9 +3437,6 @@
 type BLOB struct {
 	Size     uint32
 	BlobData *byte
-<<<<<<< HEAD
-}
-=======
 }
 
 type ComStat struct {
@@ -3475,5 +3472,4 @@
 	KLF_REPLACELANG   = 0x00000010
 	KLF_NOTELLSHELL   = 0x00000080
 	KLF_SETFORPROCESS = 0x00000100
-)
->>>>>>> d532f28d
+)