--- conflicted
+++ resolved
@@ -613,11 +613,7 @@
 				d := time.Second * time.Duration(backoff)
 				tm := t.newTimer(d)
 				select {
-<<<<<<< HEAD
-				case <-timer.C:
-=======
 				case <-tm.C():
->>>>>>> d532f28d
 					t.vlogf("RoundTrip retrying after failure: %v", roundTripErr)
 					continue
 				case <-req.Context().Done():
