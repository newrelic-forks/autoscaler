// Copyright 2010 The Go Authors. All rights reserved.
// Use of this source code is governed by a BSD-style
// license that can be found in the LICENSE file.

/*
Package html implements an HTML5-compliant tokenizer and parser.

Tokenization is done by creating a Tokenizer for an io.Reader r. It is the
caller's responsibility to ensure that r provides UTF-8 encoded HTML.

	z := html.NewTokenizer(r)

Given a Tokenizer z, the HTML is tokenized by repeatedly calling z.Next(),
which parses the next token and returns its type, or an error:

	for {
		tt := z.Next()
		if tt == html.ErrorToken {
			// ...
			return ...
		}
		// Process the current token.
	}

There are two APIs for retrieving the current token. The high-level API is to
call Token; the low-level API is to call Text or TagName / TagAttr. Both APIs
allow optionally calling Raw after Next but before Token, Text, TagName, or
TagAttr. In EBNF notation, the valid call sequence per token is:

	Next {Raw} [ Token | Text | TagName {TagAttr} ]

Token returns an independent data structure that completely describes a token.
Entities (such as "&lt;") are unescaped, tag names and attribute keys are
lower-cased, and attributes are collected into a []Attribute. For example:

	for {
		if z.Next() == html.ErrorToken {
			// Returning io.EOF indicates success.
			return z.Err()
		}
		emitToken(z.Token())
	}

The low-level API performs fewer allocations and copies, but the contents of
the []byte values returned by Text, TagName and TagAttr may change on the next
call to Next. For example, to extract an HTML page's anchor text:

	depth := 0
	for {
		tt := z.Next()
		switch tt {
		case html.ErrorToken:
			return z.Err()
		case html.TextToken:
			if depth > 0 {
				// emitBytes should copy the []byte it receives,
				// if it doesn't process it immediately.
				emitBytes(z.Text())
			}
		case html.StartTagToken, html.EndTagToken:
			tn, _ := z.TagName()
			if len(tn) == 1 && tn[0] == 'a' {
				if tt == html.StartTagToken {
					depth++
				} else {
					depth--
				}
			}
		}
	}

Parsing is done by calling Parse with an io.Reader, which returns the root of
the parse tree (the document element) as a *Node. It is the caller's
responsibility to ensure that the Reader provides UTF-8 encoded HTML. For
example, to process each anchor node in depth-first order:

	doc, err := html.Parse(r)
	if err != nil {
		// ...
	}
	var f func(*html.Node)
	f = func(n *html.Node) {
		if n.Type == html.ElementNode && n.Data == "a" {
			// Do something with n...
		}
		for c := n.FirstChild; c != nil; c = c.NextSibling {
			f(c)
		}
	}
	f(doc)

The relevant specifications include:
https://html.spec.whatwg.org/multipage/syntax.html and
https://html.spec.whatwg.org/multipage/syntax.html#tokenization

# Security Considerations

Care should be taken when parsing and interpreting HTML, whether full documents
or fragments, within the framework of the HTML specification, especially with
regard to untrusted inputs.

This package provides both a tokenizer and a parser, which implement the
tokenization, and tokenization and tree construction stages of the WHATWG HTML
parsing specification respectively. While the tokenizer parses and normalizes
individual HTML tokens, only the parser constructs the DOM tree from the
tokenized HTML, as described in the tree construction stage of the
<<<<<<< HEAD
specification, dynamically modifying or extending the docuemnt's DOM tree.
=======
specification, dynamically modifying or extending the document's DOM tree.
>>>>>>> d532f28d

If your use case requires semantically well-formed HTML documents, as defined by
the WHATWG specification, the parser should be used rather than the tokenizer.

In security contexts, if trust decisions are being made using the tokenized or
parsed content, the input must be re-serialized (for instance by using Render or
Token.String) in order for those trust decisions to hold, as the process of
tokenization or parsing may alter the content.
*/
package html // import "golang.org/x/net/html"

// The tokenization algorithm implemented by this package is not a line-by-line
// transliteration of the relatively verbose state-machine in the WHATWG
// specification. A more direct approach is used instead, where the program
// counter implies the state, such as whether it is tokenizing a tag or a text
// node. Specification compliance is verified by checking expected and actual
// outputs over a test suite rather than aiming for algorithmic fidelity.

// TODO(nigeltao): Does a DOM API belong in this package or a separate one?
// TODO(nigeltao): How does parsing interact with a JavaScript engine?<|MERGE_RESOLUTION|>--- conflicted
+++ resolved
@@ -104,11 +104,7 @@
 parsing specification respectively. While the tokenizer parses and normalizes
 individual HTML tokens, only the parser constructs the DOM tree from the
 tokenized HTML, as described in the tree construction stage of the
-<<<<<<< HEAD
-specification, dynamically modifying or extending the docuemnt's DOM tree.
-=======
 specification, dynamically modifying or extending the document's DOM tree.
->>>>>>> d532f28d
 
 If your use case requires semantically well-formed HTML documents, as defined by
 the WHATWG specification, the parser should be used rather than the tokenizer.
