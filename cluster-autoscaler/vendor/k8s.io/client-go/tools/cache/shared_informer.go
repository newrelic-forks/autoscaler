/*
Copyright 2015 The Kubernetes Authors.

Licensed under the Apache License, Version 2.0 (the "License");
you may not use this file except in compliance with the License.
You may obtain a copy of the License at

    http://www.apache.org/licenses/LICENSE-2.0

Unless required by applicable law or agreed to in writing, software
distributed under the License is distributed on an "AS IS" BASIS,
WITHOUT WARRANTIES OR CONDITIONS OF ANY KIND, either express or implied.
See the License for the specific language governing permissions and
limitations under the License.
*/

package cache

import (
	"errors"
	"fmt"
	"sync"
	"time"

	"k8s.io/apimachinery/pkg/api/meta"
	"k8s.io/apimachinery/pkg/runtime"
	utilruntime "k8s.io/apimachinery/pkg/util/runtime"
	"k8s.io/apimachinery/pkg/util/wait"
	"k8s.io/client-go/tools/cache/synctrack"
	"k8s.io/utils/buffer"
	"k8s.io/utils/clock"

	"k8s.io/klog/v2"
)

// SharedInformer provides eventually consistent linkage of its
// clients to the authoritative state of a given collection of
// objects.  An object is identified by its API group, kind/resource,
// namespace (if any), and name; the `ObjectMeta.UID` is not part of
// an object's ID as far as this contract is concerned.  One
// SharedInformer provides linkage to objects of a particular API
// group and kind/resource.  The linked object collection of a
// SharedInformer may be further restricted to one namespace (if
// applicable) and/or by label selector and/or field selector.
//
// The authoritative state of an object is what apiservers provide
// access to, and an object goes through a strict sequence of states.
// An object state is either (1) present with a ResourceVersion and
// other appropriate content or (2) "absent".
//
// A SharedInformer maintains a local cache --- exposed by GetStore(),
// by GetIndexer() in the case of an indexed informer, and possibly by
// machinery involved in creating and/or accessing the informer --- of
// the state of each relevant object.  This cache is eventually
// consistent with the authoritative state.  This means that, unless
// prevented by persistent communication problems, if ever a
// particular object ID X is authoritatively associated with a state S
// then for every SharedInformer I whose collection includes (X, S)
// eventually either (1) I's cache associates X with S or a later
// state of X, (2) I is stopped, or (3) the authoritative state
// service for X terminates.  To be formally complete, we say that the
// absent state meets any restriction by label selector or field
// selector.
//
// For a given informer and relevant object ID X, the sequence of
// states that appears in the informer's cache is a subsequence of the
// states authoritatively associated with X.  That is, some states
// might never appear in the cache but ordering among the appearing
// states is correct.  Note, however, that there is no promise about
// ordering between states seen for different objects.
//
// The local cache starts out empty, and gets populated and updated
// during `Run()`.
//
// As a simple example, if a collection of objects is henceforth
// unchanging, a SharedInformer is created that links to that
// collection, and that SharedInformer is `Run()` then that
// SharedInformer's cache eventually holds an exact copy of that
// collection (unless it is stopped too soon, the authoritative state
// service ends, or communication problems between the two
// persistently thwart achievement).
//
// As another simple example, if the local cache ever holds a
// non-absent state for some object ID and the object is eventually
// removed from the authoritative state then eventually the object is
// removed from the local cache (unless the SharedInformer is stopped
// too soon, the authoritative state service ends, or communication
// problems persistently thwart the desired result).
//
// The keys in the Store are of the form namespace/name for namespaced
// objects, and are simply the name for non-namespaced objects.
// Clients can use `MetaNamespaceKeyFunc(obj)` to extract the key for
// a given object, and `SplitMetaNamespaceKey(key)` to split a key
// into its constituent parts.
//
// Every query against the local cache is answered entirely from one
// snapshot of the cache's state.  Thus, the result of a `List` call
// will not contain two entries with the same namespace and name.
//
// A client is identified here by a ResourceEventHandler.  For every
// update to the SharedInformer's local cache and for every client
// added before `Run()`, eventually either the SharedInformer is
// stopped or the client is notified of the update.  A client added
// after `Run()` starts gets a startup batch of notifications of
// additions of the objects existing in the cache at the time that
// client was added; also, for every update to the SharedInformer's
// local cache after that client was added, eventually either the
// SharedInformer is stopped or that client is notified of that
// update.  Client notifications happen after the corresponding cache
// update and, in the case of a SharedIndexInformer, after the
// corresponding index updates.  It is possible that additional cache
// and index updates happen before such a prescribed notification.
// For a given SharedInformer and client, the notifications are
// delivered sequentially.  For a given SharedInformer, client, and
// object ID, the notifications are delivered in order.  Because
// `ObjectMeta.UID` has no role in identifying objects, it is possible
// that when (1) object O1 with ID (e.g. namespace and name) X and
// `ObjectMeta.UID` U1 in the SharedInformer's local cache is deleted
// and later (2) another object O2 with ID X and ObjectMeta.UID U2 is
// created the informer's clients are not notified of (1) and (2) but
// rather are notified only of an update from O1 to O2. Clients that
// need to detect such cases might do so by comparing the `ObjectMeta.UID`
// field of the old and the new object in the code that handles update
// notifications (i.e. `OnUpdate` method of ResourceEventHandler).
//
// A client must process each notification promptly; a SharedInformer
// is not engineered to deal well with a large backlog of
// notifications to deliver.  Lengthy processing should be passed off
// to something else, for example through a
// `client-go/util/workqueue`.
//
// A delete notification exposes the last locally known non-absent
// state, except that its ResourceVersion is replaced with a
// ResourceVersion in which the object is actually absent.
type SharedInformer interface {
	// AddEventHandler adds an event handler to the shared informer using
	// the shared informer's resync period.  Events to a single handler are
	// delivered sequentially, but there is no coordination between
	// different handlers.
	// It returns a registration handle for the handler that can be used to
	// remove the handler again, or to tell if the handler is synced (has
	// seen every item in the initial list).
	AddEventHandler(handler ResourceEventHandler) (ResourceEventHandlerRegistration, error)
	// AddEventHandlerWithResyncPeriod adds an event handler to the
	// shared informer with the requested resync period; zero means
	// this handler does not care about resyncs.  The resync operation
	// consists of delivering to the handler an update notification
	// for every object in the informer's local cache; it does not add
	// any interactions with the authoritative storage.  Some
	// informers do no resyncs at all, not even for handlers added
	// with a non-zero resyncPeriod.  For an informer that does
	// resyncs, and for each handler that requests resyncs, that
	// informer develops a nominal resync period that is no shorter
	// than the requested period but may be longer.  The actual time
	// between any two resyncs may be longer than the nominal period
	// because the implementation takes time to do work and there may
	// be competing load and scheduling noise.
	// It returns a registration handle for the handler that can be used to remove
	// the handler again and an error if the handler cannot be added.
	AddEventHandlerWithResyncPeriod(handler ResourceEventHandler, resyncPeriod time.Duration) (ResourceEventHandlerRegistration, error)
	// RemoveEventHandler removes a formerly added event handler given by
	// its registration handle.
	// This function is guaranteed to be idempotent, and thread-safe.
	RemoveEventHandler(handle ResourceEventHandlerRegistration) error
	// GetStore returns the informer's local cache as a Store.
	GetStore() Store
	// GetController is deprecated, it does nothing useful
	GetController() Controller
	// Run starts and runs the shared informer, returning after it stops.
	// The informer will be stopped when stopCh is closed.
	Run(stopCh <-chan struct{})
	// HasSynced returns true if the shared informer's store has been
	// informed by at least one full LIST of the authoritative state
	// of the informer's object collection.  This is unrelated to "resync".
	//
	// Note that this doesn't tell you if an individual handler is synced!!
	// For that, please call HasSynced on the handle returned by
	// AddEventHandler.
	HasSynced() bool
	// LastSyncResourceVersion is the resource version observed when last synced with the underlying
	// store. The value returned is not synchronized with access to the underlying store and is not
	// thread-safe.
	LastSyncResourceVersion() string

	// The WatchErrorHandler is called whenever ListAndWatch drops the
	// connection with an error. After calling this handler, the informer
	// will backoff and retry.
	//
	// The default implementation looks at the error type and tries to log
	// the error message at an appropriate level.
	//
	// There's only one handler, so if you call this multiple times, last one
	// wins; calling after the informer has been started returns an error.
	//
	// The handler is intended for visibility, not to e.g. pause the consumers.
	// The handler should return quickly - any expensive processing should be
	// offloaded.
	SetWatchErrorHandler(handler WatchErrorHandler) error

	// The TransformFunc is called for each object which is about to be stored.
	//
	// This function is intended for you to take the opportunity to
	// remove, transform, or normalize fields. One use case is to strip unused
	// metadata fields out of objects to save on RAM cost.
	//
	// Must be set before starting the informer.
	//
	// Please see the comment on TransformFunc for more details.
	SetTransform(handler TransformFunc) error

	// IsStopped reports whether the informer has already been stopped.
	// Adding event handlers to already stopped informers is not possible.
	// An informer already stopped will never be started again.
	IsStopped() bool
}

// Opaque interface representing the registration of ResourceEventHandler for
// a SharedInformer. Must be supplied back to the same SharedInformer's
// `RemoveEventHandler` to unregister the handlers.
//
// Also used to tell if the handler is synced (has had all items in the initial
// list delivered).
type ResourceEventHandlerRegistration interface {
	// HasSynced reports if both the parent has synced and all pre-sync
	// events have been delivered.
	HasSynced() bool
}

// SharedIndexInformer provides add and get Indexers ability based on SharedInformer.
type SharedIndexInformer interface {
	SharedInformer
	// AddIndexers add indexers to the informer before it starts.
	AddIndexers(indexers Indexers) error
	GetIndexer() Indexer
}

// NewSharedInformer creates a new instance for the ListerWatcher. See NewSharedIndexInformerWithOptions for full details.
func NewSharedInformer(lw ListerWatcher, exampleObject runtime.Object, defaultEventHandlerResyncPeriod time.Duration) SharedInformer {
	return NewSharedIndexInformer(lw, exampleObject, defaultEventHandlerResyncPeriod, Indexers{})
}

// NewSharedIndexInformer creates a new instance for the ListerWatcher and specified Indexers. See
// NewSharedIndexInformerWithOptions for full details.
func NewSharedIndexInformer(lw ListerWatcher, exampleObject runtime.Object, defaultEventHandlerResyncPeriod time.Duration, indexers Indexers) SharedIndexInformer {
	return NewSharedIndexInformerWithOptions(
		lw,
		exampleObject,
		SharedIndexInformerOptions{
			ResyncPeriod: defaultEventHandlerResyncPeriod,
			Indexers:     indexers,
		},
	)
}

// NewSharedIndexInformerWithOptions creates a new instance for the ListerWatcher.
// The created informer will not do resyncs if options.ResyncPeriod is zero.  Otherwise: for each
// handler that with a non-zero requested resync period, whether added
// before or after the informer starts, the nominal resync period is
// the requested resync period rounded up to a multiple of the
// informer's resync checking period.  Such an informer's resync
// checking period is established when the informer starts running,
// and is the maximum of (a) the minimum of the resync periods
// requested before the informer starts and the
// options.ResyncPeriod given here and (b) the constant
// `minimumResyncPeriod` defined in this file.
func NewSharedIndexInformerWithOptions(lw ListerWatcher, exampleObject runtime.Object, options SharedIndexInformerOptions) SharedIndexInformer {
	realClock := &clock.RealClock{}

	return &sharedIndexInformer{
		indexer:                         NewIndexer(DeletionHandlingMetaNamespaceKeyFunc, options.Indexers),
		processor:                       &sharedProcessor{clock: realClock},
		listerWatcher:                   lw,
		objectType:                      exampleObject,
		objectDescription:               options.ObjectDescription,
		resyncCheckPeriod:               options.ResyncPeriod,
		defaultEventHandlerResyncPeriod: options.ResyncPeriod,
		clock:                           realClock,
		cacheMutationDetector:           NewCacheMutationDetector(fmt.Sprintf("%T", exampleObject)),
	}
}

// SharedIndexInformerOptions configures a sharedIndexInformer.
type SharedIndexInformerOptions struct {
	// ResyncPeriod is the default event handler resync period and resync check
	// period. If unset/unspecified, these are defaulted to 0 (do not resync).
	ResyncPeriod time.Duration

	// Indexers is the sharedIndexInformer's indexers. If unset/unspecified, no indexers are configured.
	Indexers Indexers

	// ObjectDescription is the sharedIndexInformer's object description. This is passed through to the
	// underlying Reflector's type description.
	ObjectDescription string
}

// InformerSynced is a function that can be used to determine if an informer has synced.  This is useful for determining if caches have synced.
type InformerSynced func() bool

const (
	// syncedPollPeriod controls how often you look at the status of your sync funcs
	syncedPollPeriod = 100 * time.Millisecond

	// initialBufferSize is the initial number of event notifications that can be buffered.
	initialBufferSize = 1024
)

// WaitForNamedCacheSync is a wrapper around WaitForCacheSync that generates log messages
// indicating that the caller identified by name is waiting for syncs, followed by
// either a successful or failed sync.
func WaitForNamedCacheSync(controllerName string, stopCh <-chan struct{}, cacheSyncs ...InformerSynced) bool {
	klog.Infof("Waiting for caches to sync for %s", controllerName)

	if !WaitForCacheSync(stopCh, cacheSyncs...) {
		utilruntime.HandleError(fmt.Errorf("unable to sync caches for %s", controllerName))
		return false
	}

	klog.Infof("Caches are synced for %s", controllerName)
	return true
}

// WaitForCacheSync waits for caches to populate.  It returns true if it was successful, false
// if the controller should shutdown
// callers should prefer WaitForNamedCacheSync()
func WaitForCacheSync(stopCh <-chan struct{}, cacheSyncs ...InformerSynced) bool {
	err := wait.PollImmediateUntil(syncedPollPeriod,
		func() (bool, error) {
			for _, syncFunc := range cacheSyncs {
				if !syncFunc() {
					return false, nil
				}
			}
			return true, nil
		},
		stopCh)
	if err != nil {
		klog.V(2).Infof("stop requested")
		return false
	}

	klog.V(4).Infof("caches populated")
	return true
}

// `*sharedIndexInformer` implements SharedIndexInformer and has three
// main components.  One is an indexed local cache, `indexer Indexer`.
// The second main component is a Controller that pulls
// objects/notifications using the ListerWatcher and pushes them into
// a DeltaFIFO --- whose knownObjects is the informer's local cache
// --- while concurrently Popping Deltas values from that fifo and
// processing them with `sharedIndexInformer::HandleDeltas`.  Each
// invocation of HandleDeltas, which is done with the fifo's lock
// held, processes each Delta in turn.  For each Delta this both
// updates the local cache and stuffs the relevant notification into
// the sharedProcessor.  The third main component is that
// sharedProcessor, which is responsible for relaying those
// notifications to each of the informer's clients.
type sharedIndexInformer struct {
	indexer    Indexer
	controller Controller

	processor             *sharedProcessor
	cacheMutationDetector MutationDetector

	listerWatcher ListerWatcher

	// objectType is an example object of the type this informer is expected to handle. If set, an event
	// with an object with a mismatching type is dropped instead of being delivered to listeners.
	objectType runtime.Object

	// objectDescription is the description of this informer's objects. This typically defaults to
	objectDescription string

	// resyncCheckPeriod is how often we want the reflector's resync timer to fire so it can call
	// shouldResync to check if any of our listeners need a resync.
	resyncCheckPeriod time.Duration
	// defaultEventHandlerResyncPeriod is the default resync period for any handlers added via
	// AddEventHandler (i.e. they don't specify one and just want to use the shared informer's default
	// value).
	defaultEventHandlerResyncPeriod time.Duration
	// clock allows for testability
	clock clock.Clock

	started, stopped bool
	startedLock      sync.Mutex

	// blockDeltas gives a way to stop all event distribution so that a late event handler
	// can safely join the shared informer.
	blockDeltas sync.Mutex

	// Called whenever the ListAndWatch drops the connection with an error.
	watchErrorHandler WatchErrorHandler

	transform TransformFunc
}

// dummyController hides the fact that a SharedInformer is different from a dedicated one
// where a caller can `Run`.  The run method is disconnected in this case, because higher
// level logic will decide when to start the SharedInformer and related controller.
// Because returning information back is always asynchronous, the legacy callers shouldn't
// notice any change in behavior.
type dummyController struct {
	informer *sharedIndexInformer
}

func (v *dummyController) Run(stopCh <-chan struct{}) {
}

func (v *dummyController) HasSynced() bool {
	return v.informer.HasSynced()
}

func (v *dummyController) LastSyncResourceVersion() string {
	return ""
}

type updateNotification struct {
	oldObj interface{}
	newObj interface{}
}

type addNotification struct {
	newObj          interface{}
	isInInitialList bool
}

type deleteNotification struct {
	oldObj interface{}
}

func (s *sharedIndexInformer) SetWatchErrorHandler(handler WatchErrorHandler) error {
	s.startedLock.Lock()
	defer s.startedLock.Unlock()

	if s.started {
		return fmt.Errorf("informer has already started")
	}

	s.watchErrorHandler = handler
	return nil
}

func (s *sharedIndexInformer) SetTransform(handler TransformFunc) error {
	s.startedLock.Lock()
	defer s.startedLock.Unlock()

	if s.started {
		return fmt.Errorf("informer has already started")
	}

	s.transform = handler
	return nil
}

func (s *sharedIndexInformer) Run(stopCh <-chan struct{}) {
	defer utilruntime.HandleCrash()

	if s.HasStarted() {
		klog.Warningf("The sharedIndexInformer has started, run more than once is not allowed")
		return
	}
	fifo := NewDeltaFIFOWithOptions(DeltaFIFOOptions{
		KnownObjects:          s.indexer,
		EmitDeltaTypeReplaced: true,
		Transformer:           s.transform,
	})

	cfg := &Config{
		Queue:             fifo,
		ListerWatcher:     s.listerWatcher,
		ObjectType:        s.objectType,
		ObjectDescription: s.objectDescription,
		FullResyncPeriod:  s.resyncCheckPeriod,
		RetryOnError:      false,
		ShouldResync:      s.processor.shouldResync,

		Process:           s.HandleDeltas,
		WatchErrorHandler: s.watchErrorHandler,
	}

	func() {
		s.startedLock.Lock()
		defer s.startedLock.Unlock()

		s.controller = New(cfg)
		s.controller.(*controller).clock = s.clock
		s.started = true
	}()

	// Separate stop channel because Processor should be stopped strictly after controller
	processorStopCh := make(chan struct{})
	var wg wait.Group
	defer wg.Wait()              // Wait for Processor to stop
	defer close(processorStopCh) // Tell Processor to stop
	wg.StartWithChannel(processorStopCh, s.cacheMutationDetector.Run)
	wg.StartWithChannel(processorStopCh, s.processor.run)

	defer func() {
		s.startedLock.Lock()
		defer s.startedLock.Unlock()
		s.stopped = true // Don't want any new listeners
	}()
	s.controller.Run(stopCh)
}

func (s *sharedIndexInformer) HasStarted() bool {
	s.startedLock.Lock()
	defer s.startedLock.Unlock()
	return s.started
}

func (s *sharedIndexInformer) HasSynced() bool {
	s.startedLock.Lock()
	defer s.startedLock.Unlock()

	if s.controller == nil {
		return false
	}
	return s.controller.HasSynced()
}

func (s *sharedIndexInformer) LastSyncResourceVersion() string {
	s.startedLock.Lock()
	defer s.startedLock.Unlock()

	if s.controller == nil {
		return ""
	}
	return s.controller.LastSyncResourceVersion()
}

func (s *sharedIndexInformer) GetStore() Store {
	return s.indexer
}

func (s *sharedIndexInformer) GetIndexer() Indexer {
	return s.indexer
}

func (s *sharedIndexInformer) AddIndexers(indexers Indexers) error {
	s.startedLock.Lock()
	defer s.startedLock.Unlock()

	if s.started {
		return fmt.Errorf("informer has already started")
	}

	return s.indexer.AddIndexers(indexers)
}

func (s *sharedIndexInformer) GetController() Controller {
	return &dummyController{informer: s}
}

func (s *sharedIndexInformer) AddEventHandler(handler ResourceEventHandler) (ResourceEventHandlerRegistration, error) {
	return s.AddEventHandlerWithResyncPeriod(handler, s.defaultEventHandlerResyncPeriod)
}

func determineResyncPeriod(desired, check time.Duration) time.Duration {
	if desired == 0 {
		return desired
	}
	if check == 0 {
		klog.Warningf("The specified resyncPeriod %v is invalid because this shared informer doesn't support resyncing", desired)
		return 0
	}
	if desired < check {
		klog.Warningf("The specified resyncPeriod %v is being increased to the minimum resyncCheckPeriod %v", desired, check)
		return check
	}
	return desired
}

const minimumResyncPeriod = 1 * time.Second

func (s *sharedIndexInformer) AddEventHandlerWithResyncPeriod(handler ResourceEventHandler, resyncPeriod time.Duration) (ResourceEventHandlerRegistration, error) {
	s.startedLock.Lock()
	defer s.startedLock.Unlock()

	if s.stopped {
		return nil, fmt.Errorf("handler %v was not added to shared informer because it has stopped already", handler)
	}

	if resyncPeriod > 0 {
		if resyncPeriod < minimumResyncPeriod {
			klog.Warningf("resyncPeriod %v is too small. Changing it to the minimum allowed value of %v", resyncPeriod, minimumResyncPeriod)
			resyncPeriod = minimumResyncPeriod
		}

		if resyncPeriod < s.resyncCheckPeriod {
			if s.started {
				klog.Warningf("resyncPeriod %v is smaller than resyncCheckPeriod %v and the informer has already started. Changing it to %v", resyncPeriod, s.resyncCheckPeriod, s.resyncCheckPeriod)
				resyncPeriod = s.resyncCheckPeriod
			} else {
				// if the event handler's resyncPeriod is smaller than the current resyncCheckPeriod, update
				// resyncCheckPeriod to match resyncPeriod and adjust the resync periods of all the listeners
				// accordingly
				s.resyncCheckPeriod = resyncPeriod
				s.processor.resyncCheckPeriodChanged(resyncPeriod)
			}
		}
	}

	listener := newProcessListener(handler, resyncPeriod, determineResyncPeriod(resyncPeriod, s.resyncCheckPeriod), s.clock.Now(), initialBufferSize, s.HasSynced)

	if !s.started {
		return s.processor.addListener(listener), nil
	}

	// in order to safely join, we have to
	// 1. stop sending add/update/delete notifications
	// 2. do a list against the store
	// 3. send synthetic "Add" events to the new handler
	// 4. unblock
	s.blockDeltas.Lock()
	defer s.blockDeltas.Unlock()

	handle := s.processor.addListener(listener)
	for _, item := range s.indexer.List() {
		// Note that we enqueue these notifications with the lock held
		// and before returning the handle. That means there is never a
		// chance for anyone to call the handle's HasSynced method in a
		// state when it would falsely return true (i.e., when the
		// shared informer is synced but it has not observed an Add
		// with isInitialList being true, nor when the thread
		// processing notifications somehow goes faster than this
		// thread adding them and the counter is temporarily zero).
		listener.add(addNotification{newObj: item, isInInitialList: true})
	}
	return handle, nil
}

func (s *sharedIndexInformer) HandleDeltas(obj interface{}, isInInitialList bool) error {
	s.blockDeltas.Lock()
	defer s.blockDeltas.Unlock()

	if deltas, ok := obj.(Deltas); ok {
<<<<<<< HEAD
		return processDeltas(s, s.indexer, deltas)
=======
		return processDeltas(s, s.indexer, deltas, isInInitialList)
>>>>>>> d532f28d
	}
	return errors.New("object given as Process argument is not Deltas")
}

// Conforms to ResourceEventHandler
func (s *sharedIndexInformer) OnAdd(obj interface{}, isInInitialList bool) {
	// Invocation of this function is locked under s.blockDeltas, so it is
	// save to distribute the notification
	s.cacheMutationDetector.AddObject(obj)
	s.processor.distribute(addNotification{newObj: obj, isInInitialList: isInInitialList}, false)
}

// Conforms to ResourceEventHandler
func (s *sharedIndexInformer) OnUpdate(old, new interface{}) {
	isSync := false

	// If is a Sync event, isSync should be true
	// If is a Replaced event, isSync is true if resource version is unchanged.
	// If RV is unchanged: this is a Sync/Replaced event, so isSync is true

	if accessor, err := meta.Accessor(new); err == nil {
		if oldAccessor, err := meta.Accessor(old); err == nil {
			// Events that didn't change resourceVersion are treated as resync events
			// and only propagated to listeners that requested resync
			isSync = accessor.GetResourceVersion() == oldAccessor.GetResourceVersion()
		}
	}

	// Invocation of this function is locked under s.blockDeltas, so it is
	// save to distribute the notification
	s.cacheMutationDetector.AddObject(new)
	s.processor.distribute(updateNotification{oldObj: old, newObj: new}, isSync)
}

// Conforms to ResourceEventHandler
func (s *sharedIndexInformer) OnDelete(old interface{}) {
	// Invocation of this function is locked under s.blockDeltas, so it is
	// save to distribute the notification
	s.processor.distribute(deleteNotification{oldObj: old}, false)
}

// IsStopped reports whether the informer has already been stopped
func (s *sharedIndexInformer) IsStopped() bool {
	s.startedLock.Lock()
	defer s.startedLock.Unlock()
	return s.stopped
}

func (s *sharedIndexInformer) RemoveEventHandler(handle ResourceEventHandlerRegistration) error {
	s.startedLock.Lock()
	defer s.startedLock.Unlock()

	// in order to safely remove, we have to
	// 1. stop sending add/update/delete notifications
	// 2. remove and stop listener
	// 3. unblock
	s.blockDeltas.Lock()
	defer s.blockDeltas.Unlock()
	return s.processor.removeListener(handle)
}

// sharedProcessor has a collection of processorListener and can
// distribute a notification object to its listeners.  There are two
// kinds of distribute operations.  The sync distributions go to a
// subset of the listeners that (a) is recomputed in the occasional
// calls to shouldResync and (b) every listener is initially put in.
// The non-sync distributions go to every listener.
type sharedProcessor struct {
	listenersStarted bool
	listenersLock    sync.RWMutex
	// Map from listeners to whether or not they are currently syncing
	listeners map[*processorListener]bool
	clock     clock.Clock
	wg        wait.Group
}

func (p *sharedProcessor) getListener(registration ResourceEventHandlerRegistration) *processorListener {
	p.listenersLock.RLock()
	defer p.listenersLock.RUnlock()

	if p.listeners == nil {
		return nil
	}

	if result, ok := registration.(*processorListener); ok {
		if _, exists := p.listeners[result]; exists {
			return result
		}
	}

	return nil
}

func (p *sharedProcessor) addListener(listener *processorListener) ResourceEventHandlerRegistration {
	p.listenersLock.Lock()
	defer p.listenersLock.Unlock()

	if p.listeners == nil {
		p.listeners = make(map[*processorListener]bool)
	}

	p.listeners[listener] = true

	if p.listenersStarted {
		p.wg.Start(listener.run)
		p.wg.Start(listener.pop)
	}

	return listener
}

func (p *sharedProcessor) removeListener(handle ResourceEventHandlerRegistration) error {
	p.listenersLock.Lock()
	defer p.listenersLock.Unlock()

	listener, ok := handle.(*processorListener)
	if !ok {
		return fmt.Errorf("invalid key type %t", handle)
	} else if p.listeners == nil {
		// No listeners are registered, do nothing
		return nil
	} else if _, exists := p.listeners[listener]; !exists {
		// Listener is not registered, just do nothing
		return nil
	}

	delete(p.listeners, listener)

	if p.listenersStarted {
		close(listener.addCh)
	}

	return nil
}

func (p *sharedProcessor) distribute(obj interface{}, sync bool) {
	p.listenersLock.RLock()
	defer p.listenersLock.RUnlock()

	for listener, isSyncing := range p.listeners {
		switch {
		case !sync:
			// non-sync messages are delivered to every listener
			listener.add(obj)
		case isSyncing:
			// sync messages are delivered to every syncing listener
			listener.add(obj)
		default:
			// skipping a sync obj for a non-syncing listener
		}
	}
}

func (p *sharedProcessor) run(stopCh <-chan struct{}) {
	func() {
		p.listenersLock.RLock()
		defer p.listenersLock.RUnlock()
		for listener := range p.listeners {
			p.wg.Start(listener.run)
			p.wg.Start(listener.pop)
		}
		p.listenersStarted = true
	}()
	<-stopCh

	p.listenersLock.Lock()
	defer p.listenersLock.Unlock()
	for listener := range p.listeners {
		close(listener.addCh) // Tell .pop() to stop. .pop() will tell .run() to stop
	}

	// Wipe out list of listeners since they are now closed
	// (processorListener cannot be re-used)
	p.listeners = nil

	// Reset to false since no listeners are running
	p.listenersStarted = false

	p.wg.Wait() // Wait for all .pop() and .run() to stop
}

// shouldResync queries every listener to determine if any of them need a resync, based on each
// listener's resyncPeriod.
func (p *sharedProcessor) shouldResync() bool {
	p.listenersLock.Lock()
	defer p.listenersLock.Unlock()

	resyncNeeded := false
	now := p.clock.Now()
	for listener := range p.listeners {
		// need to loop through all the listeners to see if they need to resync so we can prepare any
		// listeners that are going to be resyncing.
		shouldResync := listener.shouldResync(now)
		p.listeners[listener] = shouldResync

		if shouldResync {
			resyncNeeded = true
			listener.determineNextResync(now)
		}
	}
	return resyncNeeded
}

func (p *sharedProcessor) resyncCheckPeriodChanged(resyncCheckPeriod time.Duration) {
	p.listenersLock.RLock()
	defer p.listenersLock.RUnlock()

	for listener := range p.listeners {
		resyncPeriod := determineResyncPeriod(
			listener.requestedResyncPeriod, resyncCheckPeriod)
		listener.setResyncPeriod(resyncPeriod)
	}
}

// processorListener relays notifications from a sharedProcessor to
// one ResourceEventHandler --- using two goroutines, two unbuffered
// channels, and an unbounded ring buffer.  The `add(notification)`
// function sends the given notification to `addCh`.  One goroutine
// runs `pop()`, which pumps notifications from `addCh` to `nextCh`
// using storage in the ring buffer while `nextCh` is not keeping up.
// Another goroutine runs `run()`, which receives notifications from
// `nextCh` and synchronously invokes the appropriate handler method.
//
// processorListener also keeps track of the adjusted requested resync
// period of the listener.
type processorListener struct {
	nextCh chan interface{}
	addCh  chan interface{}

	handler ResourceEventHandler

	syncTracker *synctrack.SingleFileTracker

	// pendingNotifications is an unbounded ring buffer that holds all notifications not yet distributed.
	// There is one per listener, but a failing/stalled listener will have infinite pendingNotifications
	// added until we OOM.
	// TODO: This is no worse than before, since reflectors were backed by unbounded DeltaFIFOs, but
	// we should try to do something better.
	pendingNotifications buffer.RingGrowing

	// requestedResyncPeriod is how frequently the listener wants a
	// full resync from the shared informer, but modified by two
	// adjustments.  One is imposing a lower bound,
	// `minimumResyncPeriod`.  The other is another lower bound, the
	// sharedIndexInformer's `resyncCheckPeriod`, that is imposed (a) only
	// in AddEventHandlerWithResyncPeriod invocations made after the
	// sharedIndexInformer starts and (b) only if the informer does
	// resyncs at all.
	requestedResyncPeriod time.Duration
	// resyncPeriod is the threshold that will be used in the logic
	// for this listener.  This value differs from
	// requestedResyncPeriod only when the sharedIndexInformer does
	// not do resyncs, in which case the value here is zero.  The
	// actual time between resyncs depends on when the
	// sharedProcessor's `shouldResync` function is invoked and when
	// the sharedIndexInformer processes `Sync` type Delta objects.
	resyncPeriod time.Duration
	// nextResync is the earliest time the listener should get a full resync
	nextResync time.Time
	// resyncLock guards access to resyncPeriod and nextResync
	resyncLock sync.Mutex
}

// HasSynced returns true if the source informer has synced, and all
// corresponding events have been delivered.
func (p *processorListener) HasSynced() bool {
	return p.syncTracker.HasSynced()
}

func newProcessListener(handler ResourceEventHandler, requestedResyncPeriod, resyncPeriod time.Duration, now time.Time, bufferSize int, hasSynced func() bool) *processorListener {
	ret := &processorListener{
		nextCh:                make(chan interface{}),
		addCh:                 make(chan interface{}),
		handler:               handler,
		syncTracker:           &synctrack.SingleFileTracker{UpstreamHasSynced: hasSynced},
		pendingNotifications:  *buffer.NewRingGrowing(bufferSize),
		requestedResyncPeriod: requestedResyncPeriod,
		resyncPeriod:          resyncPeriod,
	}

	ret.determineNextResync(now)

	return ret
}

func (p *processorListener) add(notification interface{}) {
	if a, ok := notification.(addNotification); ok && a.isInInitialList {
		p.syncTracker.Start()
	}
	p.addCh <- notification
}

func (p *processorListener) pop() {
	defer utilruntime.HandleCrash()
	defer close(p.nextCh) // Tell .run() to stop

	var nextCh chan<- interface{}
	var notification interface{}
	for {
		select {
		case nextCh <- notification:
			// Notification dispatched
			var ok bool
			notification, ok = p.pendingNotifications.ReadOne()
			if !ok { // Nothing to pop
				nextCh = nil // Disable this select case
			}
		case notificationToAdd, ok := <-p.addCh:
			if !ok {
				return
			}
			if notification == nil { // No notification to pop (and pendingNotifications is empty)
				// Optimize the case - skip adding to pendingNotifications
				notification = notificationToAdd
				nextCh = p.nextCh
			} else { // There is already a notification waiting to be dispatched
				p.pendingNotifications.WriteOne(notificationToAdd)
			}
		}
	}
}

func (p *processorListener) run() {
	// this call blocks until the channel is closed.  When a panic happens during the notification
	// we will catch it, **the offending item will be skipped!**, and after a short delay (one second)
	// the next notification will be attempted.  This is usually better than the alternative of never
	// delivering again.
	stopCh := make(chan struct{})
	wait.Until(func() {
		for next := range p.nextCh {
			switch notification := next.(type) {
			case updateNotification:
				p.handler.OnUpdate(notification.oldObj, notification.newObj)
			case addNotification:
				p.handler.OnAdd(notification.newObj, notification.isInInitialList)
				if notification.isInInitialList {
					p.syncTracker.Finished()
				}
			case deleteNotification:
				p.handler.OnDelete(notification.oldObj)
			default:
				utilruntime.HandleError(fmt.Errorf("unrecognized notification: %T", next))
			}
		}
		// the only way to get here is if the p.nextCh is empty and closed
		close(stopCh)
	}, 1*time.Second, stopCh)
}

// shouldResync deterimines if the listener needs a resync. If the listener's resyncPeriod is 0,
// this always returns false.
func (p *processorListener) shouldResync(now time.Time) bool {
	p.resyncLock.Lock()
	defer p.resyncLock.Unlock()

	if p.resyncPeriod == 0 {
		return false
	}

	return now.After(p.nextResync) || now.Equal(p.nextResync)
}

func (p *processorListener) determineNextResync(now time.Time) {
	p.resyncLock.Lock()
	defer p.resyncLock.Unlock()

	p.nextResync = now.Add(p.resyncPeriod)
}

func (p *processorListener) setResyncPeriod(resyncPeriod time.Duration) {
	p.resyncLock.Lock()
	defer p.resyncLock.Unlock()

	p.resyncPeriod = resyncPeriod
}<|MERGE_RESOLUTION|>--- conflicted
+++ resolved
@@ -635,11 +635,7 @@
 	defer s.blockDeltas.Unlock()
 
 	if deltas, ok := obj.(Deltas); ok {
-<<<<<<< HEAD
-		return processDeltas(s, s.indexer, deltas)
-=======
 		return processDeltas(s, s.indexer, deltas, isInInitialList)
->>>>>>> d532f28d
 	}
 	return errors.New("object given as Process argument is not Deltas")
 }
