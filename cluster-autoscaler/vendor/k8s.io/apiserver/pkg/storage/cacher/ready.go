--- conflicted
+++ resolved
@@ -39,12 +39,8 @@
 //	└---------------------------┘
 type ready struct {
 	state       status        // represent the state of the variable
-<<<<<<< HEAD
-	lock        sync.RWMutex  // protect the state variable
-=======
 	generation  int           // represent the number of times we have transtioned to ready
 	lock        sync.RWMutex  // protect the state and generation variables
->>>>>>> d532f28d
 	restartLock sync.Mutex    // protect the transition from ready to pending where the channel is recreated
 	waitCh      chan struct{} // blocks until is ready or stopped
 }
@@ -65,8 +61,6 @@
 
 // wait blocks until it is Ready or Stopped, it returns an error if is Stopped.
 func (r *ready) wait(ctx context.Context) error {
-<<<<<<< HEAD
-=======
 	_, err := r.waitAndReadGeneration(ctx)
 	return err
 }
@@ -74,16 +68,11 @@
 // waitAndReadGenration blocks until it is Ready or Stopped and returns number
 // of times we entered ready state if Ready and error otherwise.
 func (r *ready) waitAndReadGeneration(ctx context.Context) (int, error) {
->>>>>>> d532f28d
 	for {
 		// r.done() only blocks if state is Pending
 		select {
 		case <-ctx.Done():
-<<<<<<< HEAD
-			return ctx.Err()
-=======
 			return 0, ctx.Err()
->>>>>>> d532f28d
 		case <-r.done():
 		}
 
@@ -98,16 +87,6 @@
 			// waiting despite the state moved back to Pending.
 			r.lock.RUnlock()
 		case Ready:
-<<<<<<< HEAD
-			r.lock.RUnlock()
-			return nil
-		case Stopped:
-			r.lock.RUnlock()
-			return fmt.Errorf("apiserver cacher is stopped")
-		default:
-			r.lock.RUnlock()
-			return fmt.Errorf("unexpected apiserver cache state: %v", r.state)
-=======
 			generation := r.generation
 			r.lock.RUnlock()
 			return generation, nil
@@ -117,18 +96,12 @@
 		default:
 			r.lock.RUnlock()
 			return 0, fmt.Errorf("unexpected apiserver cache state: %v", r.state)
->>>>>>> d532f28d
 		}
 	}
 }
 
 // check returns true only if it is Ready.
 func (r *ready) check() bool {
-<<<<<<< HEAD
-	r.lock.RLock()
-	defer r.lock.RUnlock()
-	return r.state == Ready
-=======
 	_, ok := r.checkAndReadGeneration()
 	return ok
 }
@@ -138,7 +111,6 @@
 	r.lock.RLock()
 	defer r.lock.RUnlock()
 	return r.generation, r.state == Ready
->>>>>>> d532f28d
 }
 
 // set the state to Pending (false) or Ready (true), it does not have effect if the state is Stopped.
@@ -150,10 +122,7 @@
 	}
 	if ok && r.state == Pending {
 		r.state = Ready
-<<<<<<< HEAD
-=======
 		r.generation++
->>>>>>> d532f28d
 		select {
 		case <-r.waitCh:
 		default:
