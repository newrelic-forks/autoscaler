// Copyright 2018 Google Inc.  All rights reserved.
// Use of this source code is governed by a BSD-style
// license that can be found in the LICENSE file.

package uuid

import (
	"bytes"
	"crypto/rand"
	"encoding/hex"
	"errors"
	"fmt"
	"io"
	"strings"
	"sync"
)

// A UUID is a 128 bit (16 byte) Universal Unique IDentifier as defined in RFC
// 4122.
type UUID [16]byte

// A Version represents a UUID's version.
type Version byte

// A Variant represents a UUID's variant.
type Variant byte

// Constants returned by Variant.
const (
	Invalid   = Variant(iota) // Invalid UUID
	RFC4122                   // The variant specified in RFC4122
	Reserved                  // Reserved, NCS backward compatibility.
	Microsoft                 // Reserved, Microsoft Corporation backward compatibility.
	Future                    // Reserved for future definition.
)

const randPoolSize = 16 * 16
<<<<<<< HEAD

var (
	rander      = rand.Reader // random function
	poolEnabled = false
	poolMu      sync.Mutex
	poolPos     = randPoolSize     // protected with poolMu
	pool        [randPoolSize]byte // protected with poolMu
)

type invalidLengthError struct{ len int }

func (err invalidLengthError) Error() string {
	return fmt.Sprintf("invalid UUID length: %d", err.len)
}

// IsInvalidLengthError is matcher function for custom error invalidLengthError
func IsInvalidLengthError(err error) bool {
	_, ok := err.(invalidLengthError)
	return ok
}
=======
>>>>>>> d532f28d

var (
	rander      = rand.Reader // random function
	poolEnabled = false
	poolMu      sync.Mutex
	poolPos     = randPoolSize     // protected with poolMu
	pool        [randPoolSize]byte // protected with poolMu
)

type invalidLengthError struct{ len int }

func (err invalidLengthError) Error() string {
	return fmt.Sprintf("invalid UUID length: %d", err.len)
}

// IsInvalidLengthError is matcher function for custom error invalidLengthError
func IsInvalidLengthError(err error) bool {
	_, ok := err.(invalidLengthError)
	return ok
}

// Parse decodes s into a UUID or returns an error if it cannot be parsed.  Both
// the standard UUID forms defined in RFC 4122
// (xxxxxxxx-xxxx-xxxx-xxxx-xxxxxxxxxxxx and
// urn:uuid:xxxxxxxx-xxxx-xxxx-xxxx-xxxxxxxxxxxx) are decoded.  In addition,
// Parse accepts non-standard strings such as the raw hex encoding
// xxxxxxxxxxxxxxxxxxxxxxxxxxxxxxxx and 38 byte "Microsoft style" encodings,
// e.g.  {xxxxxxxx-xxxx-xxxx-xxxx-xxxxxxxxxxxx}.  Only the middle 36 bytes are
// examined in the latter case.  Parse should not be used to validate strings as
// it parses non-standard encodings as indicated above.
func Parse(s string) (UUID, error) {
	var uuid UUID
	switch len(s) {
	// xxxxxxxx-xxxx-xxxx-xxxx-xxxxxxxxxxxx
	case 36:

	// urn:uuid:xxxxxxxx-xxxx-xxxx-xxxx-xxxxxxxxxxxx
	case 36 + 9:
		if !strings.EqualFold(s[:9], "urn:uuid:") {
			return uuid, fmt.Errorf("invalid urn prefix: %q", s[:9])
		}
		s = s[9:]

	// {xxxxxxxx-xxxx-xxxx-xxxx-xxxxxxxxxxxx}
	case 36 + 2:
		s = s[1:]

	// xxxxxxxxxxxxxxxxxxxxxxxxxxxxxxxx
	case 32:
		var ok bool
		for i := range uuid {
			uuid[i], ok = xtob(s[i*2], s[i*2+1])
			if !ok {
				return uuid, errors.New("invalid UUID format")
			}
		}
		return uuid, nil
	default:
		return uuid, invalidLengthError{len(s)}
	}
	// s is now at least 36 bytes long
	// it must be of the form  xxxxxxxx-xxxx-xxxx-xxxx-xxxxxxxxxxxx
	if s[8] != '-' || s[13] != '-' || s[18] != '-' || s[23] != '-' {
		return uuid, errors.New("invalid UUID format")
	}
	for i, x := range [16]int{
		0, 2, 4, 6,
		9, 11,
		14, 16,
		19, 21,
		24, 26, 28, 30, 32, 34,
	} {
		v, ok := xtob(s[x], s[x+1])
		if !ok {
			return uuid, errors.New("invalid UUID format")
		}
		uuid[i] = v
	}
	return uuid, nil
}

// ParseBytes is like Parse, except it parses a byte slice instead of a string.
func ParseBytes(b []byte) (UUID, error) {
	var uuid UUID
	switch len(b) {
	case 36: // xxxxxxxx-xxxx-xxxx-xxxx-xxxxxxxxxxxx
	case 36 + 9: // urn:uuid:xxxxxxxx-xxxx-xxxx-xxxx-xxxxxxxxxxxx
		if !bytes.EqualFold(b[:9], []byte("urn:uuid:")) {
			return uuid, fmt.Errorf("invalid urn prefix: %q", b[:9])
		}
		b = b[9:]
	case 36 + 2: // {xxxxxxxx-xxxx-xxxx-xxxx-xxxxxxxxxxxx}
		b = b[1:]
	case 32: // xxxxxxxxxxxxxxxxxxxxxxxxxxxxxxxx
		var ok bool
		for i := 0; i < 32; i += 2 {
			uuid[i/2], ok = xtob(b[i], b[i+1])
			if !ok {
				return uuid, errors.New("invalid UUID format")
			}
		}
		return uuid, nil
	default:
		return uuid, invalidLengthError{len(b)}
	}
	// s is now at least 36 bytes long
	// it must be of the form  xxxxxxxx-xxxx-xxxx-xxxx-xxxxxxxxxxxx
	if b[8] != '-' || b[13] != '-' || b[18] != '-' || b[23] != '-' {
		return uuid, errors.New("invalid UUID format")
	}
	for i, x := range [16]int{
		0, 2, 4, 6,
		9, 11,
		14, 16,
		19, 21,
		24, 26, 28, 30, 32, 34,
	} {
		v, ok := xtob(b[x], b[x+1])
		if !ok {
			return uuid, errors.New("invalid UUID format")
		}
		uuid[i] = v
	}
	return uuid, nil
}

// MustParse is like Parse but panics if the string cannot be parsed.
// It simplifies safe initialization of global variables holding compiled UUIDs.
func MustParse(s string) UUID {
	uuid, err := Parse(s)
	if err != nil {
		panic(`uuid: Parse(` + s + `): ` + err.Error())
	}
	return uuid
}

// FromBytes creates a new UUID from a byte slice. Returns an error if the slice
// does not have a length of 16. The bytes are copied from the slice.
func FromBytes(b []byte) (uuid UUID, err error) {
	err = uuid.UnmarshalBinary(b)
	return uuid, err
}

// Must returns uuid if err is nil and panics otherwise.
func Must(uuid UUID, err error) UUID {
	if err != nil {
		panic(err)
	}
	return uuid
}

// Validate returns an error if s is not a properly formatted UUID in one of the following formats:
//   xxxxxxxx-xxxx-xxxx-xxxx-xxxxxxxxxxxx
//   urn:uuid:xxxxxxxx-xxxx-xxxx-xxxx-xxxxxxxxxxxx
//   xxxxxxxxxxxxxxxxxxxxxxxxxxxxxxxx
//   {xxxxxxxx-xxxx-xxxx-xxxx-xxxxxxxxxxxx}
// It returns an error if the format is invalid, otherwise nil.
func Validate(s string) error {
	switch len(s) {
	// Standard UUID format
	case 36:

	// UUID with "urn:uuid:" prefix
	case 36 + 9:
		if !strings.EqualFold(s[:9], "urn:uuid:") {
			return fmt.Errorf("invalid urn prefix: %q", s[:9])
		}
		s = s[9:]

	// UUID enclosed in braces
	case 36 + 2:
		if s[0] != '{' || s[len(s)-1] != '}' {
			return fmt.Errorf("invalid bracketed UUID format")
		}
		s = s[1 : len(s)-1]

	// UUID without hyphens
	case 32:
		for i := 0; i < len(s); i += 2 {
			_, ok := xtob(s[i], s[i+1])
			if !ok {
				return errors.New("invalid UUID format")
			}
		}

	default:
		return invalidLengthError{len(s)}
	}

	// Check for standard UUID format
	if len(s) == 36 {
		if s[8] != '-' || s[13] != '-' || s[18] != '-' || s[23] != '-' {
			return errors.New("invalid UUID format")
		}
		for _, x := range []int{0, 2, 4, 6, 9, 11, 14, 16, 19, 21, 24, 26, 28, 30, 32, 34} {
			if _, ok := xtob(s[x], s[x+1]); !ok {
				return errors.New("invalid UUID format")
			}
		}
	}

	return nil
}

// String returns the string form of uuid, xxxxxxxx-xxxx-xxxx-xxxx-xxxxxxxxxxxx
// , or "" if uuid is invalid.
func (uuid UUID) String() string {
	var buf [36]byte
	encodeHex(buf[:], uuid)
	return string(buf[:])
}

// URN returns the RFC 2141 URN form of uuid,
// urn:uuid:xxxxxxxx-xxxx-xxxx-xxxx-xxxxxxxxxxxx,  or "" if uuid is invalid.
func (uuid UUID) URN() string {
	var buf [36 + 9]byte
	copy(buf[:], "urn:uuid:")
	encodeHex(buf[9:], uuid)
	return string(buf[:])
}

func encodeHex(dst []byte, uuid UUID) {
	hex.Encode(dst, uuid[:4])
	dst[8] = '-'
	hex.Encode(dst[9:13], uuid[4:6])
	dst[13] = '-'
	hex.Encode(dst[14:18], uuid[6:8])
	dst[18] = '-'
	hex.Encode(dst[19:23], uuid[8:10])
	dst[23] = '-'
	hex.Encode(dst[24:], uuid[10:])
}

// Variant returns the variant encoded in uuid.
func (uuid UUID) Variant() Variant {
	switch {
	case (uuid[8] & 0xc0) == 0x80:
		return RFC4122
	case (uuid[8] & 0xe0) == 0xc0:
		return Microsoft
	case (uuid[8] & 0xe0) == 0xe0:
		return Future
	default:
		return Reserved
	}
}

// Version returns the version of uuid.
func (uuid UUID) Version() Version {
	return Version(uuid[6] >> 4)
}

func (v Version) String() string {
	if v > 15 {
		return fmt.Sprintf("BAD_VERSION_%d", v)
	}
	return fmt.Sprintf("VERSION_%d", v)
}

func (v Variant) String() string {
	switch v {
	case RFC4122:
		return "RFC4122"
	case Reserved:
		return "Reserved"
	case Microsoft:
		return "Microsoft"
	case Future:
		return "Future"
	case Invalid:
		return "Invalid"
	}
	return fmt.Sprintf("BadVariant%d", int(v))
}

// SetRand sets the random number generator to r, which implements io.Reader.
// If r.Read returns an error when the package requests random data then
// a panic will be issued.
//
// Calling SetRand with nil sets the random number generator to the default
// generator.
func SetRand(r io.Reader) {
	if r == nil {
		rander = rand.Reader
		return
	}
	rander = r
}

// EnableRandPool enables internal randomness pool used for Random
// (Version 4) UUID generation. The pool contains random bytes read from
// the random number generator on demand in batches. Enabling the pool
// may improve the UUID generation throughput significantly.
//
// Since the pool is stored on the Go heap, this feature may be a bad fit
// for security sensitive applications.
//
// Both EnableRandPool and DisableRandPool are not thread-safe and should
// only be called when there is no possibility that New or any other
// UUID Version 4 generation function will be called concurrently.
func EnableRandPool() {
	poolEnabled = true
}

// DisableRandPool disables the randomness pool if it was previously
// enabled with EnableRandPool.
//
// Both EnableRandPool and DisableRandPool are not thread-safe and should
// only be called when there is no possibility that New or any other
// UUID Version 4 generation function will be called concurrently.
func DisableRandPool() {
	poolEnabled = false
	defer poolMu.Unlock()
	poolMu.Lock()
	poolPos = randPoolSize
<<<<<<< HEAD
=======
}

// UUIDs is a slice of UUID types.
type UUIDs []UUID

// Strings returns a string slice containing the string form of each UUID in uuids.
func (uuids UUIDs) Strings() []string {
	var uuidStrs = make([]string, len(uuids))
	for i, uuid := range uuids {
		uuidStrs[i] = uuid.String()
	}
	return uuidStrs
>>>>>>> d532f28d
}<|MERGE_RESOLUTION|>--- conflicted
+++ resolved
@@ -35,29 +35,6 @@
 )
 
 const randPoolSize = 16 * 16
-<<<<<<< HEAD
-
-var (
-	rander      = rand.Reader // random function
-	poolEnabled = false
-	poolMu      sync.Mutex
-	poolPos     = randPoolSize     // protected with poolMu
-	pool        [randPoolSize]byte // protected with poolMu
-)
-
-type invalidLengthError struct{ len int }
-
-func (err invalidLengthError) Error() string {
-	return fmt.Sprintf("invalid UUID length: %d", err.len)
-}
-
-// IsInvalidLengthError is matcher function for custom error invalidLengthError
-func IsInvalidLengthError(err error) bool {
-	_, ok := err.(invalidLengthError)
-	return ok
-}
-=======
->>>>>>> d532f28d
 
 var (
 	rander      = rand.Reader // random function
@@ -373,8 +350,6 @@
 	defer poolMu.Unlock()
 	poolMu.Lock()
 	poolPos = randPoolSize
-<<<<<<< HEAD
-=======
 }
 
 // UUIDs is a slice of UUID types.
@@ -387,5 +362,4 @@
 		uuidStrs[i] = uuid.String()
 	}
 	return uuidStrs
->>>>>>> d532f28d
 }