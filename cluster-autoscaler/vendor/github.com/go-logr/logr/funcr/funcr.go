/*
Copyright 2021 The logr Authors.

Licensed under the Apache License, Version 2.0 (the "License");
you may not use this file except in compliance with the License.
You may obtain a copy of the License at

    http://www.apache.org/licenses/LICENSE-2.0

Unless required by applicable law or agreed to in writing, software
distributed under the License is distributed on an "AS IS" BASIS,
WITHOUT WARRANTIES OR CONDITIONS OF ANY KIND, either express or implied.
See the License for the specific language governing permissions and
limitations under the License.
*/

// Package funcr implements formatting of structured log messages and
// optionally captures the call site and timestamp.
//
// The simplest way to use it is via its implementation of a
// github.com/go-logr/logr.LogSink with output through an arbitrary
// "write" function.  See New and NewJSON for details.
//
// # Custom LogSinks
//
// For users who need more control, a funcr.Formatter can be embedded inside
// your own custom LogSink implementation. This is useful when the LogSink
// needs to implement additional methods, for example.
//
// # Formatting
//
// This will respect logr.Marshaler, fmt.Stringer, and error interfaces for
// values which are being logged.  When rendering a struct, funcr will use Go's
// standard JSON tags (all except "string").
package funcr

import (
	"bytes"
	"encoding"
	"encoding/json"
	"fmt"
	"path/filepath"
	"reflect"
	"runtime"
	"strconv"
	"strings"
	"time"

	"github.com/go-logr/logr"
)

// New returns a logr.Logger which is implemented by an arbitrary function.
func New(fn func(prefix, args string), opts Options) logr.Logger {
	return logr.New(newSink(fn, NewFormatter(opts)))
}

// NewJSON returns a logr.Logger which is implemented by an arbitrary function
// and produces JSON output.
func NewJSON(fn func(obj string), opts Options) logr.Logger {
	fnWrapper := func(_, obj string) {
		fn(obj)
	}
	return logr.New(newSink(fnWrapper, NewFormatterJSON(opts)))
}

// Underlier exposes access to the underlying logging function. Since
// callers only have a logr.Logger, they have to know which
// implementation is in use, so this interface is less of an
// abstraction and more of a way to test type conversion.
type Underlier interface {
	GetUnderlying() func(prefix, args string)
}

func newSink(fn func(prefix, args string), formatter Formatter) logr.LogSink {
	l := &fnlogger{
		Formatter: formatter,
		write:     fn,
	}
	// For skipping fnlogger.Info and fnlogger.Error.
	l.Formatter.AddCallDepth(1)
	return l
}

// Options carries parameters which influence the way logs are generated.
type Options struct {
	// LogCaller tells funcr to add a "caller" key to some or all log lines.
	// This has some overhead, so some users might not want it.
	LogCaller MessageClass

	// LogCallerFunc tells funcr to also log the calling function name.  This
	// has no effect if caller logging is not enabled (see Options.LogCaller).
	LogCallerFunc bool

	// LogTimestamp tells funcr to add a "ts" key to log lines.  This has some
	// overhead, so some users might not want it.
	LogTimestamp bool

	// TimestampFormat tells funcr how to render timestamps when LogTimestamp
	// is enabled.  If not specified, a default format will be used.  For more
	// details, see docs for Go's time.Layout.
	TimestampFormat string

	// LogInfoLevel tells funcr what key to use to log the info level.
	// If not specified, the info level will be logged as "level".
	// If this is set to "", the info level will not be logged at all.
	LogInfoLevel *string

	// Verbosity tells funcr which V logs to produce.  Higher values enable
	// more logs.  Info logs at or below this level will be written, while logs
	// above this level will be discarded.
	Verbosity int

	// RenderBuiltinsHook allows users to mutate the list of key-value pairs
	// while a log line is being rendered.  The kvList argument follows logr
	// conventions - each pair of slice elements is comprised of a string key
	// and an arbitrary value (verified and sanitized before calling this
	// hook).  The value returned must follow the same conventions.  This hook
	// can be used to audit or modify logged data.  For example, you might want
	// to prefix all of funcr's built-in keys with some string.  This hook is
	// only called for built-in (provided by funcr itself) key-value pairs.
	// Equivalent hooks are offered for key-value pairs saved via
	// logr.Logger.WithValues or Formatter.AddValues (see RenderValuesHook) and
	// for user-provided pairs (see RenderArgsHook).
	RenderBuiltinsHook func(kvList []any) []any

	// RenderValuesHook is the same as RenderBuiltinsHook, except that it is
	// only called for key-value pairs saved via logr.Logger.WithValues.  See
	// RenderBuiltinsHook for more details.
	RenderValuesHook func(kvList []any) []any

	// RenderArgsHook is the same as RenderBuiltinsHook, except that it is only
	// called for key-value pairs passed directly to Info and Error.  See
	// RenderBuiltinsHook for more details.
	RenderArgsHook func(kvList []any) []any

	// MaxLogDepth tells funcr how many levels of nested fields (e.g. a struct
	// that contains a struct, etc.) it may log.  Every time it finds a struct,
	// slice, array, or map the depth is increased by one.  When the maximum is
	// reached, the value will be converted to a string indicating that the max
	// depth has been exceeded.  If this field is not specified, a default
	// value will be used.
	MaxLogDepth int
}

// MessageClass indicates which category or categories of messages to consider.
type MessageClass int

const (
	// None ignores all message classes.
	None MessageClass = iota
	// All considers all message classes.
	All
	// Info only considers info messages.
	Info
	// Error only considers error messages.
	Error
)

// fnlogger inherits some of its LogSink implementation from Formatter
// and just needs to add some glue code.
type fnlogger struct {
	Formatter
	write func(prefix, args string)
}

func (l fnlogger) WithName(name string) logr.LogSink {
	l.Formatter.AddName(name)
	return &l
}

func (l fnlogger) WithValues(kvList ...any) logr.LogSink {
	l.Formatter.AddValues(kvList)
	return &l
}

func (l fnlogger) WithCallDepth(depth int) logr.LogSink {
	l.Formatter.AddCallDepth(depth)
	return &l
}

func (l fnlogger) Info(level int, msg string, kvList ...any) {
	prefix, args := l.FormatInfo(level, msg, kvList)
	l.write(prefix, args)
}

func (l fnlogger) Error(err error, msg string, kvList ...any) {
	prefix, args := l.FormatError(err, msg, kvList)
	l.write(prefix, args)
}

func (l fnlogger) GetUnderlying() func(prefix, args string) {
	return l.write
}

// Assert conformance to the interfaces.
var _ logr.LogSink = &fnlogger{}
var _ logr.CallDepthLogSink = &fnlogger{}
var _ Underlier = &fnlogger{}

// NewFormatter constructs a Formatter which emits a JSON-like key=value format.
func NewFormatter(opts Options) Formatter {
	return newFormatter(opts, outputKeyValue)
}

// NewFormatterJSON constructs a Formatter which emits strict JSON.
func NewFormatterJSON(opts Options) Formatter {
	return newFormatter(opts, outputJSON)
}

// Defaults for Options.
const defaultTimestampFormat = "2006-01-02 15:04:05.000000"
const defaultMaxLogDepth = 16

func newFormatter(opts Options, outfmt outputFormat) Formatter {
	if opts.TimestampFormat == "" {
		opts.TimestampFormat = defaultTimestampFormat
	}
	if opts.MaxLogDepth == 0 {
		opts.MaxLogDepth = defaultMaxLogDepth
	}
	if opts.LogInfoLevel == nil {
		opts.LogInfoLevel = new(string)
		*opts.LogInfoLevel = "level"
	}
	f := Formatter{
		outputFormat: outfmt,
		prefix:       "",
		values:       nil,
		depth:        0,
		opts:         &opts,
	}
	return f
}

// Formatter is an opaque struct which can be embedded in a LogSink
// implementation. It should be constructed with NewFormatter. Some of
// its methods directly implement logr.LogSink.
type Formatter struct {
	outputFormat outputFormat
	prefix       string
	values       []any
	valuesStr    string
	depth        int
	opts         *Options
<<<<<<< HEAD
=======
	groupName    string // for slog groups
	groups       []groupDef
>>>>>>> d532f28d
}

// outputFormat indicates which outputFormat to use.
type outputFormat int

const (
	// outputKeyValue emits a JSON-like key=value format, but not strict JSON.
	outputKeyValue outputFormat = iota
	// outputJSON emits strict JSON.
	outputJSON
)

// groupDef represents a saved group.  The values may be empty, but we don't
// know if we need to render the group until the final record is rendered.
type groupDef struct {
	name   string
	values string
}

// PseudoStruct is a list of key-value pairs that gets logged as a struct.
type PseudoStruct []any

// render produces a log line, ready to use.
func (f Formatter) render(builtins, args []any) string {
	// Empirically bytes.Buffer is faster than strings.Builder for this.
	buf := bytes.NewBuffer(make([]byte, 0, 1024))

	if f.outputFormat == outputJSON {
		buf.WriteByte('{') // for the whole record
	}

	// Render builtins
	vals := builtins
	if hook := f.opts.RenderBuiltinsHook; hook != nil {
		vals = hook(f.sanitize(vals))
	}
	f.flatten(buf, vals, false) // keys are ours, no need to escape
	continuing := len(builtins) > 0

	// Turn the inner-most group into a string
	argsStr := func() string {
		buf := bytes.NewBuffer(make([]byte, 0, 1024))

		vals = args
		if hook := f.opts.RenderArgsHook; hook != nil {
			vals = hook(f.sanitize(vals))
		}
		f.flatten(buf, vals, true) // escape user-provided keys

		return buf.String()
	}()

	// Render the stack of groups from the inside out.
	bodyStr := f.renderGroup(f.groupName, f.valuesStr, argsStr)
	for i := len(f.groups) - 1; i >= 0; i-- {
		grp := &f.groups[i]
		if grp.values == "" && bodyStr == "" {
			// no contents, so we must elide the whole group
			continue
		}
		bodyStr = f.renderGroup(grp.name, grp.values, bodyStr)
	}

	if bodyStr != "" {
		if continuing {
			buf.WriteByte(f.comma())
		}
		buf.WriteString(bodyStr)
	}

	if f.outputFormat == outputJSON {
		buf.WriteByte('}') // for the whole record
	}

	return buf.String()
}

// renderGroup returns a string representation of the named group with rendered
// values and args.  If the name is empty, this will return the values and args,
// joined.  If the name is not empty, this will return a single key-value pair,
// where the value is a grouping of the values and args.  If the values and
// args are both empty, this will return an empty string, even if the name was
// specified.
func (f Formatter) renderGroup(name string, values string, args string) string {
	buf := bytes.NewBuffer(make([]byte, 0, 1024))

	needClosingBrace := false
	if name != "" && (values != "" || args != "") {
		buf.WriteString(f.quoted(name, true)) // escape user-provided keys
		buf.WriteByte(f.colon())
		buf.WriteByte('{')
		needClosingBrace = true
	}

	continuing := false
	if values != "" {
		buf.WriteString(values)
		continuing = true
	}

	if args != "" {
		if continuing {
			buf.WriteByte(f.comma())
		}
		buf.WriteString(args)
	}

	if needClosingBrace {
		buf.WriteByte('}')
	}

	return buf.String()
}

// flatten renders a list of key-value pairs into a buffer.  If escapeKeys is
// true, the keys are assumed to have non-JSON-compatible characters in them
// and must be evaluated for escapes.
//
// This function returns a potentially modified version of kvList, which
// ensures that there is a value for every key (adding a value if needed) and
// that each key is a string (substituting a key if needed).
func (f Formatter) flatten(buf *bytes.Buffer, kvList []any, escapeKeys bool) []any {
	// This logic overlaps with sanitize() but saves one type-cast per key,
	// which can be measurable.
	if len(kvList)%2 != 0 {
		kvList = append(kvList, noValue)
	}
	copied := false
	for i := 0; i < len(kvList); i += 2 {
		k, ok := kvList[i].(string)
		if !ok {
			if !copied {
				newList := make([]any, len(kvList))
				copy(newList, kvList)
				kvList = newList
				copied = true
			}
			k = f.nonStringKey(kvList[i])
			kvList[i] = k
		}
		v := kvList[i+1]

		if i > 0 {
			if f.outputFormat == outputJSON {
				buf.WriteByte(f.comma())
			} else {
				// In theory the format could be something we don't understand.  In
				// practice, we control it, so it won't be.
				buf.WriteByte(' ')
			}
		}

		buf.WriteString(f.quoted(k, escapeKeys))
		buf.WriteByte(f.colon())
		buf.WriteString(f.pretty(v))
	}
	return kvList
}

func (f Formatter) quoted(str string, escape bool) string {
	if escape {
		return prettyString(str)
	}
	// this is faster
	return `"` + str + `"`
}

func (f Formatter) comma() byte {
	if f.outputFormat == outputJSON {
		return ','
	}
	return ' '
}

func (f Formatter) colon() byte {
	if f.outputFormat == outputJSON {
		return ':'
	}
	return '='
}

func (f Formatter) pretty(value any) string {
	return f.prettyWithFlags(value, 0, 0)
}

const (
	flagRawStruct = 0x1 // do not print braces on structs
)

// TODO: This is not fast. Most of the overhead goes here.
func (f Formatter) prettyWithFlags(value any, flags uint32, depth int) string {
	if depth > f.opts.MaxLogDepth {
		return `"<max-log-depth-exceeded>"`
	}

	// Handle types that take full control of logging.
	if v, ok := value.(logr.Marshaler); ok {
		// Replace the value with what the type wants to get logged.
		// That then gets handled below via reflection.
		value = invokeMarshaler(v)
	}

	// Handle types that want to format themselves.
	switch v := value.(type) {
	case fmt.Stringer:
		value = invokeStringer(v)
	case error:
		value = invokeError(v)
	}

	// Handling the most common types without reflect is a small perf win.
	switch v := value.(type) {
	case bool:
		return strconv.FormatBool(v)
	case string:
		return prettyString(v)
	case int:
		return strconv.FormatInt(int64(v), 10)
	case int8:
		return strconv.FormatInt(int64(v), 10)
	case int16:
		return strconv.FormatInt(int64(v), 10)
	case int32:
		return strconv.FormatInt(int64(v), 10)
	case int64:
		return strconv.FormatInt(int64(v), 10)
	case uint:
		return strconv.FormatUint(uint64(v), 10)
	case uint8:
		return strconv.FormatUint(uint64(v), 10)
	case uint16:
		return strconv.FormatUint(uint64(v), 10)
	case uint32:
		return strconv.FormatUint(uint64(v), 10)
	case uint64:
		return strconv.FormatUint(v, 10)
	case uintptr:
		return strconv.FormatUint(uint64(v), 10)
	case float32:
		return strconv.FormatFloat(float64(v), 'f', -1, 32)
	case float64:
		return strconv.FormatFloat(v, 'f', -1, 64)
	case complex64:
		return `"` + strconv.FormatComplex(complex128(v), 'f', -1, 64) + `"`
	case complex128:
		return `"` + strconv.FormatComplex(v, 'f', -1, 128) + `"`
	case PseudoStruct:
		buf := bytes.NewBuffer(make([]byte, 0, 1024))
		v = f.sanitize(v)
		if flags&flagRawStruct == 0 {
			buf.WriteByte('{')
		}
		for i := 0; i < len(v); i += 2 {
			if i > 0 {
				buf.WriteByte(f.comma())
			}
			k, _ := v[i].(string) // sanitize() above means no need to check success
			// arbitrary keys might need escaping
			buf.WriteString(prettyString(k))
			buf.WriteByte(f.colon())
			buf.WriteString(f.prettyWithFlags(v[i+1], 0, depth+1))
		}
		if flags&flagRawStruct == 0 {
			buf.WriteByte('}')
		}
		return buf.String()
	}

	buf := bytes.NewBuffer(make([]byte, 0, 256))
	t := reflect.TypeOf(value)
	if t == nil {
		return "null"
	}
	v := reflect.ValueOf(value)
	switch t.Kind() {
	case reflect.Bool:
		return strconv.FormatBool(v.Bool())
	case reflect.String:
		return prettyString(v.String())
	case reflect.Int, reflect.Int8, reflect.Int16, reflect.Int32, reflect.Int64:
		return strconv.FormatInt(int64(v.Int()), 10)
	case reflect.Uint, reflect.Uint8, reflect.Uint16, reflect.Uint32, reflect.Uint64, reflect.Uintptr:
		return strconv.FormatUint(uint64(v.Uint()), 10)
	case reflect.Float32:
		return strconv.FormatFloat(float64(v.Float()), 'f', -1, 32)
	case reflect.Float64:
		return strconv.FormatFloat(v.Float(), 'f', -1, 64)
	case reflect.Complex64:
		return `"` + strconv.FormatComplex(complex128(v.Complex()), 'f', -1, 64) + `"`
	case reflect.Complex128:
		return `"` + strconv.FormatComplex(v.Complex(), 'f', -1, 128) + `"`
	case reflect.Struct:
		if flags&flagRawStruct == 0 {
			buf.WriteByte('{')
		}
		printComma := false // testing i>0 is not enough because of JSON omitted fields
		for i := 0; i < t.NumField(); i++ {
			fld := t.Field(i)
			if fld.PkgPath != "" {
				// reflect says this field is only defined for non-exported fields.
				continue
			}
			if !v.Field(i).CanInterface() {
				// reflect isn't clear exactly what this means, but we can't use it.
				continue
			}
			name := ""
			omitempty := false
			if tag, found := fld.Tag.Lookup("json"); found {
				if tag == "-" {
					continue
				}
				if comma := strings.Index(tag, ","); comma != -1 {
					if n := tag[:comma]; n != "" {
						name = n
					}
					rest := tag[comma:]
					if strings.Contains(rest, ",omitempty,") || strings.HasSuffix(rest, ",omitempty") {
						omitempty = true
					}
				} else {
					name = tag
				}
			}
			if omitempty && isEmpty(v.Field(i)) {
				continue
			}
			if printComma {
<<<<<<< HEAD
				buf.WriteByte(',')
=======
				buf.WriteByte(f.comma())
>>>>>>> d532f28d
			}
			printComma = true // if we got here, we are rendering a field
			if fld.Anonymous && fld.Type.Kind() == reflect.Struct && name == "" {
				buf.WriteString(f.prettyWithFlags(v.Field(i).Interface(), flags|flagRawStruct, depth+1))
				continue
			}
			if name == "" {
				name = fld.Name
			}
			// field names can't contain characters which need escaping
			buf.WriteString(f.quoted(name, false))
			buf.WriteByte(f.colon())
			buf.WriteString(f.prettyWithFlags(v.Field(i).Interface(), 0, depth+1))
		}
		if flags&flagRawStruct == 0 {
			buf.WriteByte('}')
		}
		return buf.String()
	case reflect.Slice, reflect.Array:
		// If this is outputing as JSON make sure this isn't really a json.RawMessage.
		// If so just emit "as-is" and don't pretty it as that will just print
		// it as [X,Y,Z,...] which isn't terribly useful vs the string form you really want.
		if f.outputFormat == outputJSON {
			if rm, ok := value.(json.RawMessage); ok {
				// If it's empty make sure we emit an empty value as the array style would below.
				if len(rm) > 0 {
					buf.Write(rm)
				} else {
					buf.WriteString("null")
				}
				return buf.String()
			}
		}
		buf.WriteByte('[')
		for i := 0; i < v.Len(); i++ {
			if i > 0 {
				buf.WriteByte(f.comma())
			}
			e := v.Index(i)
			buf.WriteString(f.prettyWithFlags(e.Interface(), 0, depth+1))
		}
		buf.WriteByte(']')
		return buf.String()
	case reflect.Map:
		buf.WriteByte('{')
		// This does not sort the map keys, for best perf.
		it := v.MapRange()
		i := 0
		for it.Next() {
			if i > 0 {
				buf.WriteByte(f.comma())
			}
			// If a map key supports TextMarshaler, use it.
			keystr := ""
			if m, ok := it.Key().Interface().(encoding.TextMarshaler); ok {
				txt, err := m.MarshalText()
				if err != nil {
					keystr = fmt.Sprintf("<error-MarshalText: %s>", err.Error())
				} else {
					keystr = string(txt)
				}
				keystr = prettyString(keystr)
			} else {
				// prettyWithFlags will produce already-escaped values
				keystr = f.prettyWithFlags(it.Key().Interface(), 0, depth+1)
				if t.Key().Kind() != reflect.String {
					// JSON only does string keys.  Unlike Go's standard JSON, we'll
					// convert just about anything to a string.
					keystr = prettyString(keystr)
				}
			}
			buf.WriteString(keystr)
			buf.WriteByte(f.colon())
			buf.WriteString(f.prettyWithFlags(it.Value().Interface(), 0, depth+1))
			i++
		}
		buf.WriteByte('}')
		return buf.String()
	case reflect.Ptr, reflect.Interface:
		if v.IsNil() {
			return "null"
		}
		return f.prettyWithFlags(v.Elem().Interface(), 0, depth)
	}
	return fmt.Sprintf(`"<unhandled-%s>"`, t.Kind().String())
}

func prettyString(s string) string {
	// Avoid escaping (which does allocations) if we can.
	if needsEscape(s) {
		return strconv.Quote(s)
	}
	b := bytes.NewBuffer(make([]byte, 0, 1024))
	b.WriteByte('"')
	b.WriteString(s)
	b.WriteByte('"')
	return b.String()
}

// needsEscape determines whether the input string needs to be escaped or not,
// without doing any allocations.
func needsEscape(s string) bool {
	for _, r := range s {
		if !strconv.IsPrint(r) || r == '\\' || r == '"' {
			return true
		}
	}
	return false
}

func isEmpty(v reflect.Value) bool {
	switch v.Kind() {
	case reflect.Array, reflect.Map, reflect.Slice, reflect.String:
		return v.Len() == 0
	case reflect.Bool:
		return !v.Bool()
	case reflect.Int, reflect.Int8, reflect.Int16, reflect.Int32, reflect.Int64:
		return v.Int() == 0
	case reflect.Uint, reflect.Uint8, reflect.Uint16, reflect.Uint32, reflect.Uint64, reflect.Uintptr:
		return v.Uint() == 0
	case reflect.Float32, reflect.Float64:
		return v.Float() == 0
	case reflect.Complex64, reflect.Complex128:
		return v.Complex() == 0
	case reflect.Interface, reflect.Ptr:
		return v.IsNil()
	}
	return false
}

func invokeMarshaler(m logr.Marshaler) (ret any) {
	defer func() {
		if r := recover(); r != nil {
			ret = fmt.Sprintf("<panic: %s>", r)
		}
	}()
	return m.MarshalLog()
}

func invokeStringer(s fmt.Stringer) (ret string) {
	defer func() {
		if r := recover(); r != nil {
			ret = fmt.Sprintf("<panic: %s>", r)
		}
	}()
	return s.String()
}

func invokeError(e error) (ret string) {
	defer func() {
		if r := recover(); r != nil {
			ret = fmt.Sprintf("<panic: %s>", r)
		}
	}()
	return e.Error()
}

// Caller represents the original call site for a log line, after considering
// logr.Logger.WithCallDepth and logr.Logger.WithCallStackHelper.  The File and
// Line fields will always be provided, while the Func field is optional.
// Users can set the render hook fields in Options to examine logged key-value
// pairs, one of which will be {"caller", Caller} if the Options.LogCaller
// field is enabled for the given MessageClass.
type Caller struct {
	// File is the basename of the file for this call site.
	File string `json:"file"`
	// Line is the line number in the file for this call site.
	Line int `json:"line"`
	// Func is the function name for this call site, or empty if
	// Options.LogCallerFunc is not enabled.
	Func string `json:"function,omitempty"`
}

func (f Formatter) caller() Caller {
	// +1 for this frame, +1 for Info/Error.
	pc, file, line, ok := runtime.Caller(f.depth + 2)
	if !ok {
		return Caller{"<unknown>", 0, ""}
	}
	fn := ""
	if f.opts.LogCallerFunc {
		if fp := runtime.FuncForPC(pc); fp != nil {
			fn = fp.Name()
		}
	}

	return Caller{filepath.Base(file), line, fn}
}

const noValue = "<no-value>"

func (f Formatter) nonStringKey(v any) string {
	return fmt.Sprintf("<non-string-key: %s>", f.snippet(v))
}

// snippet produces a short snippet string of an arbitrary value.
func (f Formatter) snippet(v any) string {
	const snipLen = 16

	snip := f.pretty(v)
	if len(snip) > snipLen {
		snip = snip[:snipLen]
	}
	return snip
}

// sanitize ensures that a list of key-value pairs has a value for every key
// (adding a value if needed) and that each key is a string (substituting a key
// if needed).
func (f Formatter) sanitize(kvList []any) []any {
	if len(kvList)%2 != 0 {
		kvList = append(kvList, noValue)
	}
	for i := 0; i < len(kvList); i += 2 {
		_, ok := kvList[i].(string)
		if !ok {
			kvList[i] = f.nonStringKey(kvList[i])
		}
	}
	return kvList
}

// startGroup opens a new group scope (basically a sub-struct), which locks all
// the current saved values and starts them anew.  This is needed to satisfy
// slog.
func (f *Formatter) startGroup(name string) {
	// Unnamed groups are just inlined.
	if name == "" {
		return
	}

	n := len(f.groups)
	f.groups = append(f.groups[:n:n], groupDef{f.groupName, f.valuesStr})

	// Start collecting new values.
	f.groupName = name
	f.valuesStr = ""
	f.values = nil
}

// Init configures this Formatter from runtime info, such as the call depth
// imposed by logr itself.
// Note that this receiver is a pointer, so depth can be saved.
func (f *Formatter) Init(info logr.RuntimeInfo) {
	f.depth += info.CallDepth
}

// Enabled checks whether an info message at the given level should be logged.
func (f Formatter) Enabled(level int) bool {
	return level <= f.opts.Verbosity
}

// GetDepth returns the current depth of this Formatter.  This is useful for
// implementations which do their own caller attribution.
func (f Formatter) GetDepth() int {
	return f.depth
}

// FormatInfo renders an Info log message into strings.  The prefix will be
// empty when no names were set (via AddNames), or when the output is
// configured for JSON.
func (f Formatter) FormatInfo(level int, msg string, kvList []any) (prefix, argsStr string) {
	args := make([]any, 0, 64) // using a constant here impacts perf
	prefix = f.prefix
	if f.outputFormat == outputJSON {
		args = append(args, "logger", prefix)
		prefix = ""
	}
	if f.opts.LogTimestamp {
		args = append(args, "ts", time.Now().Format(f.opts.TimestampFormat))
	}
	if policy := f.opts.LogCaller; policy == All || policy == Info {
		args = append(args, "caller", f.caller())
	}
	if key := *f.opts.LogInfoLevel; key != "" {
		args = append(args, key, level)
	}
	args = append(args, "msg", msg)
	return prefix, f.render(args, kvList)
}

// FormatError renders an Error log message into strings.  The prefix will be
// empty when no names were set (via AddNames), or when the output is
// configured for JSON.
func (f Formatter) FormatError(err error, msg string, kvList []any) (prefix, argsStr string) {
	args := make([]any, 0, 64) // using a constant here impacts perf
	prefix = f.prefix
	if f.outputFormat == outputJSON {
		args = append(args, "logger", prefix)
		prefix = ""
	}
	if f.opts.LogTimestamp {
		args = append(args, "ts", time.Now().Format(f.opts.TimestampFormat))
	}
	if policy := f.opts.LogCaller; policy == All || policy == Error {
		args = append(args, "caller", f.caller())
	}
	args = append(args, "msg", msg)
	var loggableErr any
	if err != nil {
		loggableErr = err.Error()
	}
	args = append(args, "error", loggableErr)
	return prefix, f.render(args, kvList)
}

// AddName appends the specified name.  funcr uses '/' characters to separate
// name elements.  Callers should not pass '/' in the provided name string, but
// this library does not actually enforce that.
func (f *Formatter) AddName(name string) {
	if len(f.prefix) > 0 {
		f.prefix += "/"
	}
	f.prefix += name
}

// AddValues adds key-value pairs to the set of saved values to be logged with
// each log line.
func (f *Formatter) AddValues(kvList []any) {
	// Three slice args forces a copy.
	n := len(f.values)
	f.values = append(f.values[:n:n], kvList...)

	vals := f.values
	if hook := f.opts.RenderValuesHook; hook != nil {
		vals = hook(f.sanitize(vals))
	}

	// Pre-render values, so we don't have to do it on each Info/Error call.
	buf := bytes.NewBuffer(make([]byte, 0, 1024))
	f.flatten(buf, vals, true) // escape user-provided keys
	f.valuesStr = buf.String()
}

// AddCallDepth increases the number of stack-frames to skip when attributing
// the log line to a file and line.
func (f *Formatter) AddCallDepth(depth int) {
	f.depth += depth
}<|MERGE_RESOLUTION|>--- conflicted
+++ resolved
@@ -242,11 +242,8 @@
 	valuesStr    string
 	depth        int
 	opts         *Options
-<<<<<<< HEAD
-=======
 	groupName    string // for slog groups
 	groups       []groupDef
->>>>>>> d532f28d
 }
 
 // outputFormat indicates which outputFormat to use.
@@ -575,11 +572,7 @@
 				continue
 			}
 			if printComma {
-<<<<<<< HEAD
-				buf.WriteByte(',')
-=======
 				buf.WriteByte(f.comma())
->>>>>>> d532f28d
 			}
 			printComma = true // if we got here, we are rendering a field
 			if fld.Anonymous && fld.Type.Kind() == reflect.Struct && name == "" {
