--- conflicted
+++ resolved
@@ -104,17 +104,10 @@
 //	// Elsewhere: set up the logger to log the object name.
 //	obj.logger = mainLogger.WithValues(
 //	    "name", obj.name, "namespace", obj.namespace)
-<<<<<<< HEAD
 //
 //	// later on...
 //	obj.logger.Info("setting foo", "value", targetValue)
 //
-=======
-//
-//	// later on...
-//	obj.logger.Info("setting foo", "value", targetValue)
-//
->>>>>>> d532f28d
 // # Best Practices
 //
 // Logger has very few hard rules, with the goal that LogSink implementations
@@ -261,15 +254,12 @@
 // Enabled tests whether this Logger is enabled.  For example, commandline
 // flags might be used to set the logging verbosity and disable some info logs.
 func (l Logger) Enabled() bool {
-<<<<<<< HEAD
-=======
 	// Some implementations of LogSink look at the caller in Enabled (e.g.
 	// different verbosity levels per package or file), but we only pass one
 	// CallDepth in (via Init).  This means that all calls from Logger to the
 	// LogSink's Enabled, Info, and Error methods must have the same number of
 	// frames.  In other words, Logger methods can't call other Logger methods
 	// which call these LogSink methods unless we do it the same in all paths.
->>>>>>> d532f28d
 	return l.sink != nil && l.sink.Enabled(l.level)
 }
 
@@ -279,19 +269,11 @@
 // line.  The key/value pairs can then be used to add additional variable
 // information.  The key/value pairs must alternate string keys and arbitrary
 // values.
-<<<<<<< HEAD
-func (l Logger) Info(msg string, keysAndValues ...interface{}) {
+func (l Logger) Info(msg string, keysAndValues ...any) {
 	if l.sink == nil {
 		return
 	}
-	if l.Enabled() {
-=======
-func (l Logger) Info(msg string, keysAndValues ...any) {
-	if l.sink == nil {
-		return
-	}
 	if l.sink.Enabled(l.level) { // see comment in Enabled
->>>>>>> d532f28d
 		if withHelper, ok := l.sink.(CallStackHelperLogSink); ok {
 			withHelper.GetCallStackHelper()()
 		}
@@ -309,11 +291,7 @@
 // while the err argument should be used to attach the actual error that
 // triggered this log line, if present. The err parameter is optional
 // and nil may be passed instead of an error instance.
-<<<<<<< HEAD
-func (l Logger) Error(err error, msg string, keysAndValues ...interface{}) {
-=======
 func (l Logger) Error(err error, msg string, keysAndValues ...any) {
->>>>>>> d532f28d
 	if l.sink == nil {
 		return
 	}
@@ -347,11 +325,7 @@
 
 // WithValues returns a new Logger instance with additional key/value pairs.
 // See Info for documentation on how key/value pairs work.
-<<<<<<< HEAD
-func (l Logger) WithValues(keysAndValues ...interface{}) Logger {
-=======
 func (l Logger) WithValues(keysAndValues ...any) Logger {
->>>>>>> d532f28d
 	if l.sink == nil {
 		return l
 	}
@@ -430,48 +404,6 @@
 // IsZero returns true if this logger is an uninitialized zero value
 func (l Logger) IsZero() bool {
 	return l.sink == nil
-<<<<<<< HEAD
-}
-
-// contextKey is how we find Loggers in a context.Context.
-type contextKey struct{}
-
-// FromContext returns a Logger from ctx or an error if no Logger is found.
-func FromContext(ctx context.Context) (Logger, error) {
-	if v, ok := ctx.Value(contextKey{}).(Logger); ok {
-		return v, nil
-	}
-
-	return Logger{}, notFoundError{}
-}
-
-// notFoundError exists to carry an IsNotFound method.
-type notFoundError struct{}
-
-func (notFoundError) Error() string {
-	return "no logr.Logger was present"
-}
-
-func (notFoundError) IsNotFound() bool {
-	return true
-}
-
-// FromContextOrDiscard returns a Logger from ctx.  If no Logger is found, this
-// returns a Logger that discards all log messages.
-func FromContextOrDiscard(ctx context.Context) Logger {
-	if v, ok := ctx.Value(contextKey{}).(Logger); ok {
-		return v
-	}
-
-	return Discard()
-}
-
-// NewContext returns a new Context, derived from ctx, which carries the
-// provided Logger.
-func NewContext(ctx context.Context, logger Logger) context.Context {
-	return context.WithValue(ctx, contextKey{}, logger)
-=======
->>>>>>> d532f28d
 }
 
 // RuntimeInfo holds information that the logr "core" library knows which
