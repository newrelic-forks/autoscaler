--- conflicted
+++ resolved
@@ -110,16 +110,12 @@
 		return result.Interface()
 
 	case reflect.Array, reflect.Slice:
-<<<<<<< HEAD
-		result := reflect.MakeSlice(expectedType, expectedValue.Len(), expectedValue.Len())
-=======
 		var result reflect.Value
 		if expectedKind == reflect.Array {
 			result = reflect.New(reflect.ArrayOf(expectedValue.Len(), expectedType.Elem())).Elem()
 		} else {
 			result = reflect.MakeSlice(expectedType, expectedValue.Len(), expectedValue.Len())
 		}
->>>>>>> d532f28d
 		for i := 0; i < expectedValue.Len(); i++ {
 			index := expectedValue.Index(i)
 			if isNil(index) {
@@ -149,11 +145,8 @@
 // structures.
 //
 // This function does no assertion of any kind.
-<<<<<<< HEAD
-=======
 //
 // Deprecated: Use [EqualExportedValues] instead.
->>>>>>> d532f28d
 func ObjectsExportedFieldsAreEqual(expected, actual interface{}) bool {
 	expectedCleaned := copyExportedFields(expected)
 	actualCleaned := copyExportedFields(actual)
@@ -622,14 +615,6 @@
 		return Fail(t, fmt.Sprintf("Types expected to match exactly\n\t%v != %v", aType, bType), msgAndArgs...)
 	}
 
-<<<<<<< HEAD
-	if aType.Kind() != reflect.Struct {
-		return Fail(t, fmt.Sprintf("Types expected to both be struct \n\t%v != %v", aType.Kind(), reflect.Struct), msgAndArgs...)
-	}
-
-	if bType.Kind() != reflect.Struct {
-		return Fail(t, fmt.Sprintf("Types expected to both be struct \n\t%v != %v", bType.Kind(), reflect.Struct), msgAndArgs...)
-=======
 	if aType.Kind() == reflect.Ptr {
 		aType = aType.Elem()
 	}
@@ -643,7 +628,6 @@
 
 	if bType.Kind() != reflect.Struct {
 		return Fail(t, fmt.Sprintf("Types expected to both be struct or pointer to struct \n\t%v != %v", bType.Kind(), reflect.Struct), msgAndArgs...)
->>>>>>> d532f28d
 	}
 
 	expected = copyExportedFields(expected)
@@ -699,18 +683,6 @@
 	}
 
 	value := reflect.ValueOf(object)
-<<<<<<< HEAD
-	kind := value.Kind()
-	isNilableKind := containsKind(
-		[]reflect.Kind{
-			reflect.Chan, reflect.Func,
-			reflect.Interface, reflect.Map,
-			reflect.Ptr, reflect.Slice, reflect.UnsafePointer},
-		kind)
-
-	if isNilableKind && value.IsNil() {
-		return true
-=======
 	switch value.Kind() {
 	case
 		reflect.Chan, reflect.Func,
@@ -718,7 +690,6 @@
 		reflect.Ptr, reflect.Slice, reflect.UnsafePointer:
 
 		return value.IsNil()
->>>>>>> d532f28d
 	}
 
 	return false
@@ -991,12 +962,8 @@
 // Subset asserts that the specified list(array, slice...) or map contains all
 // elements given in the specified subset list(array, slice...) or map.
 //
-<<<<<<< HEAD
-//	assert.Subset(t, [1, 2, 3], [1, 2], "But [1, 2, 3] does contain [1, 2]")
-=======
 //	assert.Subset(t, [1, 2, 3], [1, 2])
 //	assert.Subset(t, {"x": 1, "y": 2}, {"x": 1})
->>>>>>> d532f28d
 func Subset(t TestingT, list, subset interface{}, msgAndArgs ...interface{}) (ok bool) {
 	if h, ok := t.(tHelper); ok {
 		h.Helper()
@@ -1053,12 +1020,8 @@
 // contain all elements given in the specified subset list(array, slice...) or
 // map.
 //
-<<<<<<< HEAD
-//	assert.NotSubset(t, [1, 3, 4], [1, 2], "But [1, 3, 4] does not contain [1, 2]")
-=======
 //	assert.NotSubset(t, [1, 3, 4], [1, 2])
 //	assert.NotSubset(t, {"x": 1, "y": 2}, {"z": 3})
->>>>>>> d532f28d
 func NotSubset(t TestingT, list, subset interface{}, msgAndArgs ...interface{}) (ok bool) {
 	if h, ok := t.(tHelper); ok {
 		h.Helper()
@@ -1957,25 +1920,6 @@
 }
 
 // FailNow panics.
-<<<<<<< HEAD
-func (c *CollectT) FailNow() {
-	panic("Assertion failed")
-}
-
-// Reset clears the collected errors.
-func (c *CollectT) Reset() {
-	c.errors = nil
-}
-
-// Copy copies the collected errors to the supplied t.
-func (c *CollectT) Copy(t TestingT) {
-	if tt, ok := t.(tHelper); ok {
-		tt.Helper()
-	}
-	for _, err := range c.errors {
-		t.Errorf("%v", err)
-	}
-=======
 func (*CollectT) FailNow() {
 	panic("Assertion failed")
 }
@@ -1988,7 +1932,6 @@
 // Deprecated: That was a method for internal usage that should not have been published. Now just panics.
 func (*CollectT) Copy(TestingT) {
 	panic("Copy() is deprecated")
->>>>>>> d532f28d
 }
 
 // EventuallyWithT asserts that given condition will be met in waitFor time,
@@ -2014,13 +1957,8 @@
 		h.Helper()
 	}
 
-<<<<<<< HEAD
-	collect := new(CollectT)
-	ch := make(chan bool, 1)
-=======
 	var lastFinishedTickErrs []error
 	ch := make(chan []error, 1)
->>>>>>> d532f28d
 
 	timer := time.NewTimer(waitFor)
 	defer timer.Stop()
@@ -2031,21 +1969,6 @@
 	for tick := ticker.C; ; {
 		select {
 		case <-timer.C:
-<<<<<<< HEAD
-			collect.Copy(t)
-			return Fail(t, "Condition never satisfied", msgAndArgs...)
-		case <-tick:
-			tick = nil
-			collect.Reset()
-			go func() {
-				condition(collect)
-				ch <- len(collect.errors) == 0
-			}()
-		case v := <-ch:
-			if v {
-				return true
-			}
-=======
 			for _, err := range lastFinishedTickErrs {
 				t.Errorf("%v", err)
 			}
@@ -2065,7 +1988,6 @@
 			}
 			// Keep the errors from the last ended condition, so that they can be copied to t if timeout is reached.
 			lastFinishedTickErrs = errs
->>>>>>> d532f28d
 			tick = ticker.C
 		}
 	}
