--- conflicted
+++ resolved
@@ -187,11 +187,7 @@
 	EqualExportedValuesf(a.t, expected, actual, msg, args...)
 }
 
-<<<<<<< HEAD
-// EqualValues asserts that two objects are equal or convertable to the same types
-=======
 // EqualValues asserts that two objects are equal or convertible to the same types
->>>>>>> d532f28d
 // and equal.
 //
 //	a.EqualValues(uint32(123), int32(123))
@@ -1335,12 +1331,8 @@
 // contain all elements given in the specified subset list(array, slice...) or
 // map.
 //
-<<<<<<< HEAD
-//	a.NotSubset([1, 3, 4], [1, 2], "But [1, 3, 4] does not contain [1, 2]")
-=======
 //	a.NotSubset([1, 3, 4], [1, 2])
 //	a.NotSubset({"x": 1, "y": 2}, {"z": 3})
->>>>>>> d532f28d
 func (a *Assertions) NotSubset(list interface{}, subset interface{}, msgAndArgs ...interface{}) {
 	if h, ok := a.t.(tHelper); ok {
 		h.Helper()
@@ -1352,12 +1344,8 @@
 // contain all elements given in the specified subset list(array, slice...) or
 // map.
 //
-<<<<<<< HEAD
-//	a.NotSubsetf([1, 3, 4], [1, 2], "But [1, 3, 4] does not contain [1, 2]", "error message %s", "formatted")
-=======
 //	a.NotSubsetf([1, 3, 4], [1, 2], "error message %s", "formatted")
 //	a.NotSubsetf({"x": 1, "y": 2}, {"z": 3}, "error message %s", "formatted")
->>>>>>> d532f28d
 func (a *Assertions) NotSubsetf(list interface{}, subset interface{}, msg string, args ...interface{}) {
 	if h, ok := a.t.(tHelper); ok {
 		h.Helper()
@@ -1520,12 +1508,8 @@
 // Subset asserts that the specified list(array, slice...) or map contains all
 // elements given in the specified subset list(array, slice...) or map.
 //
-<<<<<<< HEAD
-//	a.Subset([1, 2, 3], [1, 2], "But [1, 2, 3] does contain [1, 2]")
-=======
 //	a.Subset([1, 2, 3], [1, 2])
 //	a.Subset({"x": 1, "y": 2}, {"x": 1})
->>>>>>> d532f28d
 func (a *Assertions) Subset(list interface{}, subset interface{}, msgAndArgs ...interface{}) {
 	if h, ok := a.t.(tHelper); ok {
 		h.Helper()
@@ -1536,12 +1520,8 @@
 // Subsetf asserts that the specified list(array, slice...) or map contains all
 // elements given in the specified subset list(array, slice...) or map.
 //
-<<<<<<< HEAD
-//	a.Subsetf([1, 2, 3], [1, 2], "But [1, 2, 3] does contain [1, 2]", "error message %s", "formatted")
-=======
 //	a.Subsetf([1, 2, 3], [1, 2], "error message %s", "formatted")
 //	a.Subsetf({"x": 1, "y": 2}, {"x": 1}, "error message %s", "formatted")
->>>>>>> d532f28d
 func (a *Assertions) Subsetf(list interface{}, subset interface{}, msg string, args ...interface{}) {
 	if h, ok := a.t.(tHelper); ok {
 		h.Helper()
