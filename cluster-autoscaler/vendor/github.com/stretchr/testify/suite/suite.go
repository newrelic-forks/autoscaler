--- conflicted
+++ resolved
@@ -98,20 +98,6 @@
 func (suite *Suite) Run(name string, subtest func()) bool {
 	oldT := suite.T()
 
-<<<<<<< HEAD
-	if setupSubTest, ok := suite.s.(SetupSubTest); ok {
-		setupSubTest.SetupSubTest()
-	}
-
-	defer func() {
-		suite.SetT(oldT)
-		if tearDownSubTest, ok := suite.s.(TearDownSubTest); ok {
-			tearDownSubTest.TearDownSubTest()
-		}
-	}()
-
-=======
->>>>>>> d532f28d
 	return oldT.Run(name, func(t *testing.T) {
 		suite.SetT(t)
 		defer suite.SetT(oldT)
