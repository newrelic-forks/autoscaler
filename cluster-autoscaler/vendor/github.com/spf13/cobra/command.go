--- conflicted
+++ resolved
@@ -708,11 +708,7 @@
 			// This is not a flag or a flag value. Check to see if it matches what we're looking for, and if so,
 			// return the args, excluding the one at this position.
 			if s == x {
-<<<<<<< HEAD
-				ret := []string{}
-=======
 				ret := make([]string, 0, len(args)-1)
->>>>>>> d532f28d
 				ret = append(ret, args[:pos]...)
 				ret = append(ret, args[pos+1:]...)
 				return ret
