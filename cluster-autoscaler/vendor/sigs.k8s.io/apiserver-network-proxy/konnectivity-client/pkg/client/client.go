--- conflicted
+++ resolved
@@ -120,11 +120,7 @@
 	stream      client.ProxyService_ProxyClient
 	sendLock    sync.Mutex
 	recvLock    sync.Mutex
-<<<<<<< HEAD
-	clientConn  clientConn
-=======
 	grpcConn    clientConn
->>>>>>> d532f28d
 	pendingDial pendingDialManager
 	conns       connectionManager
 
@@ -220,21 +216,6 @@
 		return
 	default:
 	}
-<<<<<<< HEAD
-	s := metrics.ClientConnectionStatusCreated
-	t.prevStatus.Store(s)
-	metrics.Metrics.GetClientConnectionsMetric().WithLabelValues(string(s)).Inc()
-	return &t
-}
-
-func (t *grpcTunnel) updateMetric(status metrics.ClientConnectionStatus) {
-	select {
-	case <-t.Done():
-		return
-	default:
-	}
-=======
->>>>>>> d532f28d
 
 	prevStatus := t.prevStatus.Swap(status).(metrics.ClientConnectionStatus)
 
@@ -297,11 +278,7 @@
 				//   2. grpcTunnel.DialContext() returned early due to a dial timeout or the client canceling the context
 				//
 				// In either scenario, we should return here and close the tunnel as it is no longer needed.
-<<<<<<< HEAD
-				kvs := []interface{}{"dialID", resp.Random, "connectID", resp.ConnectID}
-=======
 				kvs := []interface{}{"dialID", resp.Random, "connectionID", resp.ConnectID}
->>>>>>> d532f28d
 				if resp.Error != "" {
 					kvs = append(kvs, "error", resp.Error)
 				}
@@ -372,18 +349,7 @@
 
 			if !ok {
 				klog.ErrorS(nil, "Connection not recognized", "connectionID", resp.ConnectID, "packetType", "DATA")
-<<<<<<< HEAD
-				t.Send(&client.Packet{
-					Type: client.PacketType_CLOSE_REQ,
-					Payload: &client.Packet_CloseRequest{
-						CloseRequest: &client.CloseRequest{
-							ConnectID: resp.ConnectID,
-						},
-					},
-				})
-=======
 				t.sendCloseRequest(resp.ConnectID)
->>>>>>> d532f28d
 				continue
 			}
 			timer := time.NewTimer((time.Duration)(t.readTimeoutSeconds) * time.Second)
@@ -426,14 +392,11 @@
 }
 
 func (t *grpcTunnel) dialContext(requestCtx context.Context, protocol, address string) (net.Conn, error) {
-<<<<<<< HEAD
-=======
 	prevStarted := atomic.SwapUint32(&t.started, 1)
 	if prevStarted != 0 {
 		return nil, &dialFailure{"single-use dialer already dialed", metrics.DialFailureAlreadyStarted}
 	}
 
->>>>>>> d532f28d
 	select {
 	case <-t.done:
 		return nil, errors.New("tunnel is closed")
@@ -478,14 +441,8 @@
 	klog.V(5).Infoln("DIAL_REQ sent to proxy server")
 
 	c := &conn{
-<<<<<<< HEAD
-		tunnel:      t,
-		random:      random,
-		closeTunnel: t.closeTunnel,
-=======
 		tunnel: t,
 		random: random,
->>>>>>> d532f28d
 	}
 
 	select {
@@ -499,13 +456,6 @@
 		t.conns.add(res.connid, c)
 	case <-time.After(30 * time.Second):
 		klog.V(5).InfoS("Timed out waiting for DialResp", "dialID", random)
-<<<<<<< HEAD
-		go t.closeDial(random)
-		return nil, &dialFailure{"dial timeout, backstop", metrics.DialFailureTimeout}
-	case <-requestCtx.Done():
-		klog.V(5).InfoS("Context canceled waiting for DialResp", "ctxErr", requestCtx.Err(), "dialID", random)
-		go t.closeDial(random)
-=======
 		go func() {
 			defer t.closeTunnel()
 			t.sendDialClose(random)
@@ -517,7 +467,6 @@
 			defer t.closeTunnel()
 			t.sendDialClose(random)
 		}()
->>>>>>> d532f28d
 		return nil, &dialFailure{"dial timeout, context", metrics.DialFailureContext}
 	case <-t.done:
 		klog.V(5).InfoS("Tunnel closed while waiting for DialResp", "dialID", random)
@@ -555,15 +504,8 @@
 			},
 		},
 	}
-<<<<<<< HEAD
-	if err := t.Send(req); err != nil {
-		klog.V(5).InfoS("Failed to send DIAL_CLS", "err", err, "dialID", dialID)
-	}
-	t.closeTunnel()
-=======
 	klog.V(5).InfoS("[tracing] send req", "type", req.Type)
 	return t.Send(req)
->>>>>>> d532f28d
 }
 
 func (t *grpcTunnel) closeTunnel() {
