/*
Copyright 2019 The Kubernetes Authors.

Licensed under the Apache License, Version 2.0 (the "License");
you may not use this file except in compliance with the License.
You may obtain a copy of the License at

    http://www.apache.org/licenses/LICENSE-2.0

Unless required by applicable law or agreed to in writing, software
distributed under the License is distributed on an "AS IS" BASIS,
WITHOUT WARRANTIES OR CONDITIONS OF ANY KIND, either express or implied.
See the License for the specific language governing permissions and
limitations under the License.
*/

package client

import (
	"errors"
	"io"
	"net"
	"sync/atomic"
	"time"

	"k8s.io/klog/v2"

	"sigs.k8s.io/apiserver-network-proxy/konnectivity-client/proto/client"
)

// CloseTimeout is the timeout to wait CLOSE_RSP packet after a
// successful delivery of CLOSE_REQ.
const CloseTimeout = 10 * time.Second

var errConnTunnelClosed = errors.New("tunnel closed")
var errConnCloseTimeout = errors.New("close timeout")

// conn is an implementation of net.Conn, where the data is transported
// over an established tunnel defined by a gRPC service ProxyService.
type conn struct {
<<<<<<< HEAD
	tunnel  *grpcTunnel
	connID  int64
	random  int64
	readCh  chan []byte
=======
	tunnel *grpcTunnel
	// connID is set when a successful DIAL_RSP is received
	connID int64
	// random (dialID) is always initialized
	random int64
	readCh chan []byte
	// On receiving CLOSE_RSP, closeCh will be sent any error message and closed.
>>>>>>> d532f28d
	closeCh chan string
	rdata   []byte

	// closing is an atomic bool represented as a 0 or 1, and set to true when the connection is being closed.
	// closing should only be accessed through atomic methods.
	// TODO: switch this to an atomic.Bool once the client is exclusively buit with go1.19+
	closing uint32
}

var _ net.Conn = &conn{}

// Write sends the data through the connection over proxy service
func (c *conn) Write(data []byte) (n int, err error) {
	req := &client.Packet{
		Type: client.PacketType_DATA,
		Payload: &client.Packet_Data{
			Data: &client.Data{
				ConnectID: c.connID,
				Data:      data,
			},
		},
	}

	klog.V(5).InfoS("[tracing] send req", "type", req.Type)

	err = c.tunnel.Send(req)
	if err != nil {
		return 0, err
	}
	return len(data), err
}

// Read receives data from the connection over proxy service
func (c *conn) Read(b []byte) (n int, err error) {
	var data []byte

	if c.rdata != nil {
		data = c.rdata
	} else {
		data = <-c.readCh
	}

	if data == nil {
		return 0, io.EOF
	}

	if len(data) > len(b) {
		copy(b, data[:len(b)])
		c.rdata = data[len(b):]
		return len(b), nil
	}

	c.rdata = nil
	copy(b, data)

	return len(data), nil
}

func (c *conn) LocalAddr() net.Addr {
	return nil
}

func (c *conn) RemoteAddr() net.Addr {
	return nil
}

func (c *conn) SetDeadline(t time.Time) error {
	return errors.New("not implemented")
}

func (c *conn) SetReadDeadline(t time.Time) error {
	return errors.New("not implemented")
}

func (c *conn) SetWriteDeadline(t time.Time) error {
	return errors.New("not implemented")
}

// Close closes the connection, sends best-effort close signal to proxy
// service, and frees resources.
func (c *conn) Close() error {
	old := atomic.SwapUint32(&c.closing, 1)
	if old != 0 {
		// prevent duplicate messages
		return nil
	}
	klog.V(4).Infoln("closing connection", "dialID", c.random, "connectionID", c.connID)

	defer c.tunnel.closeTunnel()

	if c.connID != 0 {
		c.tunnel.sendCloseRequest(c.connID)
	} else {
		// Never received a DIAL response so no connection ID.
<<<<<<< HEAD
		req = &client.Packet{
			Type: client.PacketType_DIAL_CLS,
			Payload: &client.Packet_CloseDial{
				CloseDial: &client.CloseDial{
					Random: c.random,
				},
			},
		}
	}

	klog.V(5).InfoS("[tracing] send req", "type", req.Type)

	if err := c.tunnel.Send(req); err != nil {
		return err
=======
		c.tunnel.sendDialClose(c.random)
>>>>>>> d532f28d
	}

	select {
	case errMsg := <-c.closeCh:
		if errMsg != "" {
			return errors.New(errMsg)
		}
		return nil
	case <-c.tunnel.Done():
		return errConnTunnelClosed
	case <-time.After(CloseTimeout):
	}

	return errConnCloseTimeout
}<|MERGE_RESOLUTION|>--- conflicted
+++ resolved
@@ -38,12 +38,6 @@
 // conn is an implementation of net.Conn, where the data is transported
 // over an established tunnel defined by a gRPC service ProxyService.
 type conn struct {
-<<<<<<< HEAD
-	tunnel  *grpcTunnel
-	connID  int64
-	random  int64
-	readCh  chan []byte
-=======
 	tunnel *grpcTunnel
 	// connID is set when a successful DIAL_RSP is received
 	connID int64
@@ -51,7 +45,6 @@
 	random int64
 	readCh chan []byte
 	// On receiving CLOSE_RSP, closeCh will be sent any error message and closed.
->>>>>>> d532f28d
 	closeCh chan string
 	rdata   []byte
 
@@ -146,24 +139,7 @@
 		c.tunnel.sendCloseRequest(c.connID)
 	} else {
 		// Never received a DIAL response so no connection ID.
-<<<<<<< HEAD
-		req = &client.Packet{
-			Type: client.PacketType_DIAL_CLS,
-			Payload: &client.Packet_CloseDial{
-				CloseDial: &client.CloseDial{
-					Random: c.random,
-				},
-			},
-		}
-	}
-
-	klog.V(5).InfoS("[tracing] send req", "type", req.Type)
-
-	if err := c.tunnel.Send(req); err != nil {
-		return err
-=======
 		c.tunnel.sendDialClose(c.random)
->>>>>>> d532f28d
 	}
 
 	select {
