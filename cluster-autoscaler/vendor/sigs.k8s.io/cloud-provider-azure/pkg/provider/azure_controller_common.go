/*
Copyright 2020 The Kubernetes Authors.

Licensed under the Apache License, Version 2.0 (the "License");
you may not use this file except in compliance with the License.
You may obtain a copy of the License at

    http://www.apache.org/licenses/LICENSE-2.0

Unless required by applicable law or agreed to in writing, software
distributed under the License is distributed on an "AS IS" BASIS,
WITHOUT WARRANTIES OR CONDITIONS OF ANY KIND, either express or implied.
See the License for the specific language governing permissions and
limitations under the License.
*/

package provider

import (
	"context"
	"errors"
	"fmt"
	"net/http"
	"path"
	"regexp"
	"strings"
	"sync"
	"time"

	"github.com/Azure/azure-sdk-for-go/services/compute/mgmt/2022-03-01/compute"
<<<<<<< HEAD
=======
	"github.com/Azure/go-autorest/autorest/azure"
>>>>>>> d532f28d

	"k8s.io/apimachinery/pkg/types"
	kwait "k8s.io/apimachinery/pkg/util/wait"
	"k8s.io/client-go/util/flowcontrol"
	cloudprovider "k8s.io/cloud-provider"
	volerr "k8s.io/cloud-provider/volume/errors"
	"k8s.io/klog/v2"
	"k8s.io/utils/pointer"

	azcache "sigs.k8s.io/cloud-provider-azure/pkg/cache"
	"sigs.k8s.io/cloud-provider-azure/pkg/consts"
	"sigs.k8s.io/cloud-provider-azure/pkg/retry"
)

const (
	// Disk Caching is not supported for disks 4 TiB and larger
	// https://docs.microsoft.com/en-us/azure/virtual-machines/premium-storage-performance#disk-caching
	diskCachingLimit = 4096 // GiB

	maxLUN                 = 64 // max number of LUNs per VM
	errStatusCode400       = "statuscode=400"
	errInvalidParameter    = `code="invalidparameter"`
	errTargetInstanceIds   = `target="instanceids"`
	sourceSnapshot         = "snapshot"
	sourceVolume           = "volume"
	attachDiskMapKeySuffix = "attachdiskmap"
	detachDiskMapKeySuffix = "detachdiskmap"

	updateVMRetryDuration = time.Duration(1) * time.Second
	updateVMRetryFactor   = 3.0
	updateVMRetrySteps    = 5

	// default initial delay in milliseconds for batch disk attach/detach
	defaultAttachDetachInitialDelayInMs = 1000

	// WriteAcceleratorEnabled support for Azure Write Accelerator on Azure Disks
	// https://docs.microsoft.com/azure/virtual-machines/windows/how-to-enable-write-accelerator
	WriteAcceleratorEnabled = "writeacceleratorenabled"

	// see https://docs.microsoft.com/en-us/rest/api/compute/disks/createorupdate#create-a-managed-disk-by-copying-a-snapshot.
	diskSnapshotPath = "/subscriptions/%s/resourceGroups/%s/providers/Microsoft.Compute/snapshots/%s"

	// see https://docs.microsoft.com/en-us/rest/api/compute/disks/createorupdate#create-a-managed-disk-from-an-existing-managed-disk-in-the-same-or-different-subscription.
	managedDiskPath = "/subscriptions/%s/resourceGroups/%s/providers/Microsoft.Compute/disks/%s"
)

var defaultBackOff = kwait.Backoff{
	Steps:    20,
	Duration: 2 * time.Second,
	Factor:   1.5,
	Jitter:   0.0,
}

var updateVMBackoff = kwait.Backoff{
	Duration: updateVMRetryDuration,
	Factor:   updateVMRetryFactor,
	Steps:    updateVMRetrySteps,
}

var (
	managedDiskPathRE  = regexp.MustCompile(`.*/subscriptions/(?:.*)/resourceGroups/(?:.*)/providers/Microsoft.Compute/disks/(.+)`)
	diskSnapshotPathRE = regexp.MustCompile(`.*/subscriptions/(?:.*)/resourceGroups/(?:.*)/providers/Microsoft.Compute/snapshots/(.+)`)
	errorCodeRE        = regexp.MustCompile(`Code="(.*?)".*`)
)

type controllerCommon struct {
	diskStateMap sync.Map // <diskURI, attaching/detaching state>
	lockMap      *lockMap
	cloud        *Cloud
	// disk queue that is waiting for attach or detach on specific node
	// <nodeName, map<diskURI, *AttachDiskOptions/DetachDiskOptions>>
	attachDiskMap sync.Map
	detachDiskMap sync.Map
	// attach/detach disk rate limiter
	diskOpRateLimiter flowcontrol.RateLimiter
	// DisableUpdateCache whether disable update cache in disk attach/detach
	DisableUpdateCache bool
	// DisableDiskLunCheck whether disable disk lun check after disk attach/detach
	DisableDiskLunCheck bool
	// AttachDetachInitialDelayInMs determines initial delay in milliseconds for batch disk attach/detach
	AttachDetachInitialDelayInMs int
}

// AttachDiskOptions attach disk options
type AttachDiskOptions struct {
	cachingMode             compute.CachingTypes
	diskName                string
	diskEncryptionSetID     string
	writeAcceleratorEnabled bool
	lun                     int32
}

// ExtendedLocation contains additional info about the location of resources.
type ExtendedLocation struct {
	// Name - The name of the extended location.
	Name string `json:"name,omitempty"`
	// Type - The type of the extended location.
	Type string `json:"type,omitempty"`
}

// getNodeVMSet gets the VMSet interface based on config.VMType and the real virtual machine type.
func (c *controllerCommon) getNodeVMSet(nodeName types.NodeName, crt azcache.AzureCacheReadType) (VMSet, error) {
	// 1. vmType is standard or vmssflex, return cloud.VMSet directly.
	// 1.1 all the nodes in the cluster are avset nodes.
	// 1.2 all the nodes in the cluster are vmssflex nodes.
	if c.cloud.VMType == consts.VMTypeStandard || c.cloud.VMType == consts.VMTypeVmssFlex {
		return c.cloud.VMSet, nil
	}

	// 2. vmType is Virtual Machine Scale Set (vmss), convert vmSet to ScaleSet.
	// 2.1 all the nodes in the cluster are vmss uniform nodes.
	// 2.2 mix node: the nodes in the cluster can be any of avset nodes, vmss uniform nodes and vmssflex nodes.
	ss, ok := c.cloud.VMSet.(*ScaleSet)
	if !ok {
		return nil, fmt.Errorf("error of converting vmSet (%q) to ScaleSet with vmType %q", c.cloud.VMSet, c.cloud.VMType)
	}

	vmManagementType, err := ss.getVMManagementTypeByNodeName(mapNodeNameToVMName(nodeName), crt)
	if err != nil {
		return nil, fmt.Errorf("getNodeVMSet: failed to check the node %s management type: %w", mapNodeNameToVMName(nodeName), err)
	}
	// 3. If the node is managed by availability set, then return ss.availabilitySet.
	if vmManagementType == ManagedByAvSet {
		// vm is managed by availability set.
		return ss.availabilitySet, nil
	}
	if vmManagementType == ManagedByVmssFlex {
		// 4. If the node is managed by vmss flex, then return ss.flexScaleSet.
		// vm is managed by vmss flex.
		return ss.flexScaleSet, nil
	}

	// 5. Node is managed by vmss
	return ss, nil

}

// AttachDisk attaches a disk to vm
// parameter async indicates whether allow multiple batch disk attach on one node in parallel
// return (lun, error)
func (c *controllerCommon) AttachDisk(ctx context.Context, async bool, diskName, diskURI string, nodeName types.NodeName,
	cachingMode compute.CachingTypes, disk *compute.Disk) (int32, error) {
	diskEncryptionSetID := ""
	writeAcceleratorEnabled := false

	// there is possibility that disk is nil when GetDisk is throttled
	// don't check disk state when GetDisk is throttled
	if disk != nil {
		if disk.ManagedBy != nil && (disk.MaxShares == nil || *disk.MaxShares <= 1) {
			vmset, err := c.getNodeVMSet(nodeName, azcache.CacheReadTypeUnsafe)
			if err != nil {
				return -1, err
			}
			attachedNode, err := vmset.GetNodeNameByProviderID(*disk.ManagedBy)
			if err != nil {
				return -1, err
			}
			if strings.EqualFold(string(nodeName), string(attachedNode)) {
				klog.Warningf("volume %s is actually attached to current node %s, invalidate vm cache and return error", diskURI, nodeName)
				// update VM(invalidate vm cache)
				if errUpdate := c.UpdateVM(ctx, nodeName); errUpdate != nil {
					return -1, errUpdate
				}
				lun, _, err := c.GetDiskLun(diskName, diskURI, nodeName)
				return lun, err
			}

			attachErr := fmt.Sprintf(
				"disk(%s) already attached to node(%s), could not be attached to node(%s)",
				diskURI, *disk.ManagedBy, nodeName)
			klog.V(2).Infof("found dangling volume %s attached to node %s, could not be attached to node(%s)", diskURI, attachedNode, nodeName)
			return -1, volerr.NewDanglingError(attachErr, attachedNode, "")
		}

		if disk.DiskProperties != nil {
			if disk.DiskProperties.DiskSizeGB != nil && *disk.DiskProperties.DiskSizeGB >= diskCachingLimit && cachingMode != compute.CachingTypesNone {
				// Disk Caching is not supported for disks 4 TiB and larger
				// https://docs.microsoft.com/en-us/azure/virtual-machines/premium-storage-performance#disk-caching
				cachingMode = compute.CachingTypesNone
				klog.Warningf("size of disk(%s) is %dGB which is bigger than limit(%dGB), set cacheMode as None",
					diskURI, *disk.DiskProperties.DiskSizeGB, diskCachingLimit)
			}

			if disk.DiskProperties.Encryption != nil &&
				disk.DiskProperties.Encryption.DiskEncryptionSetID != nil {
				diskEncryptionSetID = *disk.DiskProperties.Encryption.DiskEncryptionSetID
			}

			if disk.DiskProperties.DiskState != compute.Unattached && (disk.MaxShares == nil || *disk.MaxShares <= 1) {
				return -1, fmt.Errorf("state of disk(%s) is %s, not in expected %s state", diskURI, disk.DiskProperties.DiskState, compute.Unattached)
			}
		}

		if v, ok := disk.Tags[WriteAcceleratorEnabled]; ok {
			if v != nil && strings.EqualFold(*v, "true") {
				writeAcceleratorEnabled = true
			}
		}
	}

	options := AttachDiskOptions{
		lun:                     -1,
		diskName:                diskName,
		cachingMode:             cachingMode,
		diskEncryptionSetID:     diskEncryptionSetID,
		writeAcceleratorEnabled: writeAcceleratorEnabled,
	}
	node := strings.ToLower(string(nodeName))
	diskuri := strings.ToLower(diskURI)
	requestNum, err := c.insertAttachDiskRequest(diskuri, node, &options)
	if err != nil {
		return -1, err
	}

	c.lockMap.LockEntry(node)
	unlock := false
	defer func() {
		if !unlock {
			c.lockMap.UnlockEntry(node)
		}
	}()

	if c.AttachDetachInitialDelayInMs > 0 && requestNum == 1 {
		klog.V(2).Infof("wait %dms for more requests on node %s, current disk attach: %s", c.AttachDetachInitialDelayInMs, node, diskURI)
		time.Sleep(time.Duration(c.AttachDetachInitialDelayInMs) * time.Millisecond)
	}

	diskMap, err := c.cleanAttachDiskRequests(node)
	if err != nil {
		return -1, err
	}

	lun, err := c.SetDiskLun(nodeName, diskuri, diskMap)
	if err != nil {
		return -1, err
	}

	klog.V(2).Infof("Trying to attach volume %s lun %d to node %s, diskMap len:%d, %s", diskURI, lun, nodeName, len(diskMap), diskMap)
	if len(diskMap) == 0 {
		if !c.DisableDiskLunCheck {
			// always check disk lun after disk attach complete
			diskLun, vmState, errGetLun := c.GetDiskLun(diskName, diskURI, nodeName)
			if errGetLun != nil {
				return -1, fmt.Errorf("disk(%s) could not be found on node(%s), vmState: %s, error: %w", diskURI, nodeName, pointer.StringDeref(vmState, ""), errGetLun)
			}
			lun = diskLun
		}
		return lun, nil
	}

	vmset, err := c.getNodeVMSet(nodeName, azcache.CacheReadTypeUnsafe)
	if err != nil {
		return -1, err
	}
	c.diskStateMap.Store(disk, "attaching")
	defer c.diskStateMap.Delete(disk)

	defer func() {
		// invalidate the cache if there is error in disk attach
		if err != nil {
			_ = vmset.DeleteCacheForNode(string(nodeName))
		}
	}()

	var future *azure.Future
	future, err = vmset.AttachDisk(ctx, nodeName, diskMap)
	if err != nil {
		return -1, err
	}
	// err will be handled by waitForUpdateResult below

	if async && c.diskOpRateLimiter.TryAccept() {
		// unlock and wait for attach disk complete
		unlock = true
		c.lockMap.UnlockEntry(node)
	} else {
		if async {
			klog.Warningf("azureDisk - switch to batch operation due to rate limited, QPS: %f", c.diskOpRateLimiter.QPS())
		}
	}
<<<<<<< HEAD
	return lun, vmset.WaitForUpdateResult(ctx, future, nodeName, "attach_disk")
=======

	if err = c.waitForUpdateResult(ctx, vmset, nodeName, future, err); err != nil {
		return -1, err
	}

	if !c.DisableDiskLunCheck {
		// always check disk lun after disk attach complete
		diskLun, vmState, errGetLun := c.GetDiskLun(diskName, diskURI, nodeName)
		if errGetLun != nil {
			return -1, fmt.Errorf("disk(%s) could not be found on node(%s), vmState: %s, error: %w", diskURI, nodeName, pointer.StringDeref(vmState, ""), errGetLun)
		}
		lun = diskLun
	}
	return lun, nil
>>>>>>> d532f28d
}

// waitForUpdateResult handles asynchronous VM update operations and retries with backoff if OperationPreempted error is observed
func (c *controllerCommon) waitForUpdateResult(ctx context.Context, vmset VMSet, nodeName types.NodeName, future *azure.Future, updateErr error) (err error) {
	err = updateErr
	if err == nil {
		err = vmset.WaitForUpdateResult(ctx, future, nodeName, "attach_disk")
	}

	if vmUpdateRequired(future, err) {
		if derr := kwait.ExponentialBackoffWithContext(ctx, updateVMBackoff, func(ctx context.Context) (bool, error) {
			klog.Errorf("Retry VM Update on node (%s) due to error (%v)", nodeName, err)
			future, err = vmset.UpdateVMAsync(ctx, nodeName)
			if err == nil {
				err = vmset.WaitForUpdateResult(ctx, future, nodeName, "attach_disk")
			}
			return !vmUpdateRequired(future, err), nil
		}); derr != nil {
			err = derr
			return
		}
	}

	if err != nil && configAccepted(future) {
		err = retry.NewPartialUpdateError(err.Error())
	}
	return
}

// insertAttachDiskRequest return (attachDiskRequestQueueLength, error)
func (c *controllerCommon) insertAttachDiskRequest(diskURI, nodeName string, options *AttachDiskOptions) (int, error) {
	var diskMap map[string]*AttachDiskOptions
	attachDiskMapKey := nodeName + attachDiskMapKeySuffix
	c.lockMap.LockEntry(attachDiskMapKey)
	defer c.lockMap.UnlockEntry(attachDiskMapKey)
	v, ok := c.attachDiskMap.Load(nodeName)
	if ok {
		if diskMap, ok = v.(map[string]*AttachDiskOptions); !ok {
			return -1, fmt.Errorf("convert attachDiskMap failure on node(%s)", nodeName)
		}
	} else {
		diskMap = make(map[string]*AttachDiskOptions)
		c.attachDiskMap.Store(nodeName, diskMap)
	}
	// insert attach disk request to queue
	_, ok = diskMap[diskURI]
	if ok {
		klog.V(2).Infof("azureDisk - duplicated attach disk(%s) request on node(%s)", diskURI, nodeName)
	} else {
		diskMap[diskURI] = options
	}
	return len(diskMap), nil
}

// clean up attach disk requests
// return original attach disk requests
func (c *controllerCommon) cleanAttachDiskRequests(nodeName string) (map[string]*AttachDiskOptions, error) {
	var diskMap map[string]*AttachDiskOptions

	attachDiskMapKey := nodeName + attachDiskMapKeySuffix
	c.lockMap.LockEntry(attachDiskMapKey)
	defer c.lockMap.UnlockEntry(attachDiskMapKey)
	v, ok := c.attachDiskMap.Load(nodeName)
	if !ok {
		return diskMap, nil
	}
	if diskMap, ok = v.(map[string]*AttachDiskOptions); !ok {
		return diskMap, fmt.Errorf("convert attachDiskMap failure on node(%s)", nodeName)
	}
	c.attachDiskMap.Store(nodeName, make(map[string]*AttachDiskOptions))
	return diskMap, nil
}

// DetachDisk detaches a disk from VM
func (c *controllerCommon) DetachDisk(ctx context.Context, diskName, diskURI string, nodeName types.NodeName) error {
	if _, err := c.cloud.InstanceID(ctx, nodeName); err != nil {
		if errors.Is(err, cloudprovider.InstanceNotFound) {
			// if host doesn't exist, no need to detach
			klog.Warningf("azureDisk - failed to get azure instance id(%s), DetachDisk(%s) will assume disk is already detached",
				nodeName, diskURI)
			return nil
		}
		klog.Warningf("failed to get azure instance id (%v)", err)
		return fmt.Errorf("failed to get azure instance id for node %q: %w", nodeName, err)
	}

	vmset, err := c.getNodeVMSet(nodeName, azcache.CacheReadTypeUnsafe)
	if err != nil {
		return err
	}

	node := strings.ToLower(string(nodeName))
	disk := strings.ToLower(diskURI)
	requestNum, err := c.insertDetachDiskRequest(diskName, disk, node)
	if err != nil {
		return err
	}

	c.lockMap.LockEntry(node)
	defer c.lockMap.UnlockEntry(node)

	if c.AttachDetachInitialDelayInMs > 0 && requestNum == 1 {
		klog.V(2).Infof("wait %dms for more requests on node %s, current disk detach: %s", c.AttachDetachInitialDelayInMs, node, diskURI)
		time.Sleep(time.Duration(c.AttachDetachInitialDelayInMs) * time.Millisecond)
	}
	diskMap, err := c.cleanDetachDiskRequests(node)
	if err != nil {
		return err
	}

	klog.V(2).Infof("Trying to detach volume %s from node %s, diskMap len:%d, %s", diskURI, nodeName, len(diskMap), diskMap)
	if len(diskMap) > 0 {
		c.diskStateMap.Store(disk, "detaching")
		defer c.diskStateMap.Delete(disk)
		if err = vmset.DetachDisk(ctx, nodeName, diskMap); err != nil {
			if isInstanceNotFoundError(err) {
				// if host doesn't exist, no need to detach
				klog.Warningf("azureDisk - got InstanceNotFoundError(%v), DetachDisk(%s) will assume disk is already detached",
					err, diskURI)
				return nil
			}
		}
<<<<<<< HEAD
	} else {
		lun, _, errGetLun := c.GetDiskLun(diskName, diskURI, nodeName)
		if errGetLun == nil || !strings.Contains(errGetLun.Error(), consts.CannotFindDiskLUN) {
			return fmt.Errorf("disk(%s) is still attached to node(%s) on lun(%d), error: %w", diskURI, nodeName, lun, errGetLun)
		}
=======
>>>>>>> d532f28d
	}

	if err != nil {
		klog.Errorf("azureDisk - detach disk(%s, %s) failed, err: %v", diskName, diskURI, err)
		return err
	}

	if !c.DisableDiskLunCheck {
		// always check disk lun after disk detach complete
		lun, vmState, errGetLun := c.GetDiskLun(diskName, diskURI, nodeName)
		if errGetLun == nil || !strings.Contains(errGetLun.Error(), consts.CannotFindDiskLUN) {
			return fmt.Errorf("disk(%s) is still attached to node(%s) on lun(%d), vmState: %s, error: %w", diskURI, nodeName, lun, pointer.StringDeref(vmState, ""), errGetLun)
		}
	}

	klog.V(2).Infof("azureDisk - detach disk(%s, %s) succeeded", diskName, diskURI)
	return nil
}

// UpdateVM updates a vm
func (c *controllerCommon) UpdateVM(ctx context.Context, nodeName types.NodeName) error {
	vmset, err := c.getNodeVMSet(nodeName, azcache.CacheReadTypeUnsafe)
	if err != nil {
		return err
	}
	node := strings.ToLower(string(nodeName))
	c.lockMap.LockEntry(node)
	defer c.lockMap.UnlockEntry(node)

	defer func() {
		_ = vmset.DeleteCacheForNode(string(nodeName))
	}()

	klog.V(2).Infof("azureDisk - update: vm(%s)", nodeName)
	return vmset.UpdateVM(ctx, nodeName)
}

// insertDetachDiskRequest return (detachDiskRequestQueueLength, error)
func (c *controllerCommon) insertDetachDiskRequest(diskName, diskURI, nodeName string) (int, error) {
	var diskMap map[string]string
	detachDiskMapKey := nodeName + detachDiskMapKeySuffix
	c.lockMap.LockEntry(detachDiskMapKey)
	defer c.lockMap.UnlockEntry(detachDiskMapKey)
	v, ok := c.detachDiskMap.Load(nodeName)
	if ok {
		if diskMap, ok = v.(map[string]string); !ok {
			return -1, fmt.Errorf("convert detachDiskMap failure on node(%s)", nodeName)
		}
	} else {
		diskMap = make(map[string]string)
		c.detachDiskMap.Store(nodeName, diskMap)
	}
	// insert detach disk request to queue
	_, ok = diskMap[diskURI]
	if ok {
		klog.V(2).Infof("azureDisk - duplicated detach disk(%s) request on node(%s)", diskURI, nodeName)
	} else {
		diskMap[diskURI] = diskName
	}
	return len(diskMap), nil
}

// clean up detach disk requests
// return original detach disk requests
func (c *controllerCommon) cleanDetachDiskRequests(nodeName string) (map[string]string, error) {
	var diskMap map[string]string

	detachDiskMapKey := nodeName + detachDiskMapKeySuffix
	c.lockMap.LockEntry(detachDiskMapKey)
	defer c.lockMap.UnlockEntry(detachDiskMapKey)
	v, ok := c.detachDiskMap.Load(nodeName)
	if !ok {
		return diskMap, nil
	}
	if diskMap, ok = v.(map[string]string); !ok {
		return diskMap, fmt.Errorf("convert detachDiskMap failure on node(%s)", nodeName)
	}
	// clean up original requests in disk map
	c.detachDiskMap.Store(nodeName, make(map[string]string))
	return diskMap, nil
}

// getNodeDataDisks invokes vmSet interfaces to get data disks for the node.
func (c *controllerCommon) getNodeDataDisks(nodeName types.NodeName, crt azcache.AzureCacheReadType) ([]compute.DataDisk, *string, error) {
	vmset, err := c.getNodeVMSet(nodeName, crt)
	if err != nil {
		return nil, nil, err
	}

	return vmset.GetDataDisks(nodeName, crt)
}

// GetDiskLun finds the lun on the host that the vhd is attached to, given a vhd's diskName and diskURI.
func (c *controllerCommon) GetDiskLun(diskName, diskURI string, nodeName types.NodeName) (int32, *string, error) {
	// getNodeDataDisks need to fetch the cached data/fresh data if cache expired here
	// to ensure we get LUN based on latest entry.
	disks, provisioningState, err := c.getNodeDataDisks(nodeName, azcache.CacheReadTypeDefault)
	if err != nil {
		klog.Errorf("error of getting data disks for node %s: %v", nodeName, err)
		return -1, provisioningState, err
	}

	for _, disk := range disks {
		if disk.Lun != nil && (disk.Name != nil && diskName != "" && strings.EqualFold(*disk.Name, diskName)) ||
			(disk.Vhd != nil && disk.Vhd.URI != nil && diskURI != "" && strings.EqualFold(*disk.Vhd.URI, diskURI)) ||
			(disk.ManagedDisk != nil && strings.EqualFold(*disk.ManagedDisk.ID, diskURI)) {
			if disk.ToBeDetached != nil && *disk.ToBeDetached {
				klog.Warningf("azureDisk - find disk(ToBeDetached): lun %d name %s uri %s", *disk.Lun, diskName, diskURI)
			} else {
				// found the disk
				klog.V(2).Infof("azureDisk - find disk: lun %d name %s uri %s", *disk.Lun, diskName, diskURI)
				return *disk.Lun, provisioningState, nil
			}
		}
	}
	return -1, provisioningState, fmt.Errorf("%s for disk %s", consts.CannotFindDiskLUN, diskName)
}

// SetDiskLun find unused luns and allocate lun for every disk in diskMap.
// Return lun of diskURI, -1 if all luns are used.
func (c *controllerCommon) SetDiskLun(nodeName types.NodeName, diskURI string, diskMap map[string]*AttachDiskOptions) (int32, error) {
	disks, _, err := c.getNodeDataDisks(nodeName, azcache.CacheReadTypeDefault)
	if err != nil {
		klog.Errorf("error of getting data disks for node %s: %v", nodeName, err)
		return -1, err
	}

	lun := int32(-1)
	_, isDiskInMap := diskMap[diskURI]
	used := make([]bool, maxLUN)
	for _, disk := range disks {
		if disk.Lun != nil {
			used[*disk.Lun] = true
			if !isDiskInMap {
				// find lun of diskURI since diskURI is not in diskMap
				if disk.ManagedDisk != nil && strings.EqualFold(*disk.ManagedDisk.ID, diskURI) {
					lun = *disk.Lun
				}
			}
		}
	}
	if !isDiskInMap && lun < 0 {
		return -1, fmt.Errorf("could not find disk(%s) in current disk list(len: %d) nor in diskMap(%v)", diskURI, len(disks), diskMap)
	}
	if len(diskMap) == 0 {
		// attach disk request is empty, return directly
		return lun, nil
	}

	// allocate lun for every disk in diskMap
	var diskLuns []int32
	count := 0
	for k, v := range used {
		if !v {
			diskLuns = append(diskLuns, int32(k))
			count++
			if count >= len(diskMap) {
				break
			}
		}
	}

	if len(diskLuns) != len(diskMap) {
		return -1, fmt.Errorf("could not find enough disk luns(current: %d) for diskMap(%v, len=%d), diskURI(%s)",
			len(diskLuns), diskMap, len(diskMap), diskURI)
	}

	count = 0
	for uri, opt := range diskMap {
		if opt == nil {
			return -1, fmt.Errorf("unexpected nil pointer in diskMap(%v), diskURI(%s)", diskMap, diskURI)
		}
		if strings.EqualFold(uri, diskURI) {
			lun = diskLuns[count]
		}
		opt.lun = diskLuns[count]
		count++
	}
	if lun < 0 {
		return lun, fmt.Errorf("could not find lun of diskURI(%s), diskMap(%v)", diskURI, diskMap)
	}
	return lun, nil
}

// DisksAreAttached checks if a list of volumes are attached to the node with the specified NodeName.
func (c *controllerCommon) DisksAreAttached(diskNames []string, nodeName types.NodeName) (map[string]bool, error) {
	attached := make(map[string]bool)
	for _, diskName := range diskNames {
		attached[diskName] = false
	}

	// doing stalled read for getNodeDataDisks to ensure we don't call ARM
	// for every reconcile call. The cache is invalidated after Attach/Detach
	// disk. So the new entry will be fetched and cached the first time reconcile
	// loop runs after the Attach/Disk OP which will reflect the latest model.
	disks, _, err := c.getNodeDataDisks(nodeName, azcache.CacheReadTypeUnsafe)
	if err != nil {
		if errors.Is(err, cloudprovider.InstanceNotFound) {
			// if host doesn't exist, no need to detach
			klog.Warningf("azureDisk - Cannot find node %s, DisksAreAttached will assume disks %v are not attached to it.",
				nodeName, diskNames)
			return attached, nil
		}

		return attached, err
	}

	for _, disk := range disks {
		for _, diskName := range diskNames {
			if disk.Name != nil && diskName != "" && strings.EqualFold(*disk.Name, diskName) {
				attached[diskName] = true
			}
		}
	}

	return attached, nil
}

func filterDetachingDisks(unfilteredDisks []compute.DataDisk) []compute.DataDisk {
	filteredDisks := []compute.DataDisk{}
	for _, disk := range unfilteredDisks {
		if disk.ToBeDetached != nil && *disk.ToBeDetached {
			if disk.Name != nil {
				klog.V(2).Infof("Filtering disk: %s with ToBeDetached flag set.", *disk.Name)
			}
		} else {
			filteredDisks = append(filteredDisks, disk)
		}
	}
	return filteredDisks
}

func (c *controllerCommon) filterNonExistingDisks(ctx context.Context, unfilteredDisks []compute.DataDisk) []compute.DataDisk {
	filteredDisks := []compute.DataDisk{}
	for _, disk := range unfilteredDisks {
		filter := false
		if disk.ManagedDisk != nil && disk.ManagedDisk.ID != nil {
			diskURI := *disk.ManagedDisk.ID
			exist, err := c.cloud.checkDiskExists(ctx, diskURI)
			if err != nil {
				klog.Errorf("checkDiskExists(%s) failed with error: %v", diskURI, err)
			} else {
				// only filter disk when checkDiskExists returns <false, nil>
				filter = !exist
				if filter {
					klog.Errorf("disk(%s) does not exist, removed from data disk list", diskURI)
				}
			}
		}

		if !filter {
			filteredDisks = append(filteredDisks, disk)
		}
	}
	return filteredDisks
}

func (c *controllerCommon) checkDiskExists(ctx context.Context, diskURI string) (bool, error) {
	diskName := path.Base(diskURI)
	resourceGroup, subsID, err := getInfoFromDiskURI(diskURI)
	if err != nil {
		return false, err
	}

	if _, rerr := c.cloud.DisksClient.Get(ctx, subsID, resourceGroup, diskName); rerr != nil {
		if rerr.HTTPStatusCode == http.StatusNotFound {
			return false, nil
		}
		return false, rerr.Error()
	}

	return true, nil
}

func vmUpdateRequired(future *azure.Future, err error) bool {
	errCode := getAzureErrorCode(err)
	return configAccepted(future) && errCode == consts.OperationPreemptedErrorCode
}

func getValidCreationData(subscriptionID, resourceGroup, sourceResourceID, sourceType string) (compute.CreationData, error) {
	if sourceResourceID == "" {
		return compute.CreationData{
			CreateOption: compute.Empty,
		}, nil
	}

	switch sourceType {
	case sourceSnapshot:
		if match := diskSnapshotPathRE.FindString(sourceResourceID); match == "" {
			sourceResourceID = fmt.Sprintf(diskSnapshotPath, subscriptionID, resourceGroup, sourceResourceID)
		}

	case sourceVolume:
		if match := managedDiskPathRE.FindString(sourceResourceID); match == "" {
			sourceResourceID = fmt.Sprintf(managedDiskPath, subscriptionID, resourceGroup, sourceResourceID)
		}
	default:
		return compute.CreationData{
			CreateOption: compute.Empty,
		}, nil
	}

	splits := strings.Split(sourceResourceID, "/")
	if len(splits) > 9 {
		if sourceType == sourceSnapshot {
			return compute.CreationData{}, fmt.Errorf("sourceResourceID(%s) is invalid, correct format: %s", sourceResourceID, diskSnapshotPathRE)
		}
		return compute.CreationData{}, fmt.Errorf("sourceResourceID(%s) is invalid, correct format: %s", sourceResourceID, managedDiskPathRE)
	}
	return compute.CreationData{
		CreateOption:     compute.Copy,
		SourceResourceID: &sourceResourceID,
	}, nil
}

func isInstanceNotFoundError(err error) bool {
	errMsg := strings.ToLower(err.Error())
	if strings.Contains(errMsg, strings.ToLower(consts.VmssVMNotActiveErrorMessage)) {
		return true
	}
	return strings.Contains(errMsg, errStatusCode400) && strings.Contains(errMsg, errInvalidParameter) && strings.Contains(errMsg, errTargetInstanceIds)
}

// getAzureErrorCode uses regex to parse out the error code encapsulated in the error string.
func getAzureErrorCode(err error) string {
	if err == nil {
		return ""
	}
	matches := errorCodeRE.FindStringSubmatch(err.Error())
	if matches == nil {
		return ""
	}
	return matches[1]
}

// configAccepted returns true if storage profile change had been committed (i.e. HTTP status code == 2xx) and returns false otherwise.
func configAccepted(future *azure.Future) bool {
	// if status code indicates success, the storage profile change was committed
	return future != nil && future.Response() != nil && future.Response().StatusCode/100 == 2
}<|MERGE_RESOLUTION|>--- conflicted
+++ resolved
@@ -28,10 +28,7 @@
 	"time"
 
 	"github.com/Azure/azure-sdk-for-go/services/compute/mgmt/2022-03-01/compute"
-<<<<<<< HEAD
-=======
 	"github.com/Azure/go-autorest/autorest/azure"
->>>>>>> d532f28d
 
 	"k8s.io/apimachinery/pkg/types"
 	kwait "k8s.io/apimachinery/pkg/util/wait"
@@ -312,9 +309,6 @@
 			klog.Warningf("azureDisk - switch to batch operation due to rate limited, QPS: %f", c.diskOpRateLimiter.QPS())
 		}
 	}
-<<<<<<< HEAD
-	return lun, vmset.WaitForUpdateResult(ctx, future, nodeName, "attach_disk")
-=======
 
 	if err = c.waitForUpdateResult(ctx, vmset, nodeName, future, err); err != nil {
 		return -1, err
@@ -329,7 +323,6 @@
 		lun = diskLun
 	}
 	return lun, nil
->>>>>>> d532f28d
 }
 
 // waitForUpdateResult handles asynchronous VM update operations and retries with backoff if OperationPreempted error is observed
@@ -452,14 +445,6 @@
 				return nil
 			}
 		}
-<<<<<<< HEAD
-	} else {
-		lun, _, errGetLun := c.GetDiskLun(diskName, diskURI, nodeName)
-		if errGetLun == nil || !strings.Contains(errGetLun.Error(), consts.CannotFindDiskLUN) {
-			return fmt.Errorf("disk(%s) is still attached to node(%s) on lun(%d), error: %w", diskURI, nodeName, lun, errGetLun)
-		}
-=======
->>>>>>> d532f28d
 	}
 
 	if err != nil {
