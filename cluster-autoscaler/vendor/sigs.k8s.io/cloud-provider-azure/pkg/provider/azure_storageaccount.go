/*
Copyright 2020 The Kubernetes Authors.

Licensed under the Apache License, Version 2.0 (the "License");
you may not use this file except in compliance with the License.
You may obtain a copy of the License at

    http://www.apache.org/licenses/LICENSE-2.0

Unless required by applicable law or agreed to in writing, software
distributed under the License is distributed on an "AS IS" BASIS,
WITHOUT WARRANTIES OR CONDITIONS OF ANY KIND, either express or implied.
See the License for the specific language governing permissions and
limitations under the License.
*/

package provider

import (
	"context"
	"fmt"
	"strings"

<<<<<<< HEAD
	"github.com/Azure/azure-sdk-for-go/services/compute/mgmt/2022-03-01/compute"
=======
>>>>>>> d532f28d
	"github.com/Azure/azure-sdk-for-go/services/network/mgmt/2022-07-01/network"
	"github.com/Azure/azure-sdk-for-go/services/privatedns/mgmt/2018-09-01/privatedns"
	"github.com/Azure/azure-sdk-for-go/services/storage/mgmt/2021-09-01/storage"

	"k8s.io/klog/v2"
	"k8s.io/utils/pointer"

	"sigs.k8s.io/cloud-provider-azure/pkg/consts"
	"sigs.k8s.io/cloud-provider-azure/pkg/retry"
)

// SkipMatchingTag skip account matching tag
const SkipMatchingTag = "skip-matching"
const LocationGlobal = "global"
const privateDNSZoneNameFmt = "privatelink.%s.%s"

type StorageType string

const (
	StorageTypeBlob StorageType = "blob"
	StorageTypeFile StorageType = "file"
)

// AccountOptions contains the fields which are used to create storage account.
type AccountOptions struct {
	SubscriptionID                            string
	Name, Type, Kind, ResourceGroup, Location string
	EnableHTTPSTrafficOnly                    bool
	// indicate whether create new account when Name is empty or when account does not exists
	CreateAccount                           bool
	CreatePrivateEndpoint                   bool
	StorageType                             StorageType
	StorageEndpointSuffix                   string
	DisableFileServiceDeleteRetentionPolicy *bool
	EnableLargeFileShare                    *bool
	IsHnsEnabled                            *bool
	EnableNfsV3                             *bool
	AllowBlobPublicAccess                   *bool
	RequireInfrastructureEncryption         *bool
	AllowSharedKeyAccess                    *bool
	IsMultichannelEnabled                   *bool
	KeyName                                 *string
	KeyVersion                              *string
	KeyVaultURI                             *string
	Tags                                    map[string]string
	VirtualNetworkResourceIDs               []string
	VNetResourceGroup                       string
	VNetName                                string
	SubnetName                              string
	AccessTier                              string
	MatchTags                               bool
	EnableBlobVersioning                    *bool
	SoftDeleteBlobs                         int32
	SoftDeleteContainers                    int32
}

type accountWithLocation struct {
	Name, StorageType, Location string
}

// getStorageAccounts get matching storage accounts
func (az *Cloud) getStorageAccounts(ctx context.Context, accountOptions *AccountOptions) ([]accountWithLocation, error) {
	if az.StorageAccountClient == nil {
		return nil, fmt.Errorf("StorageAccountClient is nil")
	}
	result, rerr := az.StorageAccountClient.ListByResourceGroup(ctx, accountOptions.SubscriptionID, accountOptions.ResourceGroup)
	if rerr != nil {
		return nil, rerr.Error()
	}

	accounts := []accountWithLocation{}
	for _, acct := range result {
		if acct.Name != nil && acct.Location != nil && acct.Sku != nil {
			if !(isStorageTypeEqual(acct, accountOptions) &&
				isAccountKindEqual(acct, accountOptions) &&
				isLocationEqual(acct, accountOptions) &&
				AreVNetRulesEqual(acct, accountOptions) &&
				isLargeFileSharesPropertyEqual(acct, accountOptions) &&
				isTagsEqual(acct, accountOptions) &&
				isTaggedWithSkip(acct) &&
				isHnsPropertyEqual(acct, accountOptions) &&
				isEnableNfsV3PropertyEqual(acct, accountOptions) &&
				isAllowBlobPublicAccessEqual(acct, accountOptions) &&
				isRequireInfrastructureEncryptionEqual(acct, accountOptions) &&
				isAllowSharedKeyAccessEqual(acct, accountOptions) &&
				isAccessTierEqual(acct, accountOptions) &&
				az.isMultichannelEnabledEqual(ctx, acct, accountOptions) &&
				az.isDisableFileServiceDeleteRetentionPolicyEqual(ctx, acct, accountOptions) &&
				az.isEnableBlobDataProtectionEqual(ctx, acct, accountOptions) &&
				isPrivateEndpointAsExpected(acct, accountOptions)) {
				continue
			}

			accounts = append(accounts, accountWithLocation{Name: *acct.Name, StorageType: string((*acct.Sku).Name), Location: *acct.Location})
		}
	}
	return accounts, nil
}

// GetStorageAccesskey gets the storage account access key
func (az *Cloud) GetStorageAccesskey(ctx context.Context, subsID, account, resourceGroup string) (string, error) {
	if az.StorageAccountClient == nil {
		return "", fmt.Errorf("StorageAccountClient is nil")
	}

	result, rerr := az.StorageAccountClient.ListKeys(ctx, subsID, resourceGroup, account)
	if rerr != nil {
		return "", rerr.Error()
	}
	if result.Keys == nil {
		return "", fmt.Errorf("empty keys")
	}

	for _, k := range *result.Keys {
		if k.Value != nil && *k.Value != "" {
			v := *k.Value
			if ind := strings.LastIndex(v, " "); ind >= 0 {
				v = v[(ind + 1):]
			}
			return v, nil
		}
	}
	return "", fmt.Errorf("no valid keys")
}

// EnsureStorageAccount search storage account, create one storage account(with genAccountNamePrefix) if not found, return accountName, accountKey
func (az *Cloud) EnsureStorageAccount(ctx context.Context, accountOptions *AccountOptions, genAccountNamePrefix string) (string, string, error) {
	if accountOptions == nil {
		return "", "", fmt.Errorf("account options is nil")
	}

	accountName := accountOptions.Name
	accountType := accountOptions.Type
	accountKind := accountOptions.Kind
	resourceGroup := accountOptions.ResourceGroup
	location := accountOptions.Location
	enableHTTPSTrafficOnly := accountOptions.EnableHTTPSTrafficOnly
	vnetResourceGroup := accountOptions.VNetResourceGroup
	vnetName := accountOptions.VNetName
	if vnetName == "" {
		vnetName = az.VnetName
	}

	subnetName := accountOptions.SubnetName
	if subnetName == "" {
		subnetName = az.SubnetName
	}

	if accountOptions.SubscriptionID != "" && !strings.EqualFold(accountOptions.SubscriptionID, az.Config.SubscriptionID) && accountOptions.ResourceGroup == "" {
		return "", "", fmt.Errorf("resourceGroup must be specified when subscriptionID(%s) is not empty", accountOptions.SubscriptionID)
	}

	subsID := az.Config.SubscriptionID
	if accountOptions.SubscriptionID != "" {
		subsID = accountOptions.SubscriptionID
	}

	if location == "" {
		location = az.Location
	}

	var privateDNSZoneName string
	if accountOptions.CreatePrivateEndpoint {
		if accountOptions.StorageType == "" {
			klog.V(2).Info("set StorageType as file when not specified")
			accountOptions.StorageType = StorageTypeFile
		}

		if len(accountOptions.StorageEndpointSuffix) == 0 {
			accountOptions.StorageEndpointSuffix = az.cloud.Environment.StorageEndpointSuffix
		}
		privateDNSZoneName = fmt.Sprintf(privateDNSZoneNameFmt, accountOptions.StorageType, accountOptions.StorageEndpointSuffix)
	}

	if len(accountOptions.Tags) == 0 {
		accountOptions.Tags = make(map[string]string)
	}
	// set built-in tags
	accountOptions.Tags[consts.CreatedByTag] = "azure"

	var createNewAccount bool
	if len(accountName) == 0 {
		createNewAccount = true
		if !accountOptions.CreateAccount {
			// find a storage account that matches accountType
			accounts, err := az.getStorageAccounts(ctx, accountOptions)
			if err != nil {
				return "", "", fmt.Errorf("could not list storage accounts for account type %s: %w", accountType, err)
			}

			if len(accounts) > 0 {
				accountName = accounts[0].Name
				createNewAccount = false
				klog.V(4).Infof("found a matching account %s type %s location %s", accounts[0].Name, accounts[0].StorageType, accounts[0].Location)
			}
		}

		if len(accountName) == 0 {
			accountName = generateStorageAccountName(genAccountNamePrefix)
		}
	} else {
		createNewAccount = false
		if accountOptions.CreateAccount {
			// check whether account exists
			if _, err := az.GetStorageAccesskey(ctx, subsID, accountName, resourceGroup); err != nil {
				klog.V(2).Infof("get storage key for storage account %s returned with %v", accountName, err)
				createNewAccount = true
			}
		}
	}

	if vnetResourceGroup == "" {
		vnetResourceGroup = az.ResourceGroup
		if len(az.VnetResourceGroup) > 0 {
			vnetResourceGroup = az.VnetResourceGroup
		}
	}

	if accountOptions.CreatePrivateEndpoint {
<<<<<<< HEAD
		if _, err := az.privatednsclient.Get(ctx, vnetResourceGroup, PrivateDNSZoneName); err != nil {
			klog.V(2).Infof("get private dns zone %s returned with %v", PrivateDNSZoneName, err.Error())
			// Create DNS zone first, this could make sure driver has write permission on vnetResourceGroup
			if err := az.createPrivateDNSZone(ctx, vnetResourceGroup); err != nil {
				return "", "", fmt.Errorf("create private DNS zone(%s) in resourceGroup(%s): %w", PrivateDNSZoneName, vnetResourceGroup, err)
=======
		if _, err := az.privatednsclient.Get(ctx, vnetResourceGroup, privateDNSZoneName); err != nil {
			klog.V(2).Infof("get private dns zone %s returned with %v", privateDNSZoneName, err.Error())
			// Create DNS zone first, this could make sure driver has write permission on vnetResourceGroup
			if err := az.createPrivateDNSZone(ctx, vnetResourceGroup, privateDNSZoneName); err != nil {
				return "", "", fmt.Errorf("create private DNS zone(%s) in resourceGroup(%s): %w", privateDNSZoneName, vnetResourceGroup, err)
>>>>>>> d532f28d
			}
		}

		// Create virtual link to the private DNS zone
<<<<<<< HEAD
		vNetLinkName := accountName + "-vnetlink"
		if _, err := az.virtualNetworkLinksClient.Get(ctx, vnetResourceGroup, PrivateDNSZoneName, vNetLinkName); err != nil {
			klog.V(2).Infof("get virtual link for vnet(%s) and DNS Zone(%s) returned with %v", vnetName, PrivateDNSZoneName, err.Error())
			if err := az.createVNetLink(ctx, vNetLinkName, vnetResourceGroup, vnetName); err != nil {
				return "", "", fmt.Errorf("create virtual link for vnet(%s) and DNS Zone(%s) in resourceGroup(%s): %w", vnetName, PrivateDNSZoneName, vnetResourceGroup, err)
=======
		vNetLinkName := vnetName + "-vnetlink"
		if _, err := az.virtualNetworkLinksClient.Get(ctx, vnetResourceGroup, privateDNSZoneName, vNetLinkName); err != nil {
			klog.V(2).Infof("get virtual link for vnet(%s) and DNS Zone(%s) returned with %v", vnetName, privateDNSZoneName, err.Error())
			if err := az.createVNetLink(ctx, vNetLinkName, vnetResourceGroup, vnetName, privateDNSZoneName); err != nil {
				return "", "", fmt.Errorf("create virtual link for vnet(%s) and DNS Zone(%s) in resourceGroup(%s): %w", vnetName, privateDNSZoneName, vnetResourceGroup, err)
>>>>>>> d532f28d
			}
		}
	}

	if createNewAccount {
		// set network rules for storage account
		var networkRuleSet *storage.NetworkRuleSet
		virtualNetworkRules := []storage.VirtualNetworkRule{}
		for i, subnetID := range accountOptions.VirtualNetworkResourceIDs {
			vnetRule := storage.VirtualNetworkRule{
				VirtualNetworkResourceID: &accountOptions.VirtualNetworkResourceIDs[i],
				Action:                   storage.ActionAllow,
			}
			virtualNetworkRules = append(virtualNetworkRules, vnetRule)
			klog.V(4).Infof("subnetID(%s) has been set", subnetID)
		}
		if len(virtualNetworkRules) > 0 {
			networkRuleSet = &storage.NetworkRuleSet{
				VirtualNetworkRules: &virtualNetworkRules,
				DefaultAction:       storage.DefaultActionDeny,
			}
		}

		if accountOptions.CreatePrivateEndpoint {
			networkRuleSet = &storage.NetworkRuleSet{
				DefaultAction: storage.DefaultActionDeny,
			}
		}

		if accountType == "" {
			accountType = consts.DefaultStorageAccountType
		}

		// use StorageV2 by default per https://docs.microsoft.com/en-us/azure/storage/common/storage-account-options
		kind := consts.DefaultStorageAccountKind
		if accountKind != "" {
			kind = storage.Kind(accountKind)
		}
		tags := convertMapToMapPointer(accountOptions.Tags)

		klog.V(2).Infof("azure - no matching account found, begin to create a new account %s in resource group %s, location: %s, accountType: %s, accountKind: %s, tags: %+v",
			accountName, resourceGroup, location, accountType, kind, accountOptions.Tags)

		cp := storage.AccountCreateParameters{
			Sku:  &storage.Sku{Name: storage.SkuName(accountType)},
			Kind: kind,
			AccountPropertiesCreateParameters: &storage.AccountPropertiesCreateParameters{
				EnableHTTPSTrafficOnly: &enableHTTPSTrafficOnly,
				NetworkRuleSet:         networkRuleSet,
				IsHnsEnabled:           accountOptions.IsHnsEnabled,
				EnableNfsV3:            accountOptions.EnableNfsV3,
				MinimumTLSVersion:      storage.MinimumTLSVersionTLS12,
			},
			Tags:     tags,
			Location: &location}

		if accountOptions.EnableLargeFileShare != nil {
			state := storage.LargeFileSharesStateDisabled
			if *accountOptions.EnableLargeFileShare {
				state = storage.LargeFileSharesStateEnabled
			}
			klog.V(2).Infof("enable LargeFileShare(%s) for storage account(%s)", state, accountName)
			cp.AccountPropertiesCreateParameters.LargeFileSharesState = state
		}
		if accountOptions.AllowBlobPublicAccess != nil {
			klog.V(2).Infof("set AllowBlobPublicAccess(%v) for storage account(%s)", *accountOptions.AllowBlobPublicAccess, accountName)
			cp.AccountPropertiesCreateParameters.AllowBlobPublicAccess = accountOptions.AllowBlobPublicAccess
		}
		if accountOptions.RequireInfrastructureEncryption != nil {
			klog.V(2).Infof("set RequireInfrastructureEncryption(%v) for storage account(%s)", *accountOptions.RequireInfrastructureEncryption, accountName)
			cp.AccountPropertiesCreateParameters.Encryption = &storage.Encryption{
				RequireInfrastructureEncryption: accountOptions.RequireInfrastructureEncryption,
				KeySource:                       storage.KeySourceMicrosoftStorage,
				Services: &storage.EncryptionServices{
					File: &storage.EncryptionService{Enabled: pointer.Bool(true)},
					Blob: &storage.EncryptionService{Enabled: pointer.Bool(true)},
				},
			}
		}
		if accountOptions.AllowSharedKeyAccess != nil {
			klog.V(2).Infof("set Allow SharedKeyAccess (%v) for storage account (%s)", *accountOptions.AllowSharedKeyAccess, accountName)
			cp.AccountPropertiesCreateParameters.AllowSharedKeyAccess = accountOptions.AllowSharedKeyAccess
		}
		if accountOptions.KeyVaultURI != nil {
			klog.V(2).Infof("set KeyVault(%v) for storage account(%s)", accountOptions.KeyVaultURI, accountName)
			cp.AccountPropertiesCreateParameters.Encryption = &storage.Encryption{
				KeyVaultProperties: &storage.KeyVaultProperties{
					KeyName:     accountOptions.KeyName,
					KeyVersion:  accountOptions.KeyVersion,
					KeyVaultURI: accountOptions.KeyVaultURI,
				},
				KeySource: storage.KeySourceMicrosoftKeyvault,
				Services: &storage.EncryptionServices{
					File: &storage.EncryptionService{Enabled: pointer.Bool(true)},
					Blob: &storage.EncryptionService{Enabled: pointer.Bool(true)},
				},
			}
		}
		if az.StorageAccountClient == nil {
			return "", "", fmt.Errorf("StorageAccountClient is nil")
		}

		if rerr := az.StorageAccountClient.Create(ctx, subsID, resourceGroup, accountName, cp); rerr != nil {
			return "", "", fmt.Errorf("failed to create storage account %s, error: %v", accountName, rerr)
		}

<<<<<<< HEAD
		if accountOptions.DisableFileServiceDeleteRetentionPolicy || pointer.BoolDeref(accountOptions.IsMultichannelEnabled, false) {
=======
		if pointer.BoolDeref(accountOptions.EnableBlobVersioning, false) ||
			accountOptions.SoftDeleteBlobs > 0 ||
			accountOptions.SoftDeleteContainers > 0 {
			var blobPolicy, containerPolicy *storage.DeleteRetentionPolicy
			var enableBlobVersioning *bool

			if accountOptions.SoftDeleteContainers > 0 {
				containerPolicy = &storage.DeleteRetentionPolicy{
					Enabled: pointer.Bool(accountOptions.SoftDeleteContainers > 0),
					Days:    pointer.Int32(accountOptions.SoftDeleteContainers),
				}
			}
			if accountOptions.SoftDeleteBlobs > 0 {
				blobPolicy = &storage.DeleteRetentionPolicy{
					Enabled: pointer.Bool(accountOptions.SoftDeleteBlobs > 0),
					Days:    pointer.Int32(accountOptions.SoftDeleteBlobs),
				}
			}

			if accountOptions.EnableBlobVersioning != nil {
				enableBlobVersioning = pointer.Bool(*accountOptions.EnableBlobVersioning)
			}

			property := storage.BlobServiceProperties{
				BlobServicePropertiesProperties: &storage.BlobServicePropertiesProperties{
					IsVersioningEnabled:            enableBlobVersioning,
					ContainerDeleteRetentionPolicy: containerPolicy,
					DeleteRetentionPolicy:          blobPolicy,
				},
			}

			if _, err := az.BlobClient.SetServiceProperties(ctx, subsID, resourceGroup, accountName, property); err != nil {
				return "", "", fmt.Errorf("failed to set blob service properties for storage account %s, error: %w", accountName, err)
			}
		}

		if accountOptions.DisableFileServiceDeleteRetentionPolicy != nil || accountOptions.IsMultichannelEnabled != nil {
>>>>>>> d532f28d
			prop, err := az.FileClient.WithSubscriptionID(subsID).GetServiceProperties(ctx, resourceGroup, accountName)
			if err != nil {
				return "", "", err
			}
			if prop.FileServicePropertiesProperties == nil {
				return "", "", fmt.Errorf("FileServicePropertiesProperties of account(%s), subscription(%s), resource group(%s) is nil", accountName, subsID, resourceGroup)
<<<<<<< HEAD
			}
			prop.FileServicePropertiesProperties.ProtocolSettings = nil
			prop.FileServicePropertiesProperties.Cors = nil
			if accountOptions.DisableFileServiceDeleteRetentionPolicy {
				klog.V(2).Infof("disable FileServiceDeleteRetentionPolicy on account(%s), subscription(%s), resource group(%s)", accountName, subsID, resourceGroup)
				prop.FileServicePropertiesProperties.ShareDeleteRetentionPolicy = &storage.DeleteRetentionPolicy{Enabled: pointer.Bool(false)}
			}
			if pointer.BoolDeref(accountOptions.IsMultichannelEnabled, false) {
				klog.V(2).Infof("enable SMB Multichannel setting on account(%s), subscription(%s), resource group(%s)", accountName, subsID, resourceGroup)
				prop.FileServicePropertiesProperties.ProtocolSettings = &storage.ProtocolSettings{Smb: &storage.SmbSetting{Multichannel: &storage.Multichannel{Enabled: pointer.Bool(true)}}}
			}
=======
			}
			prop.FileServicePropertiesProperties.ProtocolSettings = nil
			prop.FileServicePropertiesProperties.Cors = nil
			if accountOptions.DisableFileServiceDeleteRetentionPolicy != nil {
				enable := !*accountOptions.DisableFileServiceDeleteRetentionPolicy
				klog.V(2).Infof("set ShareDeleteRetentionPolicy(%v) on account(%s), subscription(%s), resource group(%s)",
					enable, accountName, subsID, resourceGroup)
				prop.FileServicePropertiesProperties.ShareDeleteRetentionPolicy = &storage.DeleteRetentionPolicy{Enabled: &enable}
			}
			if accountOptions.IsMultichannelEnabled != nil {
				klog.V(2).Infof("enable SMB Multichannel setting on account(%s), subscription(%s), resource group(%s)", accountName, subsID, resourceGroup)
				enabled := *accountOptions.IsMultichannelEnabled
				prop.FileServicePropertiesProperties.ProtocolSettings = &storage.ProtocolSettings{Smb: &storage.SmbSetting{Multichannel: &storage.Multichannel{Enabled: &enabled}}}
			}
>>>>>>> d532f28d
			if _, err := az.FileClient.WithSubscriptionID(subsID).SetServiceProperties(ctx, resourceGroup, accountName, prop); err != nil {
				return "", "", err
			}
		}

		if accountOptions.AccessTier != "" {
			klog.V(2).Infof("set AccessTier(%s) on account(%s), subscription(%s), resource group(%s)", accountOptions.AccessTier, accountName, subsID, resourceGroup)
			cp.AccountPropertiesCreateParameters.AccessTier = storage.AccessTier(accountOptions.AccessTier)
		}
<<<<<<< HEAD

		if accountOptions.CreatePrivateEndpoint {
			// Get properties of the storageAccount
			storageAccount, err := az.StorageAccountClient.GetProperties(ctx, subsID, resourceGroup, accountName)
			if err != nil {
				return "", "", fmt.Errorf("Failed to get the properties of storage account(%s), resourceGroup(%s), error: %v", accountName, resourceGroup, err)
			}

			// Create private endpoint
			privateEndpointName := accountName + "-pvtendpoint"
			if err := az.createPrivateEndpoint(ctx, accountName, storageAccount.ID, privateEndpointName, vnetResourceGroup, vnetName, subnetName, location); err != nil {
				return "", "", fmt.Errorf("create private endpoint for storage account(%s), resourceGroup(%s): %w", accountName, vnetResourceGroup, err)
			}

			// Create dns zone group
			dnsZoneGroupName := accountName + "-dnszonegroup"
			if err := az.createPrivateDNSZoneGroup(ctx, dnsZoneGroupName, privateEndpointName, vnetResourceGroup, vnetName); err != nil {
				return "", "", fmt.Errorf("create private DNS zone group - privateEndpoint(%s), vNetName(%s), resourceGroup(%s): %w", privateEndpointName, vnetName, vnetResourceGroup, err)
			}
=======
	}

	if accountOptions.CreatePrivateEndpoint {
		// Get properties of the storageAccount
		storageAccount, err := az.StorageAccountClient.GetProperties(ctx, subsID, resourceGroup, accountName)
		if err != nil {
			return "", "", fmt.Errorf("failed to get the properties of storage account(%s), resourceGroup(%s), error: %v", accountName, resourceGroup, err)
		}

		// Create private endpoint
		privateEndpointName := accountName + "-pvtendpoint"
		if accountOptions.StorageType == StorageTypeBlob {
			privateEndpointName = privateEndpointName + "-blob"
		}
		if err := az.createPrivateEndpoint(ctx, accountName, storageAccount.ID, privateEndpointName, vnetResourceGroup, vnetName, subnetName, location, accountOptions.StorageType); err != nil {
			return "", "", fmt.Errorf("create private endpoint for storage account(%s), resourceGroup(%s): %w", accountName, vnetResourceGroup, err)
		}

		// Create dns zone group
		dnsZoneGroupName := accountName + "-dnszonegroup"
		if accountOptions.StorageType == StorageTypeBlob {
			dnsZoneGroupName = dnsZoneGroupName + "-blob"
		}
		if err := az.createPrivateDNSZoneGroup(ctx, dnsZoneGroupName, privateEndpointName, vnetResourceGroup, vnetName, privateDNSZoneName); err != nil {
			return "", "", fmt.Errorf("create private DNS zone group - privateEndpoint(%s), vNetName(%s), resourceGroup(%s): %w", privateEndpointName, vnetName, vnetResourceGroup, err)
>>>>>>> d532f28d
		}
	}

	// find the access key with this account
	accountKey, err := az.GetStorageAccesskey(ctx, subsID, accountName, resourceGroup)
	if err != nil {
		return "", "", fmt.Errorf("could not get storage key for storage account %s: %w", accountName, err)
	}

	return accountName, accountKey, nil
}

func (az *Cloud) createPrivateEndpoint(ctx context.Context, accountName string, accountID *string, privateEndpointName, vnetResourceGroup, vnetName, subnetName, location string, storageType StorageType) error {
	klog.V(2).Infof("Creating private endpoint(%s) for account (%s)", privateEndpointName, accountName)

	subnet, _, err := az.getSubnet(vnetName, subnetName)
	if err != nil {
		return err
	}
	if subnet.SubnetPropertiesFormat == nil {
		klog.Errorf("SubnetPropertiesFormat of (%s, %s) is nil", vnetName, subnetName)
	} else {
		// Disable the private endpoint network policies before creating private endpoint
		subnet.SubnetPropertiesFormat.PrivateEndpointNetworkPolicies = network.VirtualNetworkPrivateEndpointNetworkPoliciesDisabled
	}
	if rerr := az.SubnetsClient.CreateOrUpdate(ctx, vnetResourceGroup, vnetName, subnetName, subnet); rerr != nil {
		return rerr.Error()
	}

	//Create private endpoint
	privateLinkServiceConnectionName := accountName + "-pvtsvcconn"
	if storageType == StorageTypeBlob {
		privateLinkServiceConnectionName = privateLinkServiceConnectionName + "-blob"
	}
	privateLinkServiceConnection := network.PrivateLinkServiceConnection{
		Name: &privateLinkServiceConnectionName,
		PrivateLinkServiceConnectionProperties: &network.PrivateLinkServiceConnectionProperties{
			GroupIds:             &[]string{string(storageType)},
			PrivateLinkServiceID: accountID,
		},
	}
	privateLinkServiceConnections := []network.PrivateLinkServiceConnection{privateLinkServiceConnection}
	privateEndpoint := network.PrivateEndpoint{
		Location:                  &location,
		PrivateEndpointProperties: &network.PrivateEndpointProperties{Subnet: &subnet, PrivateLinkServiceConnections: &privateLinkServiceConnections},
	}

	return az.privateendpointclient.CreateOrUpdate(ctx, vnetResourceGroup, privateEndpointName, privateEndpoint, "", true).Error()
}

func (az *Cloud) createPrivateDNSZone(ctx context.Context, vnetResourceGroup, privateDNSZoneName string) error {
	klog.V(2).Infof("Creating private dns zone(%s) in resourceGroup (%s)", privateDNSZoneName, vnetResourceGroup)
	location := LocationGlobal
	privateDNSZone := privatedns.PrivateZone{Location: &location}
	if err := az.privatednsclient.CreateOrUpdate(ctx, vnetResourceGroup, privateDNSZoneName, privateDNSZone, "", true); err != nil {
		if strings.Contains(err.Error().Error(), "exists already") {
			klog.V(2).Infof("private dns zone(%s) in resourceGroup (%s) already exists", privateDNSZoneName, vnetResourceGroup)
			return nil
		}
		return err.Error()
	}
	return nil
}

func (az *Cloud) createVNetLink(ctx context.Context, vNetLinkName, vnetResourceGroup, vnetName, privateDNSZoneName string) error {
	klog.V(2).Infof("Creating virtual link for vnet(%s) and DNS Zone(%s) in resourceGroup(%s)", vNetLinkName, privateDNSZoneName, vnetResourceGroup)
	location := LocationGlobal
	vnetID := fmt.Sprintf("/subscriptions/%s/resourceGroups/%s/providers/Microsoft.Network/virtualNetworks/%s", az.SubscriptionID, vnetResourceGroup, vnetName)
	parameters := privatedns.VirtualNetworkLink{
		Location: &location,
		VirtualNetworkLinkProperties: &privatedns.VirtualNetworkLinkProperties{
			VirtualNetwork:      &privatedns.SubResource{ID: &vnetID},
<<<<<<< HEAD
			RegistrationEnabled: pointer.Bool(true)},
=======
			RegistrationEnabled: pointer.Bool(false)},
>>>>>>> d532f28d
	}
	return az.virtualNetworkLinksClient.CreateOrUpdate(ctx, vnetResourceGroup, privateDNSZoneName, vNetLinkName, parameters, "", false).Error()
}

func (az *Cloud) createPrivateDNSZoneGroup(ctx context.Context, dnsZoneGroupName, privateEndpointName, vnetResourceGroup, vnetName, privateDNSZoneName string) error {
	klog.V(2).Infof("Creating private DNS zone group(%s) with privateEndpoint(%s), vNetName(%s), resourceGroup(%s)", dnsZoneGroupName, privateEndpointName, vnetName, vnetResourceGroup)
	privateDNSZoneID := fmt.Sprintf("/subscriptions/%s/resourceGroups/%s/providers/Microsoft.Network/privateDnsZones/%s", az.SubscriptionID, vnetResourceGroup, privateDNSZoneName)
	privateDNSZoneConfig := network.PrivateDNSZoneConfig{
		Name: &privateDNSZoneName,
		PrivateDNSZonePropertiesFormat: &network.PrivateDNSZonePropertiesFormat{
			PrivateDNSZoneID: &privateDNSZoneID},
	}
	privateDNSZoneConfigs := []network.PrivateDNSZoneConfig{privateDNSZoneConfig}
	privateDNSZoneGroup := network.PrivateDNSZoneGroup{
		PrivateDNSZoneGroupPropertiesFormat: &network.PrivateDNSZoneGroupPropertiesFormat{
			PrivateDNSZoneConfigs: &privateDNSZoneConfigs,
		},
	}
	return az.privatednszonegroupclient.CreateOrUpdate(ctx, vnetResourceGroup, privateEndpointName, dnsZoneGroupName, privateDNSZoneGroup, "", false).Error()
}

// AddStorageAccountTags add tags to storage account
func (az *Cloud) AddStorageAccountTags(ctx context.Context, subsID, resourceGroup, account string, tags map[string]*string) *retry.Error {
	if az.StorageAccountClient == nil {
		return retry.NewError(false, fmt.Errorf("StorageAccountClient is nil"))
	}
	result, rerr := az.StorageAccountClient.GetProperties(ctx, subsID, resourceGroup, account)
	if rerr != nil {
		return rerr
	}

	newTags := result.Tags
	if newTags == nil {
		newTags = make(map[string]*string)
	}

	// merge two tag map
	for k, v := range tags {
		newTags[k] = v
	}

	updateParams := storage.AccountUpdateParameters{Tags: newTags}
	return az.StorageAccountClient.Update(ctx, subsID, resourceGroup, account, updateParams)
}

// RemoveStorageAccountTag remove tag from storage account
func (az *Cloud) RemoveStorageAccountTag(ctx context.Context, subsID, resourceGroup, account, key string) *retry.Error {
	if az.StorageAccountClient == nil {
		return retry.NewError(false, fmt.Errorf("StorageAccountClient is nil"))
	}
	result, rerr := az.StorageAccountClient.GetProperties(ctx, subsID, resourceGroup, account)
	if rerr != nil {
		return rerr
	}

	if len(result.Tags) == 0 {
		return nil
	}

	originalLen := len(result.Tags)
	delete(result.Tags, key)
	if originalLen != len(result.Tags) {
		updateParams := storage.AccountUpdateParameters{Tags: result.Tags}
		return az.StorageAccountClient.Update(ctx, subsID, resourceGroup, account, updateParams)
	}
	return nil
}

func isStorageTypeEqual(account storage.Account, accountOptions *AccountOptions) bool {
	if accountOptions.Type != "" && !strings.EqualFold(accountOptions.Type, string((*account.Sku).Name)) {
		return false
	}
	return true
}

func isAccountKindEqual(account storage.Account, accountOptions *AccountOptions) bool {
	if accountOptions.Kind != "" && !strings.EqualFold(accountOptions.Kind, string(account.Kind)) {
		return false
	}
	return true
}

func isLocationEqual(account storage.Account, accountOptions *AccountOptions) bool {
	if accountOptions.Location != "" && !strings.EqualFold(accountOptions.Location, *account.Location) {
		return false
	}
	return true
}

func AreVNetRulesEqual(account storage.Account, accountOptions *AccountOptions) bool {
	if len(accountOptions.VirtualNetworkResourceIDs) > 0 {
		if account.AccountProperties == nil || account.AccountProperties.NetworkRuleSet == nil ||
			account.AccountProperties.NetworkRuleSet.VirtualNetworkRules == nil {
			return false
		}

		found := false
		for _, subnetID := range accountOptions.VirtualNetworkResourceIDs {
			for _, rule := range *account.AccountProperties.NetworkRuleSet.VirtualNetworkRules {
				if strings.EqualFold(pointer.StringDeref(rule.VirtualNetworkResourceID, ""), subnetID) && rule.Action == storage.ActionAllow {
					found = true
					break
				}
			}
		}
		if !found {
			return false
		}
	}
	return true
}

func isLargeFileSharesPropertyEqual(account storage.Account, accountOptions *AccountOptions) bool {
	if accountOptions.EnableLargeFileShare == nil {
		return true
	}
	if *accountOptions.EnableLargeFileShare {
		return account.LargeFileSharesState == storage.LargeFileSharesStateEnabled
	}
	return account.LargeFileSharesState == "" || account.LargeFileSharesState == storage.LargeFileSharesStateDisabled
}

func isTaggedWithSkip(account storage.Account) bool {
	if account.Tags != nil {
		// skip account with SkipMatchingTag tag
		if _, ok := account.Tags[SkipMatchingTag]; ok {
			klog.V(2).Infof("found %s tag for account %s, skip matching", SkipMatchingTag, *account.Name)
			return false
		}
	}
	return true
}

func isTagsEqual(account storage.Account, accountOptions *AccountOptions) bool {
	if !accountOptions.MatchTags {
		// always return true when tags matching is false (by default)
		return true
	}

	// nil and empty map should be regarded as equal
	if len(account.Tags) == 0 && len(accountOptions.Tags) == 0 {
		return true
	}

	for k, v := range account.Tags {
		var value string
		// nil and empty value should be regarded as equal
		if v != nil {
			value = *v
		}
		if accountOptions.Tags[k] != value {
			return false
		}
	}

	return true
}

func isHnsPropertyEqual(account storage.Account, accountOptions *AccountOptions) bool {
<<<<<<< HEAD
	return pointer.BoolDeref(account.IsHnsEnabled, false) == pointer.BoolDeref(accountOptions.IsHnsEnabled, false)
}

func isEnableNfsV3PropertyEqual(account storage.Account, accountOptions *AccountOptions) bool {
	return pointer.BoolDeref(account.EnableNfsV3, false) == pointer.BoolDeref(accountOptions.EnableNfsV3, false)
=======
	return pointer.BoolDeref(accountOptions.IsHnsEnabled, false) == pointer.BoolDeref(account.IsHnsEnabled, false)
}

func isEnableNfsV3PropertyEqual(account storage.Account, accountOptions *AccountOptions) bool {
	return pointer.BoolDeref(accountOptions.EnableNfsV3, false) == pointer.BoolDeref(account.EnableNfsV3, false)
>>>>>>> d532f28d
}

func isPrivateEndpointAsExpected(account storage.Account, accountOptions *AccountOptions) bool {
	if accountOptions.CreatePrivateEndpoint && account.PrivateEndpointConnections != nil && len(*account.PrivateEndpointConnections) > 0 {
		return true
	}
	if !accountOptions.CreatePrivateEndpoint && (account.PrivateEndpointConnections == nil || len(*account.PrivateEndpointConnections) == 0) {
		return true
	}
	return false
}

func isAllowBlobPublicAccessEqual(account storage.Account, accountOptions *AccountOptions) bool {
	return pointer.BoolDeref(accountOptions.AllowBlobPublicAccess, false) == pointer.BoolDeref(account.AllowBlobPublicAccess, false)
}

func isRequireInfrastructureEncryptionEqual(account storage.Account, accountOptions *AccountOptions) bool {
	requireInfraEncryption := pointer.BoolDeref(accountOptions.RequireInfrastructureEncryption, false)
	if account.Encryption == nil {
		return !requireInfraEncryption
	}
	return requireInfraEncryption == pointer.BoolDeref(account.Encryption.RequireInfrastructureEncryption, false)
}

func isAllowSharedKeyAccessEqual(account storage.Account, accountOptions *AccountOptions) bool {
	return pointer.BoolDeref(accountOptions.AllowSharedKeyAccess, false) == pointer.BoolDeref(account.AllowSharedKeyAccess, false)
}

func isAccessTierEqual(account storage.Account, accountOptions *AccountOptions) bool {
	if accountOptions.AccessTier == "" {
		return true
	}
	return accountOptions.AccessTier == string(account.AccessTier)
}

func (az *Cloud) isMultichannelEnabledEqual(ctx context.Context, account storage.Account, accountOptions *AccountOptions) bool {
	if accountOptions.IsMultichannelEnabled == nil {
		return true
	}

	if account.Name == nil {
		klog.Warningf("account.Name under resource group(%s) is nil", accountOptions.ResourceGroup)
		return false
	}

	prop, err := az.FileClient.WithSubscriptionID(accountOptions.SubscriptionID).GetServiceProperties(ctx, accountOptions.ResourceGroup, *account.Name)
	if err != nil {
		klog.Warningf("GetServiceProperties(%s) under resource group(%s) failed with %v", *account.Name, accountOptions.ResourceGroup, err)
		return false
	}

	if prop.FileServicePropertiesProperties == nil ||
		prop.FileServicePropertiesProperties.ProtocolSettings == nil ||
		prop.FileServicePropertiesProperties.ProtocolSettings.Smb == nil ||
		prop.FileServicePropertiesProperties.ProtocolSettings.Smb.Multichannel == nil {
		return !*accountOptions.IsMultichannelEnabled
	}

	return *accountOptions.IsMultichannelEnabled == pointer.BoolDeref(prop.FileServicePropertiesProperties.ProtocolSettings.Smb.Multichannel.Enabled, false)
}

func (az *Cloud) isDisableFileServiceDeleteRetentionPolicyEqual(ctx context.Context, account storage.Account, accountOptions *AccountOptions) bool {
	if accountOptions.DisableFileServiceDeleteRetentionPolicy == nil {
		return true
	}

	if account.Name == nil {
		klog.Warningf("account.Name under resource group(%s) is nil", accountOptions.ResourceGroup)
		return false
	}

	prop, err := az.FileClient.WithSubscriptionID(accountOptions.SubscriptionID).GetServiceProperties(ctx, accountOptions.ResourceGroup, *account.Name)
	if err != nil {
		klog.Warningf("GetServiceProperties(%s) under resource group(%s) failed with %v", *account.Name, accountOptions.ResourceGroup, err)
		return false
	}

	if prop.FileServicePropertiesProperties == nil ||
		prop.FileServicePropertiesProperties.ShareDeleteRetentionPolicy == nil ||
		prop.FileServicePropertiesProperties.ShareDeleteRetentionPolicy.Enabled == nil {
		// by default, ShareDeleteRetentionPolicy.Enabled is true if it's nil
		return !*accountOptions.DisableFileServiceDeleteRetentionPolicy
	}

	return *accountOptions.DisableFileServiceDeleteRetentionPolicy != *prop.FileServicePropertiesProperties.ShareDeleteRetentionPolicy.Enabled
}

func (az *Cloud) isEnableBlobDataProtectionEqual(ctx context.Context, account storage.Account, accountOptions *AccountOptions) bool {
	if accountOptions.SoftDeleteBlobs == 0 &&
		accountOptions.SoftDeleteContainers == 0 &&
		accountOptions.EnableBlobVersioning == nil {
		return true
	}

	property, err := az.BlobClient.GetServiceProperties(ctx, accountOptions.SubscriptionID, accountOptions.ResourceGroup, *account.Name)
	if err != nil {
		klog.Warningf("GetServiceProperties failed for account %s, err: %v", *account.Name, err)
		return false
	}

	return isSoftDeleteBlobsEqual(property, accountOptions) &&
		isSoftDeleteContainersEqual(property, accountOptions) &&
		isEnableBlobVersioningEqual(property, accountOptions)
}

func isSoftDeleteBlobsEqual(property storage.BlobServiceProperties, accountOptions *AccountOptions) bool {
	wantEnable := accountOptions.SoftDeleteBlobs > 0
	actualEnable := property.DeleteRetentionPolicy != nil &&
		pointer.BoolDeref(property.DeleteRetentionPolicy.Enabled, false)
	if wantEnable != actualEnable {
		return false
	}
	if !actualEnable {
		return true
	}

	return accountOptions.SoftDeleteBlobs == pointer.Int32Deref(property.DeleteRetentionPolicy.Days, 0)
}

func isSoftDeleteContainersEqual(property storage.BlobServiceProperties, accountOptions *AccountOptions) bool {
	wantEnable := accountOptions.SoftDeleteContainers > 0
	actualEnable := property.ContainerDeleteRetentionPolicy != nil &&
		pointer.BoolDeref(property.ContainerDeleteRetentionPolicy.Enabled, false)
	if wantEnable != actualEnable {
		return false
	}
	if !actualEnable {
		return true
	}

	return accountOptions.SoftDeleteContainers == pointer.Int32Deref(property.ContainerDeleteRetentionPolicy.Days, 0)
}

func isEnableBlobVersioningEqual(property storage.BlobServiceProperties, accountOptions *AccountOptions) bool {
	return pointer.BoolDeref(accountOptions.EnableBlobVersioning, false) == pointer.BoolDeref(property.IsVersioningEnabled, false)
}<|MERGE_RESOLUTION|>--- conflicted
+++ resolved
@@ -21,10 +21,6 @@
 	"fmt"
 	"strings"
 
-<<<<<<< HEAD
-	"github.com/Azure/azure-sdk-for-go/services/compute/mgmt/2022-03-01/compute"
-=======
->>>>>>> d532f28d
 	"github.com/Azure/azure-sdk-for-go/services/network/mgmt/2022-07-01/network"
 	"github.com/Azure/azure-sdk-for-go/services/privatedns/mgmt/2018-09-01/privatedns"
 	"github.com/Azure/azure-sdk-for-go/services/storage/mgmt/2021-09-01/storage"
@@ -244,36 +240,20 @@
 	}
 
 	if accountOptions.CreatePrivateEndpoint {
-<<<<<<< HEAD
-		if _, err := az.privatednsclient.Get(ctx, vnetResourceGroup, PrivateDNSZoneName); err != nil {
-			klog.V(2).Infof("get private dns zone %s returned with %v", PrivateDNSZoneName, err.Error())
-			// Create DNS zone first, this could make sure driver has write permission on vnetResourceGroup
-			if err := az.createPrivateDNSZone(ctx, vnetResourceGroup); err != nil {
-				return "", "", fmt.Errorf("create private DNS zone(%s) in resourceGroup(%s): %w", PrivateDNSZoneName, vnetResourceGroup, err)
-=======
 		if _, err := az.privatednsclient.Get(ctx, vnetResourceGroup, privateDNSZoneName); err != nil {
 			klog.V(2).Infof("get private dns zone %s returned with %v", privateDNSZoneName, err.Error())
 			// Create DNS zone first, this could make sure driver has write permission on vnetResourceGroup
 			if err := az.createPrivateDNSZone(ctx, vnetResourceGroup, privateDNSZoneName); err != nil {
 				return "", "", fmt.Errorf("create private DNS zone(%s) in resourceGroup(%s): %w", privateDNSZoneName, vnetResourceGroup, err)
->>>>>>> d532f28d
 			}
 		}
 
 		// Create virtual link to the private DNS zone
-<<<<<<< HEAD
-		vNetLinkName := accountName + "-vnetlink"
-		if _, err := az.virtualNetworkLinksClient.Get(ctx, vnetResourceGroup, PrivateDNSZoneName, vNetLinkName); err != nil {
-			klog.V(2).Infof("get virtual link for vnet(%s) and DNS Zone(%s) returned with %v", vnetName, PrivateDNSZoneName, err.Error())
-			if err := az.createVNetLink(ctx, vNetLinkName, vnetResourceGroup, vnetName); err != nil {
-				return "", "", fmt.Errorf("create virtual link for vnet(%s) and DNS Zone(%s) in resourceGroup(%s): %w", vnetName, PrivateDNSZoneName, vnetResourceGroup, err)
-=======
 		vNetLinkName := vnetName + "-vnetlink"
 		if _, err := az.virtualNetworkLinksClient.Get(ctx, vnetResourceGroup, privateDNSZoneName, vNetLinkName); err != nil {
 			klog.V(2).Infof("get virtual link for vnet(%s) and DNS Zone(%s) returned with %v", vnetName, privateDNSZoneName, err.Error())
 			if err := az.createVNetLink(ctx, vNetLinkName, vnetResourceGroup, vnetName, privateDNSZoneName); err != nil {
 				return "", "", fmt.Errorf("create virtual link for vnet(%s) and DNS Zone(%s) in resourceGroup(%s): %w", vnetName, privateDNSZoneName, vnetResourceGroup, err)
->>>>>>> d532f28d
 			}
 		}
 	}
@@ -380,9 +360,6 @@
 			return "", "", fmt.Errorf("failed to create storage account %s, error: %v", accountName, rerr)
 		}
 
-<<<<<<< HEAD
-		if accountOptions.DisableFileServiceDeleteRetentionPolicy || pointer.BoolDeref(accountOptions.IsMultichannelEnabled, false) {
-=======
 		if pointer.BoolDeref(accountOptions.EnableBlobVersioning, false) ||
 			accountOptions.SoftDeleteBlobs > 0 ||
 			accountOptions.SoftDeleteContainers > 0 {
@@ -420,26 +397,12 @@
 		}
 
 		if accountOptions.DisableFileServiceDeleteRetentionPolicy != nil || accountOptions.IsMultichannelEnabled != nil {
->>>>>>> d532f28d
 			prop, err := az.FileClient.WithSubscriptionID(subsID).GetServiceProperties(ctx, resourceGroup, accountName)
 			if err != nil {
 				return "", "", err
 			}
 			if prop.FileServicePropertiesProperties == nil {
 				return "", "", fmt.Errorf("FileServicePropertiesProperties of account(%s), subscription(%s), resource group(%s) is nil", accountName, subsID, resourceGroup)
-<<<<<<< HEAD
-			}
-			prop.FileServicePropertiesProperties.ProtocolSettings = nil
-			prop.FileServicePropertiesProperties.Cors = nil
-			if accountOptions.DisableFileServiceDeleteRetentionPolicy {
-				klog.V(2).Infof("disable FileServiceDeleteRetentionPolicy on account(%s), subscription(%s), resource group(%s)", accountName, subsID, resourceGroup)
-				prop.FileServicePropertiesProperties.ShareDeleteRetentionPolicy = &storage.DeleteRetentionPolicy{Enabled: pointer.Bool(false)}
-			}
-			if pointer.BoolDeref(accountOptions.IsMultichannelEnabled, false) {
-				klog.V(2).Infof("enable SMB Multichannel setting on account(%s), subscription(%s), resource group(%s)", accountName, subsID, resourceGroup)
-				prop.FileServicePropertiesProperties.ProtocolSettings = &storage.ProtocolSettings{Smb: &storage.SmbSetting{Multichannel: &storage.Multichannel{Enabled: pointer.Bool(true)}}}
-			}
-=======
 			}
 			prop.FileServicePropertiesProperties.ProtocolSettings = nil
 			prop.FileServicePropertiesProperties.Cors = nil
@@ -454,7 +417,6 @@
 				enabled := *accountOptions.IsMultichannelEnabled
 				prop.FileServicePropertiesProperties.ProtocolSettings = &storage.ProtocolSettings{Smb: &storage.SmbSetting{Multichannel: &storage.Multichannel{Enabled: &enabled}}}
 			}
->>>>>>> d532f28d
 			if _, err := az.FileClient.WithSubscriptionID(subsID).SetServiceProperties(ctx, resourceGroup, accountName, prop); err != nil {
 				return "", "", err
 			}
@@ -464,27 +426,6 @@
 			klog.V(2).Infof("set AccessTier(%s) on account(%s), subscription(%s), resource group(%s)", accountOptions.AccessTier, accountName, subsID, resourceGroup)
 			cp.AccountPropertiesCreateParameters.AccessTier = storage.AccessTier(accountOptions.AccessTier)
 		}
-<<<<<<< HEAD
-
-		if accountOptions.CreatePrivateEndpoint {
-			// Get properties of the storageAccount
-			storageAccount, err := az.StorageAccountClient.GetProperties(ctx, subsID, resourceGroup, accountName)
-			if err != nil {
-				return "", "", fmt.Errorf("Failed to get the properties of storage account(%s), resourceGroup(%s), error: %v", accountName, resourceGroup, err)
-			}
-
-			// Create private endpoint
-			privateEndpointName := accountName + "-pvtendpoint"
-			if err := az.createPrivateEndpoint(ctx, accountName, storageAccount.ID, privateEndpointName, vnetResourceGroup, vnetName, subnetName, location); err != nil {
-				return "", "", fmt.Errorf("create private endpoint for storage account(%s), resourceGroup(%s): %w", accountName, vnetResourceGroup, err)
-			}
-
-			// Create dns zone group
-			dnsZoneGroupName := accountName + "-dnszonegroup"
-			if err := az.createPrivateDNSZoneGroup(ctx, dnsZoneGroupName, privateEndpointName, vnetResourceGroup, vnetName); err != nil {
-				return "", "", fmt.Errorf("create private DNS zone group - privateEndpoint(%s), vNetName(%s), resourceGroup(%s): %w", privateEndpointName, vnetName, vnetResourceGroup, err)
-			}
-=======
 	}
 
 	if accountOptions.CreatePrivateEndpoint {
@@ -510,7 +451,6 @@
 		}
 		if err := az.createPrivateDNSZoneGroup(ctx, dnsZoneGroupName, privateEndpointName, vnetResourceGroup, vnetName, privateDNSZoneName); err != nil {
 			return "", "", fmt.Errorf("create private DNS zone group - privateEndpoint(%s), vNetName(%s), resourceGroup(%s): %w", privateEndpointName, vnetName, vnetResourceGroup, err)
->>>>>>> d532f28d
 		}
 	}
 
@@ -583,11 +523,7 @@
 		Location: &location,
 		VirtualNetworkLinkProperties: &privatedns.VirtualNetworkLinkProperties{
 			VirtualNetwork:      &privatedns.SubResource{ID: &vnetID},
-<<<<<<< HEAD
-			RegistrationEnabled: pointer.Bool(true)},
-=======
 			RegistrationEnabled: pointer.Bool(false)},
->>>>>>> d532f28d
 	}
 	return az.virtualNetworkLinksClient.CreateOrUpdate(ctx, vnetResourceGroup, privateDNSZoneName, vNetLinkName, parameters, "", false).Error()
 }
@@ -747,19 +683,11 @@
 }
 
 func isHnsPropertyEqual(account storage.Account, accountOptions *AccountOptions) bool {
-<<<<<<< HEAD
-	return pointer.BoolDeref(account.IsHnsEnabled, false) == pointer.BoolDeref(accountOptions.IsHnsEnabled, false)
-}
-
-func isEnableNfsV3PropertyEqual(account storage.Account, accountOptions *AccountOptions) bool {
-	return pointer.BoolDeref(account.EnableNfsV3, false) == pointer.BoolDeref(accountOptions.EnableNfsV3, false)
-=======
 	return pointer.BoolDeref(accountOptions.IsHnsEnabled, false) == pointer.BoolDeref(account.IsHnsEnabled, false)
 }
 
 func isEnableNfsV3PropertyEqual(account storage.Account, accountOptions *AccountOptions) bool {
 	return pointer.BoolDeref(accountOptions.EnableNfsV3, false) == pointer.BoolDeref(account.EnableNfsV3, false)
->>>>>>> d532f28d
 }
 
 func isPrivateEndpointAsExpected(account storage.Account, accountOptions *AccountOptions) bool {
