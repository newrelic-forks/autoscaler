/*
Copyright 2020 The Kubernetes Authors.

Licensed under the Apache License, Version 2.0 (the "License");
you may not use this file except in compliance with the License.
You may obtain a copy of the License at

    http://www.apache.org/licenses/LICENSE-2.0

Unless required by applicable law or agreed to in writing, software
distributed under the License is distributed on an "AS IS" BASIS,
WITHOUT WARRANTIES OR CONDITIONS OF ANY KIND, either express or implied.
See the License for the specific language governing permissions and
limitations under the License.
*/

package provider

import (
	"fmt"
	"net/http"
	"regexp"
	"strings"
	"sync"
	"time"

	"github.com/Azure/azure-sdk-for-go/services/compute/mgmt/2022-03-01/compute"
	"github.com/Azure/azure-sdk-for-go/services/network/mgmt/2022-07-01/network"

	"k8s.io/apimachinery/pkg/types"
	cloudprovider "k8s.io/cloud-provider"
	"k8s.io/klog/v2"
	"k8s.io/utils/pointer"

	azcache "sigs.k8s.io/cloud-provider-azure/pkg/cache"
	"sigs.k8s.io/cloud-provider-azure/pkg/consts"
	"sigs.k8s.io/cloud-provider-azure/pkg/retry"
	"sigs.k8s.io/cloud-provider-azure/pkg/util/deepcopy"
)

var (
	vmCacheTTLDefaultInSeconds           = 60
	loadBalancerCacheTTLDefaultInSeconds = 120
	nsgCacheTTLDefaultInSeconds          = 120
	routeTableCacheTTLDefaultInSeconds   = 120
	publicIPCacheTTLDefaultInSeconds     = 120
	plsCacheTTLDefaultInSeconds          = 120

	azureNodeProviderIDRE    = regexp.MustCompile(`^azure:///subscriptions/(?:.*)/resourceGroups/(?:.*)/providers/Microsoft.Compute/(?:.*)`)
	azureResourceGroupNameRE = regexp.MustCompile(`.*/subscriptions/(?:.*)/resourceGroups/(.+)/providers/(?:.*)`)
)

// checkExistsFromError inspects an error and returns a true if err is nil,
// false if error is an autorest.Error with StatusCode=404 and will return the
// error back if error is another status code or another type of error.
func checkResourceExistsFromError(err *retry.Error) (bool, *retry.Error) {
	if err == nil {
		return true, nil
	}

	if err.HTTPStatusCode == http.StatusNotFound {
		return false, nil
	}

	return false, err
}

// getVirtualMachine calls 'VirtualMachinesClient.Get' with a timed cache
// The service side has throttling control that delays responses if there are multiple requests onto certain vm
// resource request in short period.
func (az *Cloud) getVirtualMachine(nodeName types.NodeName, crt azcache.AzureCacheReadType) (vm compute.VirtualMachine, err error) {
	vmName := string(nodeName)
	cachedVM, err := az.vmCache.Get(vmName, crt)
	if err != nil {
		return vm, err
	}

	if cachedVM == nil {
		klog.Warningf("Unable to find node %s: %v", nodeName, cloudprovider.InstanceNotFound)
		return vm, cloudprovider.InstanceNotFound
	}

	return *(cachedVM.(*compute.VirtualMachine)), nil
}

func (az *Cloud) getRouteTable(crt azcache.AzureCacheReadType) (routeTable network.RouteTable, exists bool, err error) {
	if len(az.RouteTableName) == 0 {
		return routeTable, false, fmt.Errorf("route table name is not configured")
	}

	cachedRt, err := az.rtCache.GetWithDeepCopy(az.RouteTableName, crt)
	if err != nil {
		return routeTable, false, err
	}

	if cachedRt == nil {
		return routeTable, false, nil
	}

	return *(cachedRt.(*network.RouteTable)), true, nil
}

func (az *Cloud) getPublicIPAddress(pipResourceGroup string, pipName string, crt azcache.AzureCacheReadType) (network.PublicIPAddress, bool, error) {
	cached, err := az.pipCache.Get(pipResourceGroup, crt)
	if err != nil {
		return network.PublicIPAddress{}, false, err
	}

	pips := cached.(*sync.Map)
<<<<<<< HEAD
	pip, ok := pips.Load(pipName)
=======
	pip, ok := pips.Load(strings.ToLower(pipName))
>>>>>>> d532f28d
	if !ok {
		// pip not found, refresh cache and retry
		cached, err = az.pipCache.Get(pipResourceGroup, azcache.CacheReadTypeForceRefresh)
		if err != nil {
			return network.PublicIPAddress{}, false, err
		}
		pips = cached.(*sync.Map)
<<<<<<< HEAD
		pip, ok = pips.Load(pipName)
=======
		pip, ok = pips.Load(strings.ToLower(pipName))
>>>>>>> d532f28d
		if !ok {
			return network.PublicIPAddress{}, false, nil
		}
	}

	pip = pip.(*network.PublicIPAddress)
	return *(deepcopy.Copy(pip).(*network.PublicIPAddress)), true, nil
}

func (az *Cloud) listPIP(pipResourceGroup string, crt azcache.AzureCacheReadType) ([]network.PublicIPAddress, error) {
	cached, err := az.pipCache.Get(pipResourceGroup, crt)
	if err != nil {
		return nil, err
	}
	pips := cached.(*sync.Map)
	var ret []network.PublicIPAddress
	pips.Range(func(key, value interface{}) bool {
		pip := value.(*network.PublicIPAddress)
		ret = append(ret, *pip)
		return true
	})
	return ret, nil
}

func (az *Cloud) getSubnet(virtualNetworkName string, subnetName string) (network.Subnet, bool, error) {
	var rg string
	if len(az.VnetResourceGroup) > 0 {
		rg = az.VnetResourceGroup
	} else {
		rg = az.ResourceGroup
	}

	ctx, cancel := getContextWithCancel()
	defer cancel()
	subnet, err := az.SubnetsClient.Get(ctx, rg, virtualNetworkName, subnetName, "")
	exists, rerr := checkResourceExistsFromError(err)
	if rerr != nil {
		return subnet, false, rerr.Error()
	}

	if !exists {
		klog.V(2).Infof("Subnet %q not found", subnetName)
	}
	return subnet, exists, nil
}

func (az *Cloud) getAzureLoadBalancer(name string, crt azcache.AzureCacheReadType) (lb *network.LoadBalancer, exists bool, err error) {
	cachedLB, err := az.lbCache.GetWithDeepCopy(name, crt)
	if err != nil {
		return lb, false, err
	}

	if cachedLB == nil {
		return lb, false, nil
	}

	return cachedLB.(*network.LoadBalancer), true, nil
}

func (az *Cloud) getSecurityGroup(crt azcache.AzureCacheReadType) (network.SecurityGroup, error) {
	nsg := network.SecurityGroup{}
	if az.SecurityGroupName == "" {
		return nsg, fmt.Errorf("securityGroupName is not configured")
	}

	securityGroup, err := az.nsgCache.GetWithDeepCopy(az.SecurityGroupName, crt)
	if err != nil {
		return nsg, err
	}

	if securityGroup == nil {
		return nsg, fmt.Errorf("nsg %q not found", az.SecurityGroupName)
	}

	return *(securityGroup.(*network.SecurityGroup)), nil
}

<<<<<<< HEAD
func (az *Cloud) getPrivateLinkService(frontendIPConfigID *string, crt azcache.AzureCacheReadType) (pls network.PrivateLinkService, err error) {
	cachedPLS, err := az.plsCache.GetWithDeepCopy(*frontendIPConfigID, crt)
=======
func (az *Cloud) getPrivateLinkService(resourceGroup string, frontendIPConfigID *string, crt azcache.AzureCacheReadType) (pls network.PrivateLinkService, err error) {
	cachedPLS, err := az.plsCache.GetWithDeepCopy(getPLSCacheKey(resourceGroup, *frontendIPConfigID), crt)
>>>>>>> d532f28d
	if err != nil {
		return pls, err
	}
	return *(cachedPLS.(*network.PrivateLinkService)), nil
}

func (az *Cloud) newVMCache() (*azcache.TimedCache, error) {
	getter := func(key string) (interface{}, error) {
		// Currently InstanceView request are used by azure_zones, while the calls come after non-InstanceView
		// request. If we first send an InstanceView request and then a non InstanceView request, the second
		// request will still hit throttling. This is what happens now for cloud controller manager: In this
		// case we do get instance view every time to fulfill the azure_zones requirement without hitting
		// throttling.
		// Consider adding separate parameter for controlling 'InstanceView' once node update issue #56276 is fixed
		ctx, cancel := getContextWithCancel()
		defer cancel()

		resourceGroup, err := az.GetNodeResourceGroup(key)
		if err != nil {
			return nil, err
		}

		vm, verr := az.VirtualMachinesClient.Get(ctx, resourceGroup, key, compute.InstanceViewTypesInstanceView)
		exists, rerr := checkResourceExistsFromError(verr)
		if rerr != nil {
			return nil, rerr.Error()
		}

		if !exists {
			klog.V(2).Infof("Virtual machine %q not found", key)
			return nil, nil
		}

		if vm.VirtualMachineProperties != nil &&
			strings.EqualFold(pointer.StringDeref(vm.VirtualMachineProperties.ProvisioningState, ""), string(compute.ProvisioningStateDeleting)) {
			klog.V(2).Infof("Virtual machine %q is under deleting", key)
			return nil, nil
		}

		return &vm, nil
	}

	if az.VMCacheTTLInSeconds == 0 {
		az.VMCacheTTLInSeconds = vmCacheTTLDefaultInSeconds
	}
	return azcache.NewTimedcache(time.Duration(az.VMCacheTTLInSeconds)*time.Second, getter)
}

func (az *Cloud) newLBCache() (*azcache.TimedCache, error) {
	getter := func(key string) (interface{}, error) {
		ctx, cancel := getContextWithCancel()
		defer cancel()

		lb, err := az.LoadBalancerClient.Get(ctx, az.getLoadBalancerResourceGroup(), key, "")
		exists, rerr := checkResourceExistsFromError(err)
		if rerr != nil {
			return nil, rerr.Error()
		}

		if !exists {
			klog.V(2).Infof("Load balancer %q not found", key)
			return nil, nil
		}

		return &lb, nil
	}

	if az.LoadBalancerCacheTTLInSeconds == 0 {
		az.LoadBalancerCacheTTLInSeconds = loadBalancerCacheTTLDefaultInSeconds
	}
	return azcache.NewTimedcache(time.Duration(az.LoadBalancerCacheTTLInSeconds)*time.Second, getter)
}

func (az *Cloud) newNSGCache() (*azcache.TimedCache, error) {
	getter := func(key string) (interface{}, error) {
		ctx, cancel := getContextWithCancel()
		defer cancel()
		nsg, err := az.SecurityGroupsClient.Get(ctx, az.SecurityGroupResourceGroup, key, "")
		exists, rerr := checkResourceExistsFromError(err)
		if rerr != nil {
			return nil, rerr.Error()
		}

		if !exists {
			klog.V(2).Infof("Security group %q not found", key)
			return nil, nil
		}

		return &nsg, nil
	}

	if az.NsgCacheTTLInSeconds == 0 {
		az.NsgCacheTTLInSeconds = nsgCacheTTLDefaultInSeconds
	}
	return azcache.NewTimedcache(time.Duration(az.NsgCacheTTLInSeconds)*time.Second, getter)
}

func (az *Cloud) newRouteTableCache() (*azcache.TimedCache, error) {
	getter := func(key string) (interface{}, error) {
		ctx, cancel := getContextWithCancel()
		defer cancel()
		rt, err := az.RouteTablesClient.Get(ctx, az.RouteTableResourceGroup, key, "")
		exists, rerr := checkResourceExistsFromError(err)
		if rerr != nil {
			return nil, rerr.Error()
		}

		if !exists {
			klog.V(2).Infof("Route table %q not found", key)
			return nil, nil
		}

		return &rt, nil
	}

	if az.RouteTableCacheTTLInSeconds == 0 {
		az.RouteTableCacheTTLInSeconds = routeTableCacheTTLDefaultInSeconds
	}
	return azcache.NewTimedcache(time.Duration(az.RouteTableCacheTTLInSeconds)*time.Second, getter)
}

func (az *Cloud) newPIPCache() (*azcache.TimedCache, error) {
	getter := func(key string) (interface{}, error) {
		ctx, cancel := getContextWithCancel()
		defer cancel()

		pipResourceGroup := key
		pipList, rerr := az.PublicIPAddressesClient.List(ctx, pipResourceGroup)
		if rerr != nil {
			return nil, rerr.Error()
		}

		pipMap := &sync.Map{}
		for _, pip := range pipList {
			pip := pip
<<<<<<< HEAD
			pipMap.Store(pointer.StringDeref(pip.Name, ""), &pip)
=======
			pipMap.Store(strings.ToLower(pointer.StringDeref(pip.Name, "")), &pip)
>>>>>>> d532f28d
		}
		return pipMap, nil
	}

	if az.PublicIPCacheTTLInSeconds == 0 {
		az.PublicIPCacheTTLInSeconds = publicIPCacheTTLDefaultInSeconds
	}
	return azcache.NewTimedcache(time.Duration(az.PublicIPCacheTTLInSeconds)*time.Second, getter)
}

func getPLSCacheKey(resourceGroup, plsLBFrontendID string) string {
	return fmt.Sprintf("%s*%s", resourceGroup, plsLBFrontendID)
}

func parsePLSCacheKey(key string) (string, string) {
	splits := strings.Split(key, "*")
	return splits[0], splits[1]
}

func (az *Cloud) newPLSCache() (*azcache.TimedCache, error) {
	// for PLS cache, key is LBFrontendIPConfiguration ID
	getter := func(key string) (interface{}, error) {
		ctx, cancel := getContextWithCancel()
		defer cancel()
		resourceGroup, frontendID := parsePLSCacheKey(key)
		plsList, err := az.PrivateLinkServiceClient.List(ctx, resourceGroup)
		exists, rerr := checkResourceExistsFromError(err)
		if rerr != nil {
			return nil, rerr.Error()
		}

		if exists {
			for i := range plsList {
				pls := plsList[i]
				if pls.PrivateLinkServiceProperties == nil {
					continue
				}
				fipConfigs := pls.PrivateLinkServiceProperties.LoadBalancerFrontendIPConfigurations
				if fipConfigs == nil {
					continue
				}
				for _, fipConfig := range *fipConfigs {
					if strings.EqualFold(*fipConfig.ID, frontendID) {
						return &pls, nil
					}
				}

			}
		}

		klog.V(2).Infof("No privateLinkService found for frontendIPConfig %q in rg %q", frontendID, resourceGroup)
		plsNotExistID := consts.PrivateLinkServiceNotExistID
		return &network.PrivateLinkService{ID: &plsNotExistID}, nil
	}

	if az.PlsCacheTTLInSeconds == 0 {
		az.PlsCacheTTLInSeconds = plsCacheTTLDefaultInSeconds
	}
	return azcache.NewTimedcache(time.Duration(az.PlsCacheTTLInSeconds)*time.Second, getter)
}

func (az *Cloud) useStandardLoadBalancer() bool {
	return strings.EqualFold(az.LoadBalancerSku, consts.LoadBalancerSkuStandard)
}

func (az *Cloud) excludeMasterNodesFromStandardLB() bool {
	return az.ExcludeMasterFromStandardLB != nil && *az.ExcludeMasterFromStandardLB
}

func (az *Cloud) disableLoadBalancerOutboundSNAT() bool {
	if !az.useStandardLoadBalancer() || az.DisableOutboundSNAT == nil {
		return false
	}

	return *az.DisableOutboundSNAT
}

// IsNodeUnmanaged returns true if the node is not managed by Azure cloud provider.
// Those nodes includes on-prem or VMs from other clouds. They will not be added to load balancer
// backends. Azure routes and managed disks are also not supported for them.
func (az *Cloud) IsNodeUnmanaged(nodeName string) (bool, error) {
	unmanagedNodes, err := az.GetUnmanagedNodes()
	if err != nil {
		return false, err
	}

	return unmanagedNodes.Has(nodeName), nil
}

// IsNodeUnmanagedByProviderID returns true if the node is not managed by Azure cloud provider.
// All managed node's providerIDs are in format 'azure:///subscriptions/<id>/resourceGroups/<rg>/providers/Microsoft.Compute/.*'
func (az *Cloud) IsNodeUnmanagedByProviderID(providerID string) bool {
	return !azureNodeProviderIDRE.Match([]byte(providerID))
}

// ConvertResourceGroupNameToLower converts the resource group name in the resource ID to be lowered.
func ConvertResourceGroupNameToLower(resourceID string) (string, error) {
	matches := azureResourceGroupNameRE.FindStringSubmatch(resourceID)
	if len(matches) != 2 {
		return "", fmt.Errorf("%q isn't in Azure resource ID format %q", resourceID, azureResourceGroupNameRE.String())
	}

	resourceGroup := matches[1]
	return strings.Replace(resourceID, resourceGroup, strings.ToLower(resourceGroup), 1), nil
}

// isBackendPoolOnSameLB checks whether newBackendPoolID is on the same load balancer as existingBackendPools.
// Since both public and internal LBs are supported, lbName and lbName-internal are treated as same.
// If not same, the lbName for existingBackendPools would also be returned.
func isBackendPoolOnSameLB(newBackendPoolID string, existingBackendPools []string) (bool, string, error) {
	matches := backendPoolIDRE.FindStringSubmatch(newBackendPoolID)
	if len(matches) != 2 {
		return false, "", fmt.Errorf("new backendPoolID %q is in wrong format", newBackendPoolID)
	}

	newLBName := matches[1]
	newLBNameTrimmed := strings.TrimSuffix(newLBName, consts.InternalLoadBalancerNameSuffix)
	for _, backendPool := range existingBackendPools {
		matches := backendPoolIDRE.FindStringSubmatch(backendPool)
		if len(matches) != 2 {
			return false, "", fmt.Errorf("existing backendPoolID %q is in wrong format", backendPool)
		}

		lbName := matches[1]
		if !strings.EqualFold(strings.TrimSuffix(lbName, consts.InternalLoadBalancerNameSuffix), newLBNameTrimmed) {
			return false, lbName, nil
		}
	}

	return true, "", nil
}<|MERGE_RESOLUTION|>--- conflicted
+++ resolved
@@ -107,11 +107,7 @@
 	}
 
 	pips := cached.(*sync.Map)
-<<<<<<< HEAD
-	pip, ok := pips.Load(pipName)
-=======
 	pip, ok := pips.Load(strings.ToLower(pipName))
->>>>>>> d532f28d
 	if !ok {
 		// pip not found, refresh cache and retry
 		cached, err = az.pipCache.Get(pipResourceGroup, azcache.CacheReadTypeForceRefresh)
@@ -119,11 +115,7 @@
 			return network.PublicIPAddress{}, false, err
 		}
 		pips = cached.(*sync.Map)
-<<<<<<< HEAD
-		pip, ok = pips.Load(pipName)
-=======
 		pip, ok = pips.Load(strings.ToLower(pipName))
->>>>>>> d532f28d
 		if !ok {
 			return network.PublicIPAddress{}, false, nil
 		}
@@ -201,13 +193,8 @@
 	return *(securityGroup.(*network.SecurityGroup)), nil
 }
 
-<<<<<<< HEAD
-func (az *Cloud) getPrivateLinkService(frontendIPConfigID *string, crt azcache.AzureCacheReadType) (pls network.PrivateLinkService, err error) {
-	cachedPLS, err := az.plsCache.GetWithDeepCopy(*frontendIPConfigID, crt)
-=======
 func (az *Cloud) getPrivateLinkService(resourceGroup string, frontendIPConfigID *string, crt azcache.AzureCacheReadType) (pls network.PrivateLinkService, err error) {
 	cachedPLS, err := az.plsCache.GetWithDeepCopy(getPLSCacheKey(resourceGroup, *frontendIPConfigID), crt)
->>>>>>> d532f28d
 	if err != nil {
 		return pls, err
 	}
@@ -343,11 +330,7 @@
 		pipMap := &sync.Map{}
 		for _, pip := range pipList {
 			pip := pip
-<<<<<<< HEAD
-			pipMap.Store(pointer.StringDeref(pip.Name, ""), &pip)
-=======
 			pipMap.Store(strings.ToLower(pointer.StringDeref(pip.Name, "")), &pip)
->>>>>>> d532f28d
 		}
 		return pipMap, nil
 	}
