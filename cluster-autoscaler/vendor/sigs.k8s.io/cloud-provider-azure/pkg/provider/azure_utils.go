/*
Copyright 2020 The Kubernetes Authors.

Licensed under the Apache License, Version 2.0 (the "License");
you may not use this file except in compliance with the License.
You may obtain a copy of the License at

    http://www.apache.org/licenses/LICENSE-2.0

Unless required by applicable law or agreed to in writing, software
distributed under the License is distributed on an "AS IS" BASIS,
WITHOUT WARRANTIES OR CONDITIONS OF ANY KIND, either express or implied.
See the License for the specific language governing permissions and
limitations under the License.
*/

package provider

import (
	"context"
	"fmt"
	"net"
	"strings"
	"sync"

	"github.com/Azure/azure-sdk-for-go/services/network/mgmt/2022-07-01/network"

	v1 "k8s.io/api/core/v1"
	"k8s.io/klog/v2"
	utilnet "k8s.io/utils/net"
	"k8s.io/utils/pointer"

	azcache "sigs.k8s.io/cloud-provider-azure/pkg/cache"
	"sigs.k8s.io/cloud-provider-azure/pkg/consts"
	utilsets "sigs.k8s.io/cloud-provider-azure/pkg/util/sets"
)

var strToExtendedLocationType = map[string]network.ExtendedLocationTypes{
	"edgezone": network.EdgeZone,
}

// lockMap used to lock on entries
type lockMap struct {
	sync.Mutex
	mutexMap map[string]*sync.Mutex
}

// NewLockMap returns a new lock map
func newLockMap() *lockMap {
	return &lockMap{
		mutexMap: make(map[string]*sync.Mutex),
	}
}

// LockEntry acquires a lock associated with the specific entry
func (lm *lockMap) LockEntry(entry string) {
	lm.Lock()
	// check if entry does not exists, then add entry
	mutex, exists := lm.mutexMap[entry]
	if !exists {
		mutex = &sync.Mutex{}
		lm.mutexMap[entry] = mutex
	}
	lm.Unlock()
	mutex.Lock()
}

// UnlockEntry release the lock associated with the specific entry
func (lm *lockMap) UnlockEntry(entry string) {
	lm.Lock()
	defer lm.Unlock()

	mutex, exists := lm.mutexMap[entry]
	if !exists {
		return
	}
	mutex.Unlock()
}

func getContextWithCancel() (context.Context, context.CancelFunc) {
	return context.WithCancel(context.Background())
}

func convertMapToMapPointer(origin map[string]string) map[string]*string {
	newly := make(map[string]*string)
	for k, v := range origin {
		value := v
		newly[k] = &value
	}
	return newly
}

func parseTags(tags string, tagsMap map[string]string) map[string]*string {
	formatted := make(map[string]*string)

	if tags != "" {
		kvs := strings.Split(tags, consts.TagsDelimiter)
		for _, kv := range kvs {
			res := strings.Split(kv, consts.TagKeyValueDelimiter)
			if len(res) != 2 {
				klog.Warningf("parseTags: error when parsing key-value pair %s, would ignore this one", kv)
				continue
			}
			k, v := strings.TrimSpace(res[0]), strings.TrimSpace(res[1])
			if k == "" {
				klog.Warning("parseTags: empty key, ignoring this key-value pair")
				continue
			}
			formatted[k] = pointer.String(v)
		}
	}

	if len(tagsMap) > 0 {
		for key, value := range tagsMap {
			key, value := strings.TrimSpace(key), strings.TrimSpace(value)
			if key == "" {
				klog.Warningf("parseTags: empty key, ignoring this key-value pair")
				continue
			}

			if found, k := findKeyInMapCaseInsensitive(formatted, key); found && k != key {
				klog.V(4).Infof("parseTags: found identical keys: %s from tags and %s from tagsMap (case-insensitive), %s will replace %s", k, key, key, k)
				delete(formatted, k)
			}
			formatted[key] = pointer.String(value)
		}
	}

	return formatted
}

func findKeyInMapCaseInsensitive(targetMap map[string]*string, key string) (bool, string) {
	for k := range targetMap {
		if strings.EqualFold(k, key) {
			return true, k
		}
	}

	return false, ""
}

func (az *Cloud) reconcileTags(currentTagsOnResource, newTags map[string]*string) (reconciledTags map[string]*string, changed bool) {
	var systemTags []string
	systemTagsMap := make(map[string]*string)

	if az.SystemTags != "" {
		systemTags = strings.Split(az.SystemTags, consts.TagsDelimiter)
		for i := 0; i < len(systemTags); i++ {
			systemTags[i] = strings.TrimSpace(systemTags[i])
		}

		for _, systemTag := range systemTags {
			systemTagsMap[systemTag] = pointer.String("")
		}
	}

	// if the systemTags is not set, just add/update new currentTagsOnResource and not delete old currentTagsOnResource
	for k, v := range newTags {
		found, key := findKeyInMapCaseInsensitive(currentTagsOnResource, k)

		if !found {
			currentTagsOnResource[k] = v
			changed = true
		} else if !strings.EqualFold(pointer.StringDeref(v, ""), pointer.StringDeref(currentTagsOnResource[key], "")) {
			currentTagsOnResource[key] = v
			changed = true
		}
	}

	// if the systemTags is set, delete the old currentTagsOnResource
	if len(systemTagsMap) > 0 {
		for k := range currentTagsOnResource {
			if _, ok := newTags[k]; !ok {
				if found, _ := findKeyInMapCaseInsensitive(systemTagsMap, k); !found {
					klog.V(2).Infof("reconcileTags: delete tag %s: %s", k, pointer.StringDeref(currentTagsOnResource[k], ""))
					delete(currentTagsOnResource, k)
					changed = true
				}
			}
		}
	}

	return currentTagsOnResource, changed
}

<<<<<<< HEAD
func (az *Cloud) getVMSetNamesSharingPrimarySLB() sets.Set[string] {
=======
func (az *Cloud) getVMSetNamesSharingPrimarySLB() *utilsets.IgnoreCaseSet {
>>>>>>> d532f28d
	vmSetNames := make([]string, 0)
	if az.NodePoolsWithoutDedicatedSLB != "" {
		vmSetNames = strings.Split(az.Config.NodePoolsWithoutDedicatedSLB, consts.VMSetNamesSharingPrimarySLBDelimiter)
		for i := 0; i < len(vmSetNames); i++ {
			vmSetNames[i] = strings.ToLower(strings.TrimSpace(vmSetNames[i]))
		}
	}

<<<<<<< HEAD
	return sets.New(vmSetNames...)
=======
	return utilsets.NewString(vmSetNames...)
>>>>>>> d532f28d
}

func getExtendedLocationTypeFromString(extendedLocationType string) network.ExtendedLocationTypes {
	extendedLocationType = strings.ToLower(extendedLocationType)
	if val, ok := strToExtendedLocationType[extendedLocationType]; ok {
		return val
	}
	return network.EdgeZone
}

func getServiceAdditionalPublicIPs(service *v1.Service) ([]string, error) {
	if service == nil {
		return nil, nil
	}

	result := []string{}
	if val, ok := service.Annotations[consts.ServiceAnnotationAdditionalPublicIPs]; ok {
		pips := strings.Split(strings.TrimSpace(val), ",")
		for _, pip := range pips {
			ip := strings.TrimSpace(pip)
			if ip == "" {
				continue // skip empty string
			}

			if net.ParseIP(ip) == nil {
				return nil, fmt.Errorf("%s is not a valid IP address", ip)
			}

			result = append(result, ip)
		}
	}

	return result, nil
}

func getNodePrivateIPAddress(node *v1.Node, isIPv6 bool) string {
	for _, nodeAddress := range node.Status.Addresses {
		if strings.EqualFold(string(nodeAddress.Type), string(v1.NodeInternalIP)) &&
			utilnet.IsIPv6String(nodeAddress.Address) == isIPv6 {
			klog.V(6).Infof("getNodePrivateIPAddress: node %s, ip %s", node.Name, nodeAddress.Address)
			return nodeAddress.Address
		}
	}

	klog.Warningf("getNodePrivateIPAddress: empty ip found for node %s", node.Name)
	return ""
}

func getNodePrivateIPAddresses(node *v1.Node) []string {
	addresses := make([]string, 0)
	for _, nodeAddress := range node.Status.Addresses {
		if strings.EqualFold(string(nodeAddress.Type), string(v1.NodeInternalIP)) {
			addresses = append(addresses, nodeAddress.Address)
		}
	}

	return addresses
}

func getBoolValueFromServiceAnnotations(service *v1.Service, key string) bool {
	if l, found := service.Annotations[key]; found {
		return strings.EqualFold(strings.TrimSpace(l), consts.TrueAnnotationValue)
	}
	return false
}

func sameContentInSlices(s1 []string, s2 []string) bool {
	if len(s1) != len(s2) {
		return false
	}
	map1 := make(map[string]int)
	for _, s := range s1 {
		map1[s]++
	}
	for _, s := range s2 {
		if v, ok := map1[s]; !ok || v <= 0 {
			return false
		}
		map1[s]--
	}
	return true
}

func removeDuplicatedSecurityRules(rules []network.SecurityRule) []network.SecurityRule {
	ruleNames := make(map[string]bool)
	for i := len(rules) - 1; i >= 0; i-- {
		if _, ok := ruleNames[pointer.StringDeref(rules[i].Name, "")]; ok {
			klog.Warningf("Found duplicated rule %s, will be removed.", pointer.StringDeref(rules[i].Name, ""))
			rules = append(rules[:i], rules[i+1:]...)
		}
		ruleNames[pointer.StringDeref(rules[i].Name, "")] = true
	}
	return rules
}

func getVMSSVMCacheKey(resourceGroup, vmssName string) string {
	cacheKey := strings.ToLower(fmt.Sprintf("%s/%s", resourceGroup, vmssName))
	return cacheKey
}

// isNodeInVMSSVMCache check whether nodeName is in vmssVMCache
func isNodeInVMSSVMCache(nodeName string, vmssVMCache *azcache.TimedCache) bool {
	if vmssVMCache == nil {
		return false
	}

	var isInCache bool

	vmssVMCache.Lock.Lock()
	defer vmssVMCache.Lock.Unlock()

	for _, entry := range vmssVMCache.Store.List() {
		if entry != nil {
			e := entry.(*azcache.AzureCacheEntry)
			e.Lock.Lock()
			data := e.Data
			if data != nil {
				data.(*sync.Map).Range(func(vmName, _ interface{}) bool {
					if vmName != nil && vmName.(string) == nodeName {
						isInCache = true
						return false
					}
					return true
				})
			}
			e.Lock.Unlock()
		}

		if isInCache {
			break
		}
	}

	return isInCache
}

<<<<<<< HEAD
=======
func extractVmssVMName(name string) (string, string, error) {
	split := strings.SplitAfter(name, consts.VMSSNameSeparator)
	if len(split) < 2 {
		klog.V(3).Infof("Failed to extract vmssVMName %q", name)
		return "", "", ErrorNotVmssInstance
	}

	ssName := strings.Join(split[0:len(split)-1], "")
	// removing the trailing `vmssNameSeparator` since we used SplitAfter
	ssName = ssName[:len(ssName)-1]
	instanceID := split[len(split)-1]
	return ssName, instanceID, nil
}

// isServiceDualStack checks if a Service is dual-stack or not.
func isServiceDualStack(svc *v1.Service) bool {
	return len(svc.Spec.IPFamilies) == 2
}

// getIPFamiliesEnabled checks if IPv4, IPv6 are enabled according to svc.Spec.IPFamilies.
func getIPFamiliesEnabled(svc *v1.Service) (v4Enabled bool, v6Enabled bool) {
	for _, ipFamily := range svc.Spec.IPFamilies {
		if ipFamily == v1.IPv4Protocol {
			v4Enabled = true
		} else if ipFamily == v1.IPv6Protocol {
			v6Enabled = true
		}
	}
	return
}

// getServiceLoadBalancerIP retrieves LB IP from IPv4 annotation, then IPv6 annotation, then service.Spec.LoadBalancerIP.
func getServiceLoadBalancerIP(service *v1.Service, isIPv6 bool) string {
	if service == nil {
		return ""
	}

	if ip, ok := service.Annotations[consts.ServiceAnnotationLoadBalancerIPDualStack[isIPv6]]; ok && ip != "" {
		return ip
	}

	// Retrieve LB IP from service.Spec.LoadBalancerIP (will be deprecated)
	svcLBIP := service.Spec.LoadBalancerIP
	if (net.ParseIP(svcLBIP).To4() != nil && !isIPv6) ||
		(net.ParseIP(svcLBIP).To4() == nil && isIPv6) {
		return svcLBIP
	}
	return ""
}

func getServiceLoadBalancerIPs(service *v1.Service) []string {
	if service == nil {
		return []string{}
	}

	ips := []string{}
	if ip, ok := service.Annotations[consts.ServiceAnnotationLoadBalancerIPDualStack[false]]; ok && ip != "" {
		ips = append(ips, ip)
	}
	if ip, ok := service.Annotations[consts.ServiceAnnotationLoadBalancerIPDualStack[true]]; ok && ip != "" {
		ips = append(ips, ip)
	}
	if len(ips) != 0 {
		return ips
	}

	lbIP := service.Spec.LoadBalancerIP
	if lbIP != "" {
		ips = append(ips, lbIP)
	}

	return ips
}

// setServiceLoadBalancerIP sets LB IP to a Service
func setServiceLoadBalancerIP(service *v1.Service, ip string) {
	if service == nil {
		klog.Warning("setServiceLoadBalancerIP: Service is nil")
		return
	}
	parsedIP := net.ParseIP(ip)
	if parsedIP == nil {
		klog.Warning("setServiceLoadBalancerIP: IP %q is not valid for Service", ip, service.Name)
		return
	}

	isIPv6 := parsedIP.To4() == nil
	if service.Annotations == nil {
		service.Annotations = map[string]string{}
	}
	service.Annotations[consts.ServiceAnnotationLoadBalancerIPDualStack[isIPv6]] = ip
}

func getServicePIPName(service *v1.Service, isIPv6 bool) string {
	if service == nil {
		return ""
	}

	if !isServiceDualStack(service) {
		return service.Annotations[consts.ServiceAnnotationPIPNameDualStack[false]]
	}

	return service.Annotations[consts.ServiceAnnotationPIPNameDualStack[isIPv6]]
}

func getServicePIPNames(service *v1.Service) []string {
	var ips []string
	for _, ipVersion := range []bool{false, true} {
		ips = append(ips, getServicePIPName(service, ipVersion))
	}
	return ips
}

func getServicePIPPrefixID(service *v1.Service, isIPv6 bool) string {
	if service == nil {
		return ""
	}

	if !isServiceDualStack(service) {
		return service.Annotations[consts.ServiceAnnotationPIPPrefixIDDualStack[false]]
	}

	return service.Annotations[consts.ServiceAnnotationPIPPrefixIDDualStack[isIPv6]]
}

// getResourceByIPFamily returns the resource name of with IPv6 suffix when
// it is a dual-stack Service and the resource is of IPv6.
// NOTICE: For PIPs of IPv6 Services created with CCM v1.27.1, after the CCM is upgraded,
// the old PIPs will be recreated.
func getResourceByIPFamily(resource string, isDualStack, isIPv6 bool) string {
	if isDualStack && isIPv6 {
		return fmt.Sprintf("%s-%s", resource, v6Suffix)
	}
	return resource
}

// isFIPIPv6 checks if the frontend IP configuration is of IPv6.
// NOTICE: isFIPIPv6 assumes the FIP is owned by the Service and it is the primary Service.
func (az *Cloud) isFIPIPv6(service *v1.Service, pipRG string, fip *network.FrontendIPConfiguration) (bool, error) {
	isDualStack := isServiceDualStack(service)
	if !isDualStack {
		return service.Spec.IPFamilies[0] == v1.IPv6Protocol, nil
	}
	return managedResourceHasIPv6Suffix(pointer.StringDeref(fip.Name, "")), nil
}

// getResourceIDPrefix returns a substring from the provided one between beginning and the last "/".
func getResourceIDPrefix(id string) string {
	idx := strings.LastIndexByte(id, '/')
	if idx == -1 {
		return id // Should not happen
	}
	return id[:idx]
}

>>>>>>> d532f28d
func getLBNameFromBackendPoolID(backendPoolID string) (string, error) {
	matches := backendPoolIDRE.FindStringSubmatch(backendPoolID)
	if len(matches) != 2 {
		return "", fmt.Errorf("backendPoolID %q is in wrong format", backendPoolID)
	}

	return matches[1], nil
}

func countNICsOnBackendPool(backendPool network.BackendAddressPool) int {
	if backendPool.BackendAddressPoolPropertiesFormat == nil ||
		backendPool.BackendIPConfigurations == nil {
		return 0
	}

	return len(*backendPool.BackendIPConfigurations)
}

func countIPsOnBackendPool(backendPool network.BackendAddressPool) int {
	if backendPool.BackendAddressPoolPropertiesFormat == nil ||
		backendPool.LoadBalancerBackendAddresses == nil {
		return 0
	}

	var ipsCount int
	for _, loadBalancerBackendAddress := range *backendPool.LoadBalancerBackendAddresses {
		if loadBalancerBackendAddress.LoadBalancerBackendAddressPropertiesFormat != nil &&
			pointer.StringDeref(loadBalancerBackendAddress.IPAddress, "") != "" {
			ipsCount++
		}
	}

	return ipsCount
<<<<<<< HEAD
=======
}

// fillSubnet fills subnet value into the variable.
func (az *Cloud) fillSubnet(subnet *network.Subnet, subnetName string) error {
	if subnet == nil {
		return fmt.Errorf("subnet is nil, should not happen")
	}
	if subnet.ID == nil {
		curSubnet, existsSubnet, err := az.getSubnet(az.VnetName, subnetName)
		if err != nil {
			return err
		}
		if !existsSubnet {
			return fmt.Errorf("failed to get subnet: %s/%s", az.VnetName, subnetName)
		}
		*subnet = curSubnet
	}
	return nil
}

// getResourceGroupAndNameFromNICID parses the ip configuration ID to get the resource group and nic name.
func getResourceGroupAndNameFromNICID(ipConfigurationID string) (string, string, error) {
	matches := nicIDRE.FindStringSubmatch(ipConfigurationID)
	if len(matches) != 3 {
		klog.V(4).Infof("Can not extract nic name from ipConfigurationID (%s)", ipConfigurationID)
		return "", "", fmt.Errorf("invalid ip config ID %s", ipConfigurationID)
	}

	nicResourceGroup, nicName := matches[1], matches[2]
	if nicResourceGroup == "" || nicName == "" {
		return "", "", fmt.Errorf("invalid ip config ID %s", ipConfigurationID)
	}
	return nicResourceGroup, nicName, nil
}

func isInternalLoadBalancer(lb *network.LoadBalancer) bool {
	return strings.HasSuffix(strings.ToLower(*lb.Name), consts.InternalLoadBalancerNameSuffix)
>>>>>>> d532f28d
}<|MERGE_RESOLUTION|>--- conflicted
+++ resolved
@@ -183,11 +183,7 @@
 	return currentTagsOnResource, changed
 }
 
-<<<<<<< HEAD
-func (az *Cloud) getVMSetNamesSharingPrimarySLB() sets.Set[string] {
-=======
 func (az *Cloud) getVMSetNamesSharingPrimarySLB() *utilsets.IgnoreCaseSet {
->>>>>>> d532f28d
 	vmSetNames := make([]string, 0)
 	if az.NodePoolsWithoutDedicatedSLB != "" {
 		vmSetNames = strings.Split(az.Config.NodePoolsWithoutDedicatedSLB, consts.VMSetNamesSharingPrimarySLBDelimiter)
@@ -196,11 +192,7 @@
 		}
 	}
 
-<<<<<<< HEAD
-	return sets.New(vmSetNames...)
-=======
 	return utilsets.NewString(vmSetNames...)
->>>>>>> d532f28d
 }
 
 func getExtendedLocationTypeFromString(extendedLocationType string) network.ExtendedLocationTypes {
@@ -337,8 +329,6 @@
 	return isInCache
 }
 
-<<<<<<< HEAD
-=======
 func extractVmssVMName(name string) (string, string, error) {
 	split := strings.SplitAfter(name, consts.VMSSNameSeparator)
 	if len(split) < 2 {
@@ -494,7 +484,6 @@
 	return id[:idx]
 }
 
->>>>>>> d532f28d
 func getLBNameFromBackendPoolID(backendPoolID string) (string, error) {
 	matches := backendPoolIDRE.FindStringSubmatch(backendPoolID)
 	if len(matches) != 2 {
@@ -528,8 +517,6 @@
 	}
 
 	return ipsCount
-<<<<<<< HEAD
-=======
 }
 
 // fillSubnet fills subnet value into the variable.
@@ -567,5 +554,4 @@
 
 func isInternalLoadBalancer(lb *network.LoadBalancer) bool {
 	return strings.HasSuffix(strings.ToLower(*lb.Name), consts.InternalLoadBalancerNameSuffix)
->>>>>>> d532f28d
 }