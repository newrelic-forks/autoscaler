--- conflicted
+++ resolved
@@ -96,21 +96,12 @@
 			VMType:                                   consts.VMTypeStandard,
 			LoadBalancerBackendPoolConfigurationType: consts.LoadBalancerBackendPoolConfigurationTypeNodeIPConfiguration,
 		},
-<<<<<<< HEAD
-		nodeZones:                map[string]sets.Set[string]{},
-		nodeInformerSynced:       func() bool { return true },
-		nodeResourceGroups:       map[string]string{},
-		unmanagedNodes:           sets.New[string](),
-		excludeLoadBalancerNodes: sets.New[string](),
-		nodePrivateIPs:           map[string]sets.Set[string]{},
-=======
 		nodeZones:                map[string]*utilsets.IgnoreCaseSet{},
 		nodeInformerSynced:       func() bool { return true },
 		nodeResourceGroups:       map[string]string{},
 		unmanagedNodes:           utilsets.NewString(),
 		excludeLoadBalancerNodes: utilsets.NewString(),
 		nodePrivateIPs:           map[string]*utilsets.IgnoreCaseSet{},
->>>>>>> d532f28d
 		routeCIDRs:               map[string]string{},
 		eventRecorder:            &record.FakeRecorder{},
 	}
