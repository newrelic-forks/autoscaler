/*
Copyright 2021 The Kubernetes Authors.

Licensed under the Apache License, Version 2.0 (the "License");
you may not use this file except in compliance with the License.
You may obtain a copy of the License at

    http://www.apache.org/licenses/LICENSE-2.0

Unless required by applicable law or agreed to in writing, software
distributed under the License is distributed on an "AS IS" BASIS,
WITHOUT WARRANTIES OR CONDITIONS OF ANY KIND, either express or implied.
See the License for the specific language governing permissions and
limitations under the License.
*/

package provider

import (
	reflect "reflect"

	network "github.com/Azure/azure-sdk-for-go/services/network/mgmt/2022-07-01/network"
	gomock "github.com/golang/mock/gomock"
	v1 "k8s.io/api/core/v1"
)

// MockBackendPool is a mock of BackendPool interface.
type MockBackendPool struct {
	ctrl     *gomock.Controller
	recorder *MockBackendPoolMockRecorder
}

// MockBackendPoolMockRecorder is the mock recorder for MockBackendPool.
type MockBackendPoolMockRecorder struct {
	mock *MockBackendPool
}

// NewMockBackendPool creates a new mock instance.
func NewMockBackendPool(ctrl *gomock.Controller) *MockBackendPool {
	mock := &MockBackendPool{ctrl: ctrl}
	mock.recorder = &MockBackendPoolMockRecorder{mock}
	return mock
}

// EXPECT returns an object that allows the caller to indicate expected use.
func (m *MockBackendPool) EXPECT() *MockBackendPoolMockRecorder {
	return m.recorder
}

// CleanupVMSetFromBackendPoolByCondition mocks base method.
func (m *MockBackendPool) CleanupVMSetFromBackendPoolByCondition(slb *network.LoadBalancer, service *v1.Service, nodes []*v1.Node, clusterName string, shouldRemoveVMSetFromSLB func(string) bool) (*network.LoadBalancer, error) {
	m.ctrl.T.Helper()
	ret := m.ctrl.Call(m, "CleanupVMSetFromBackendPoolByCondition", slb, service, nodes, clusterName, shouldRemoveVMSetFromSLB)
	ret0, _ := ret[0].(*network.LoadBalancer)
	ret1, _ := ret[1].(error)
	return ret0, ret1
}

// CleanupVMSetFromBackendPoolByCondition indicates an expected call of CleanupVMSetFromBackendPoolByCondition.
func (mr *MockBackendPoolMockRecorder) CleanupVMSetFromBackendPoolByCondition(slb, service, nodes, clusterName, shouldRemoveVMSetFromSLB interface{}) *gomock.Call {
	mr.mock.ctrl.T.Helper()
	return mr.mock.ctrl.RecordCallWithMethodType(mr.mock, "CleanupVMSetFromBackendPoolByCondition", reflect.TypeOf((*MockBackendPool)(nil).CleanupVMSetFromBackendPoolByCondition), slb, service, nodes, clusterName, shouldRemoveVMSetFromSLB)
}

// EnsureHostsInPool mocks base method.
func (m *MockBackendPool) EnsureHostsInPool(service *v1.Service, nodes []*v1.Node, backendPoolID, vmSetName, clusterName, lbName string, backendPool network.BackendAddressPool) error {
	m.ctrl.T.Helper()
	ret := m.ctrl.Call(m, "EnsureHostsInPool", service, nodes, backendPoolID, vmSetName, clusterName, lbName, backendPool)
	ret0, _ := ret[0].(error)
	return ret0
}

// EnsureHostsInPool indicates an expected call of EnsureHostsInPool.
func (mr *MockBackendPoolMockRecorder) EnsureHostsInPool(service, nodes, backendPoolID, vmSetName, clusterName, lbName, backendPool interface{}) *gomock.Call {
	mr.mock.ctrl.T.Helper()
	return mr.mock.ctrl.RecordCallWithMethodType(mr.mock, "EnsureHostsInPool", reflect.TypeOf((*MockBackendPool)(nil).EnsureHostsInPool), service, nodes, backendPoolID, vmSetName, clusterName, lbName, backendPool)
}

// GetBackendPrivateIPs mocks base method.
func (m *MockBackendPool) GetBackendPrivateIPs(clusterName string, service *v1.Service, lb *network.LoadBalancer) ([]string, []string) {
	m.ctrl.T.Helper()
	ret := m.ctrl.Call(m, "GetBackendPrivateIPs", clusterName, service, lb)
	ret0, _ := ret[0].([]string)
	ret1, _ := ret[1].([]string)
	return ret0, ret1
}

// GetBackendPrivateIPs indicates an expected call of GetBackendPrivateIPs.
func (mr *MockBackendPoolMockRecorder) GetBackendPrivateIPs(clusterName, service, lb interface{}) *gomock.Call {
	mr.mock.ctrl.T.Helper()
	return mr.mock.ctrl.RecordCallWithMethodType(mr.mock, "GetBackendPrivateIPs", reflect.TypeOf((*MockBackendPool)(nil).GetBackendPrivateIPs), clusterName, service, lb)
}

// ReconcileBackendPools mocks base method.
<<<<<<< HEAD
func (m *MockBackendPool) ReconcileBackendPools(clusterName string, service *v1.Service, lb *network.LoadBalancer) (bool, bool, bool, error) {
=======
func (m *MockBackendPool) ReconcileBackendPools(clusterName string, service *v1.Service, lb *network.LoadBalancer) (bool, bool, *network.LoadBalancer, error) {
>>>>>>> d532f28d
	m.ctrl.T.Helper()
	ret := m.ctrl.Call(m, "ReconcileBackendPools", clusterName, service, lb)
	ret0, _ := ret[0].(bool)
	ret1, _ := ret[1].(bool)
<<<<<<< HEAD
	ret2, _ := ret[2].(bool)
=======
	ret2, _ := ret[2].(*network.LoadBalancer)
>>>>>>> d532f28d
	ret3, _ := ret[3].(error)
	return ret0, ret1, ret2, ret3
}

// ReconcileBackendPools indicates an expected call of ReconcileBackendPools.
func (mr *MockBackendPoolMockRecorder) ReconcileBackendPools(clusterName, service, lb interface{}) *gomock.Call {
	mr.mock.ctrl.T.Helper()
	return mr.mock.ctrl.RecordCallWithMethodType(mr.mock, "ReconcileBackendPools", reflect.TypeOf((*MockBackendPool)(nil).ReconcileBackendPools), clusterName, service, lb)
}<|MERGE_RESOLUTION|>--- conflicted
+++ resolved
@@ -92,20 +92,12 @@
 }
 
 // ReconcileBackendPools mocks base method.
-<<<<<<< HEAD
-func (m *MockBackendPool) ReconcileBackendPools(clusterName string, service *v1.Service, lb *network.LoadBalancer) (bool, bool, bool, error) {
-=======
 func (m *MockBackendPool) ReconcileBackendPools(clusterName string, service *v1.Service, lb *network.LoadBalancer) (bool, bool, *network.LoadBalancer, error) {
->>>>>>> d532f28d
 	m.ctrl.T.Helper()
 	ret := m.ctrl.Call(m, "ReconcileBackendPools", clusterName, service, lb)
 	ret0, _ := ret[0].(bool)
 	ret1, _ := ret[1].(bool)
-<<<<<<< HEAD
-	ret2, _ := ret[2].(bool)
-=======
 	ret2, _ := ret[2].(*network.LoadBalancer)
->>>>>>> d532f28d
 	ret3, _ := ret[3].(error)
 	return ret0, ret1, ret2, ret3
 }
