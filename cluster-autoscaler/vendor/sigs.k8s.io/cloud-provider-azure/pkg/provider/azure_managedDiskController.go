/*
Copyright 2020 The Kubernetes Authors.

Licensed under the Apache License, Version 2.0 (the "License");
you may not use this file except in compliance with the License.
You may obtain a copy of the License at

    http://www.apache.org/licenses/LICENSE-2.0

Unless required by applicable law or agreed to in writing, software
distributed under the License is distributed on an "AS IS" BASIS,
WITHOUT WARRANTIES OR CONDITIONS OF ANY KIND, either express or implied.
See the License for the specific language governing permissions and
limitations under the License.
*/

package provider

import (
	"context"
	"fmt"
	"net/http"
	"path"
	"strconv"
	"strings"

	"github.com/Azure/azure-sdk-for-go/services/compute/mgmt/2022-03-01/compute"

	v1 "k8s.io/api/core/v1"
	"k8s.io/apimachinery/pkg/api/resource"
	kwait "k8s.io/apimachinery/pkg/util/wait"
	cloudvolume "k8s.io/cloud-provider/volume"
	volumehelpers "k8s.io/cloud-provider/volume/helpers"
	"k8s.io/klog/v2"
	"k8s.io/utils/pointer"

	"sigs.k8s.io/cloud-provider-azure/pkg/consts"
)

// ManagedDiskController : managed disk controller struct
type ManagedDiskController struct {
	common *controllerCommon
}

// ManagedDiskOptions specifies the options of managed disks.
type ManagedDiskOptions struct {
	// The SKU of storage account.
	StorageAccountType compute.DiskStorageAccountTypes
	// The name of the disk.
	DiskName string
	// The name of PVC.
	PVCName string
	// The name of resource group.
	ResourceGroup string
	// The AvailabilityZone to create the disk.
	AvailabilityZone string
	// The tags of the disk.
	Tags map[string]string
	// IOPS Caps for UltraSSD disk
	DiskIOPSReadWrite string
	// Throughput Cap (MBps) for UltraSSD disk
	DiskMBpsReadWrite string
	// if SourceResourceID is not empty, then it's a disk copy operation(for snapshot)
	SourceResourceID string
	// The type of source
	SourceType string
	// ResourceId of the disk encryption set to use for enabling encryption at rest.
	DiskEncryptionSetID string
	// DiskEncryption type, available values: EncryptionAtRestWithCustomerKey, EncryptionAtRestWithPlatformAndCustomerKeys
	DiskEncryptionType string
	// The size in GB.
	SizeGB int
	// The maximum number of VMs that can attach to the disk at the same time. Value greater than one indicates a disk that can be mounted on multiple VMs at the same time.
	MaxShares int32
	// Logical sector size in bytes for Ultra disks
	LogicalSectorSize int32
	// SkipGetDiskOperation indicates whether skip GetDisk operation(mainly due to throttling)
	SkipGetDiskOperation bool
	// NetworkAccessPolicy - Possible values include: 'AllowAll', 'AllowPrivate', 'DenyAll'
	NetworkAccessPolicy compute.NetworkAccessPolicy
	// DiskAccessID - ARM id of the DiskAccess resource for using private endpoints on disks.
	DiskAccessID *string
	// BurstingEnabled - Set to true to enable bursting beyond the provisioned performance target of the disk.
	BurstingEnabled *bool
	// SubscriptionID - specify a different SubscriptionID
	SubscriptionID string
	// Location - specify a different location
	Location string
}

// CreateManagedDisk: create managed disk
func (c *ManagedDiskController) CreateManagedDisk(ctx context.Context, options *ManagedDiskOptions) (string, error) {
	var err error
	klog.V(4).Infof("azureDisk - creating new managed Name:%s StorageAccountType:%s Size:%v", options.DiskName, options.StorageAccountType, options.SizeGB)

	var createZones []string
	if len(options.AvailabilityZone) > 0 {
		requestedZone := c.common.cloud.GetZoneID(options.AvailabilityZone)
		if requestedZone != "" {
			createZones = append(createZones, requestedZone)
		}
	}

	// insert original tags to newTags
	newTags := make(map[string]*string)
	azureDDTag := "kubernetes-azure-dd"
	newTags[consts.CreatedByTag] = &azureDDTag
	if options.Tags != nil {
		for k, v := range options.Tags {
			// Azure won't allow / (forward slash) in tags
			newKey := strings.Replace(k, "/", "-", -1)
			newValue := strings.Replace(v, "/", "-", -1)
			newTags[newKey] = &newValue
		}
	}

	diskSizeGB := int32(options.SizeGB)
	diskSku := options.StorageAccountType

	rg := c.common.cloud.ResourceGroup
	if options.ResourceGroup != "" {
		rg = options.ResourceGroup
	}
	if options.SubscriptionID != "" && !strings.EqualFold(options.SubscriptionID, c.common.cloud.SubscriptionID) && options.ResourceGroup == "" {
		return "", fmt.Errorf("resourceGroup must be specified when subscriptionID(%s) is not empty", options.SubscriptionID)
	}
	subsID := c.common.cloud.SubscriptionID
	if options.SubscriptionID != "" {
		subsID = options.SubscriptionID
	}

	creationData, err := getValidCreationData(subsID, rg, options.SourceResourceID, options.SourceType)
	if err != nil {
		return "", err
	}
	diskProperties := compute.DiskProperties{
		DiskSizeGB:      &diskSizeGB,
		CreationData:    &creationData,
		BurstingEnabled: options.BurstingEnabled,
	}

	if options.NetworkAccessPolicy != "" {
		diskProperties.NetworkAccessPolicy = options.NetworkAccessPolicy
		if options.NetworkAccessPolicy == compute.AllowPrivate {
			if options.DiskAccessID == nil {
				return "", fmt.Errorf("DiskAccessID should not be empty when NetworkAccessPolicy is AllowPrivate")
			}
			diskProperties.DiskAccessID = options.DiskAccessID
		} else {
			if options.DiskAccessID != nil {
				return "", fmt.Errorf("DiskAccessID(%s) must be empty when NetworkAccessPolicy(%s) is not AllowPrivate", *options.DiskAccessID, options.NetworkAccessPolicy)
			}
		}
	}

	if diskSku == compute.UltraSSDLRS || diskSku == consts.PremiumV2LRS {
		if options.DiskIOPSReadWrite == "" {
			if diskSku == compute.UltraSSDLRS {
				diskIOPSReadWrite := int64(consts.DefaultDiskIOPSReadWrite)
				diskProperties.DiskIOPSReadWrite = pointer.Int64(diskIOPSReadWrite)
			}
		} else {
			v, err := strconv.Atoi(options.DiskIOPSReadWrite)
			if err != nil {
				return "", fmt.Errorf("AzureDisk - failed to parse DiskIOPSReadWrite: %w", err)
			}
			diskIOPSReadWrite := int64(v)
			diskProperties.DiskIOPSReadWrite = pointer.Int64(diskIOPSReadWrite)
		}

		if options.DiskMBpsReadWrite == "" {
			if diskSku == compute.UltraSSDLRS {
				diskMBpsReadWrite := int64(consts.DefaultDiskMBpsReadWrite)
				diskProperties.DiskMBpsReadWrite = pointer.Int64(diskMBpsReadWrite)
			}
		} else {
			v, err := strconv.Atoi(options.DiskMBpsReadWrite)
			if err != nil {
				return "", fmt.Errorf("AzureDisk - failed to parse DiskMBpsReadWrite: %w", err)
			}
			diskMBpsReadWrite := int64(v)
			diskProperties.DiskMBpsReadWrite = pointer.Int64(diskMBpsReadWrite)
		}

		if options.LogicalSectorSize != 0 {
			klog.V(2).Infof("AzureDisk - requested LogicalSectorSize: %v", options.LogicalSectorSize)
			diskProperties.CreationData.LogicalSectorSize = pointer.Int32(options.LogicalSectorSize)
		}
	} else {
		if options.DiskIOPSReadWrite != "" {
			return "", fmt.Errorf("AzureDisk - DiskIOPSReadWrite parameter is only applicable in UltraSSD_LRS disk type")
		}
		if options.DiskMBpsReadWrite != "" {
			return "", fmt.Errorf("AzureDisk - DiskMBpsReadWrite parameter is only applicable in UltraSSD_LRS disk type")
		}
		if options.LogicalSectorSize != 0 {
			return "", fmt.Errorf("AzureDisk - LogicalSectorSize parameter is only applicable in UltraSSD_LRS disk type")
		}
	}

	if options.DiskEncryptionSetID != "" {
		if strings.Index(strings.ToLower(options.DiskEncryptionSetID), "/subscriptions/") != 0 {
			return "", fmt.Errorf("AzureDisk - format of DiskEncryptionSetID(%s) is incorrect, correct format: %s", options.DiskEncryptionSetID, consts.DiskEncryptionSetIDFormat)
		}
		encryptionType := compute.EncryptionTypeEncryptionAtRestWithCustomerKey
		if options.DiskEncryptionType != "" {
			encryptionType = compute.EncryptionType(options.DiskEncryptionType)
			klog.V(4).Infof("azureDisk - DiskEncryptionType: %s, DiskEncryptionSetID: %s", options.DiskEncryptionType, options.DiskEncryptionSetID)
		}
		diskProperties.Encryption = &compute.Encryption{
			DiskEncryptionSetID: &options.DiskEncryptionSetID,
			Type:                encryptionType,
		}
	} else {
		if options.DiskEncryptionType != "" {
			return "", fmt.Errorf("AzureDisk - DiskEncryptionType(%s) should be empty when DiskEncryptionSetID is not set", options.DiskEncryptionType)
		}
	}

	if options.MaxShares > 1 {
		diskProperties.MaxShares = &options.MaxShares
	}

<<<<<<< HEAD
	location := c.common.location
=======
	location := c.common.cloud.Location
>>>>>>> d532f28d
	if options.Location != "" {
		location = options.Location
	}
	model := compute.Disk{
		Location: &location,
		Tags:     newTags,
		Sku: &compute.DiskSku{
			Name: diskSku,
		},
		DiskProperties: &diskProperties,
	}

	if c.common.cloud.HasExtendedLocation() {
		model.ExtendedLocation = &compute.ExtendedLocation{
<<<<<<< HEAD
			Name: pointer.String(el.Name),
			Type: compute.ExtendedLocationTypes(el.Type),
=======
			Name: pointer.String(c.common.cloud.ExtendedLocationName),
			Type: compute.ExtendedLocationTypes(c.common.cloud.ExtendedLocationType),
>>>>>>> d532f28d
		}
	}

	if len(createZones) > 0 {
		model.Zones = &createZones
	}

	if rerr := c.common.cloud.DisksClient.CreateOrUpdate(ctx, subsID, rg, options.DiskName, model); rerr != nil {
		return "", rerr.Error()
	}

	diskID := fmt.Sprintf(managedDiskPath, subsID, rg, options.DiskName)

	if options.SkipGetDiskOperation {
		klog.Warningf("azureDisk - GetDisk(%s, StorageAccountType:%s) is throttled, unable to confirm provisioningState in poll process", options.DiskName, options.StorageAccountType)
	} else {
		err = kwait.ExponentialBackoffWithContext(ctx, defaultBackOff, func(ctx context.Context) (bool, error) {
			provisionState, id, err := c.GetDisk(ctx, subsID, rg, options.DiskName)
			if err == nil {
				if id != "" {
					diskID = id
				}
			} else {
				// We are waiting for provisioningState==Succeeded
				// We don't want to hand-off managed disks to k8s while they are
				//still being provisioned, this is to avoid some race conditions
				return false, err
			}
			if strings.ToLower(provisionState) == "succeeded" {
				return true, nil
			}
			return false, nil
		})

		if err != nil {
			klog.Warningf("azureDisk - created new MD Name:%s StorageAccountType:%s Size:%v but was unable to confirm provisioningState in poll process", options.DiskName, options.StorageAccountType, options.SizeGB)
		}
	}

	klog.V(2).Infof("azureDisk - created new MD Name:%s StorageAccountType:%s Size:%v", options.DiskName, options.StorageAccountType, options.SizeGB)
	return diskID, nil
}

// DeleteManagedDisk : delete managed disk
func (c *ManagedDiskController) DeleteManagedDisk(ctx context.Context, diskURI string) error {
	resourceGroup, subsID, err := getInfoFromDiskURI(diskURI)
	if err != nil {
		return err
	}

	if state, ok := c.common.diskStateMap.Load(strings.ToLower(diskURI)); ok {
		return fmt.Errorf("failed to delete disk(%s) since it's in %s state", diskURI, state.(string))
	}

	diskName := path.Base(diskURI)
	disk, rerr := c.common.cloud.DisksClient.Get(ctx, subsID, resourceGroup, diskName)
	if rerr != nil {
		if rerr.HTTPStatusCode == http.StatusNotFound {
			klog.V(2).Infof("azureDisk - disk(%s) is already deleted", diskURI)
			return nil
		}
		// ignore GetDisk throttling
		if !rerr.IsThrottled() && !strings.Contains(rerr.RawError.Error(), consts.RateLimited) {
			return rerr.Error()
		}
	}
	if disk.ManagedBy != nil {
		return fmt.Errorf("disk(%s) already attached to node(%s), could not be deleted", diskURI, *disk.ManagedBy)
	}

	if rerr := c.common.cloud.DisksClient.Delete(ctx, subsID, resourceGroup, diskName); rerr != nil {
		return rerr.Error()
	}
	// We don't need poll here, k8s will immediately stop referencing the disk
	// the disk will be eventually deleted - cleanly - by ARM

	klog.V(2).Infof("azureDisk - deleted a managed disk: %s", diskURI)

	return nil
}

// GetDisk return: disk provisionState, diskID, error
func (c *ManagedDiskController) GetDisk(ctx context.Context, subsID, resourceGroup, diskName string) (string, string, error) {
	result, rerr := c.common.cloud.DisksClient.Get(ctx, subsID, resourceGroup, diskName)
	if rerr != nil {
		return "", "", rerr.Error()
	}

	if result.DiskProperties != nil && (*result.DiskProperties).ProvisioningState != nil {
		return *(*result.DiskProperties).ProvisioningState, *result.ID, nil
	}
	return "", "", nil
}

// ResizeDisk Expand the disk to new size
func (c *ManagedDiskController) ResizeDisk(ctx context.Context, diskURI string, oldSize resource.Quantity, newSize resource.Quantity, supportOnlineResize bool) (resource.Quantity, error) {
	diskName := path.Base(diskURI)
	resourceGroup, subsID, err := getInfoFromDiskURI(diskURI)
	if err != nil {
		return oldSize, err
	}

	result, rerr := c.common.cloud.DisksClient.Get(ctx, subsID, resourceGroup, diskName)
	if rerr != nil {
		return oldSize, rerr.Error()
	}

	if result.DiskProperties == nil || result.DiskProperties.DiskSizeGB == nil {
		return oldSize, fmt.Errorf("DiskProperties of disk(%s) is nil", diskName)
	}

	// Azure resizes in chunks of GiB (not GB)
	requestGiB, err := volumehelpers.RoundUpToGiBInt32(newSize)
	if err != nil {
		return oldSize, err
	}

	newSizeQuant := resource.MustParse(fmt.Sprintf("%dGi", requestGiB))

	klog.V(2).Infof("azureDisk - begin to resize disk(%s) with new size(%d), old size(%v)", diskName, requestGiB, oldSize)
	// If disk already of greater or equal size than requested we return
	if *result.DiskProperties.DiskSizeGB >= requestGiB {
		return newSizeQuant, nil
	}

	if !supportOnlineResize && result.DiskProperties.DiskState != compute.Unattached {
		return oldSize, fmt.Errorf("azureDisk - disk resize is only supported on Unattached disk, current disk state: %s, already attached to %s", result.DiskProperties.DiskState, pointer.StringDeref(result.ManagedBy, ""))
	}

	diskParameter := compute.DiskUpdate{
		DiskUpdateProperties: &compute.DiskUpdateProperties{
			DiskSizeGB: &requestGiB,
		},
	}

	if rerr := c.common.cloud.DisksClient.Update(ctx, subsID, resourceGroup, diskName, diskParameter); rerr != nil {
		return oldSize, rerr.Error()
	}

	klog.V(2).Infof("azureDisk - resize disk(%s) with new size(%d) completed", diskName, requestGiB)
	return newSizeQuant, nil
}

// get resource group name, subs id from a managed disk URI, e.g. return {group-name}, {sub-id} according to
// /subscriptions/{sub-id}/resourcegroups/{group-name}/providers/microsoft.compute/disks/{disk-id}
// according to https://docs.microsoft.com/en-us/rest/api/compute/disks/get
func getInfoFromDiskURI(diskURI string) (string, string, error) {
	fields := strings.Split(diskURI, "/")
	if len(fields) != 9 || strings.ToLower(fields[3]) != "resourcegroups" {
		return "", "", fmt.Errorf("invalid disk URI: %s", diskURI)
	}
	return fields[4], fields[2], nil
}

// GetLabelsForVolume implements PVLabeler.GetLabelsForVolume
func (c *Cloud) GetLabelsForVolume(ctx context.Context, pv *v1.PersistentVolume) (map[string]string, error) {
	// Ignore if not AzureDisk.
	if pv.Spec.AzureDisk == nil {
		return nil, nil
	}

	// Ignore any volumes that are being provisioned
	if pv.Spec.AzureDisk.DiskName == cloudvolume.ProvisionedVolumeName {
		return nil, nil
	}

	return c.GetAzureDiskLabels(ctx, pv.Spec.AzureDisk.DataDiskURI)
}

// GetAzureDiskLabels gets availability zone labels for Azuredisk.
func (c *Cloud) GetAzureDiskLabels(ctx context.Context, diskURI string) (map[string]string, error) {
	// Get disk's resource group.
	diskName := path.Base(diskURI)
	resourceGroup, subsID, err := getInfoFromDiskURI(diskURI)
	if err != nil {
		klog.Errorf("Failed to get resource group for AzureDisk %s: %v", diskName, err)
		return nil, err
	}

	labels := map[string]string{
		consts.LabelFailureDomainBetaRegion: c.Location,
	}
	// no azure credential is set, return nil
	if c.DisksClient == nil {
		return labels, nil
	}
	disk, rerr := c.DisksClient.Get(ctx, subsID, resourceGroup, diskName)
	if rerr != nil {
		klog.Errorf("Failed to get information for AzureDisk %s: %v", diskName, rerr)
		return nil, rerr.Error()
	}

	// Check whether availability zone is specified.
	if disk.Zones == nil || len(*disk.Zones) == 0 {
		klog.V(4).Infof("Azure disk %s is not zoned", diskName)
		return labels, nil
	}

	zones := *disk.Zones
	zoneID, err := strconv.Atoi(zones[0])
	if err != nil {
		return nil, fmt.Errorf("failed to parse zone %v for AzureDisk %v: %w", zones, diskName, err)
	}

	zone := c.makeZone(c.Location, zoneID)
	klog.V(4).Infof("Got zone %s for Azure disk %s", zone, diskName)
	labels[consts.LabelFailureDomainBetaZone] = zone
	return labels, nil
}<|MERGE_RESOLUTION|>--- conflicted
+++ resolved
@@ -221,11 +221,7 @@
 		diskProperties.MaxShares = &options.MaxShares
 	}
 
-<<<<<<< HEAD
-	location := c.common.location
-=======
 	location := c.common.cloud.Location
->>>>>>> d532f28d
 	if options.Location != "" {
 		location = options.Location
 	}
@@ -240,13 +236,8 @@
 
 	if c.common.cloud.HasExtendedLocation() {
 		model.ExtendedLocation = &compute.ExtendedLocation{
-<<<<<<< HEAD
-			Name: pointer.String(el.Name),
-			Type: compute.ExtendedLocationTypes(el.Type),
-=======
 			Name: pointer.String(c.common.cloud.ExtendedLocationName),
 			Type: compute.ExtendedLocationTypes(c.common.cloud.ExtendedLocationType),
->>>>>>> d532f28d
 		}
 	}
 
