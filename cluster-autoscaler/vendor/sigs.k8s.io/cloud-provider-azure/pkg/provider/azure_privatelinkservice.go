--- conflicted
+++ resolved
@@ -81,11 +81,7 @@
 
 	if createPLS {
 		// Firstly, make sure it's internal service
-<<<<<<< HEAD
-		if !requiresInternalLoadBalancer(service) && !consts.IsK8sServiceDisableLoadBalancerFloatingIP(service) {
-=======
 		if !isinternal && !consts.IsK8sServiceDisableLoadBalancerFloatingIP(service) {
->>>>>>> d532f28d
 			return fmt.Errorf("reconcilePrivateLinkService for service(%s): service requiring private link service must be internal or disable floating ip", serviceName)
 		}
 
@@ -157,11 +153,7 @@
 				return err
 			}
 			existingPLS.Etag = pointer.String("")
-<<<<<<< HEAD
-			err = az.CreateOrUpdatePLS(service, existingPLS)
-=======
 			err = az.CreateOrUpdatePLS(service, az.getPLSResourceGroup(service), existingPLS)
->>>>>>> d532f28d
 			if err != nil {
 				klog.Errorf("reconcilePrivateLinkService for service(%s) abort backoff: pls(%s) - updating: %s", serviceName, plsName, err.Error())
 				return err
@@ -237,22 +229,14 @@
 	if peConns != nil {
 		for _, peConn := range *peConns {
 			klog.V(2).Infof("deletePLS: deleting PEConnection %s", pointer.StringDeref(peConn.Name, ""))
-<<<<<<< HEAD
-			rerr := az.DeletePEConn(service, pointer.StringDeref(pls.Name, ""), pointer.StringDeref(peConn.Name, ""))
-=======
 			rerr := az.DeletePEConn(service, az.getPLSResourceGroup(service), pointer.StringDeref(pls.Name, ""), pointer.StringDeref(peConn.Name, ""))
->>>>>>> d532f28d
 			if rerr != nil {
 				return rerr
 			}
 		}
 	}
 
-<<<<<<< HEAD
-	rerr := az.DeletePLS(service, pointer.StringDeref(pls.Name, ""), pointer.StringDeref((*pls.LoadBalancerFrontendIPConfigurations)[0].ID, ""))
-=======
 	rerr := az.DeletePLS(service, az.getPLSResourceGroup(service), pointer.StringDeref(pls.Name, ""), pointer.StringDeref((*pls.LoadBalancerFrontendIPConfigurations)[0].ID, ""))
->>>>>>> d532f28d
 	if rerr != nil {
 		return rerr
 	}
@@ -446,15 +430,11 @@
 		for k := range staticIps {
 			ip := k
 			isPrimary := strings.EqualFold(ip, primaryIP)
-<<<<<<< HEAD
-			configName := fmt.Sprintf("%s-%s-static-%s", pointer.StringDeref(subnet.Name, ""), pointer.StringDeref(existingPLS.Name, ""), ip)
-=======
 			suffix := fmt.Sprintf("-static-%s", ip)
 			configName, err := getFrontendIPConfigName(suffix)
 			if err != nil {
 				return false, err
 			}
->>>>>>> d532f28d
 			ipConfigs = append(ipConfigs, network.PrivateLinkServiceIPConfiguration{
 				Name: &configName,
 				PrivateLinkServiceIPConfigurationProperties: &network.PrivateLinkServiceIPConfigurationProperties{
@@ -470,15 +450,11 @@
 		}
 		for i := 0; i < int(ipConfigCount)-len(staticIps); i++ {
 			isPrimary := primaryIP == "" && i == 0
-<<<<<<< HEAD
-			configName := fmt.Sprintf("%s-%s-dynamic-%d", pointer.StringDeref(subnet.Name, ""), pointer.StringDeref(existingPLS.Name, ""), i)
-=======
 			suffix := fmt.Sprintf("-dynamic-%d", i)
 			configName, err := getFrontendIPConfigName(suffix)
 			if err != nil {
 				return false, err
 			}
->>>>>>> d532f28d
 			ipConfigs = append(ipConfigs, network.PrivateLinkServiceIPConfiguration{
 				Name: &configName,
 				PrivateLinkServiceIPConfigurationProperties: &network.PrivateLinkServiceIPConfigurationProperties{
