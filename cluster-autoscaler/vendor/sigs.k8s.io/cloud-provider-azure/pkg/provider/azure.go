/*
Copyright 2020 The Kubernetes Authors.

Licensed under the Apache License, Version 2.0 (the "License");
you may not use this file except in compliance with the License.
You may obtain a copy of the License at

    http://www.apache.org/licenses/LICENSE-2.0

Unless required by applicable law or agreed to in writing, software
distributed under the License is distributed on an "AS IS" BASIS,
WITHOUT WARRANTIES OR CONDITIONS OF ANY KIND, either express or implied.
See the License for the specific language governing permissions and
limitations under the License.
*/

package provider

import (
	"context"
	"errors"
	"fmt"
	"io"
	"net/http"
	"os"
	"strings"
	"sync"
	"time"

	ratelimitconfig "sigs.k8s.io/cloud-provider-azure/pkg/provider/config"

	"github.com/Azure/go-autorest/autorest"
	"github.com/Azure/go-autorest/autorest/adal"
	"github.com/Azure/go-autorest/autorest/azure"

	v1 "k8s.io/api/core/v1"
	"k8s.io/apimachinery/pkg/util/wait"
	"k8s.io/client-go/informers"
	clientset "k8s.io/client-go/kubernetes"
	"k8s.io/client-go/kubernetes/scheme"
	v1core "k8s.io/client-go/kubernetes/typed/core/v1"
	corelisters "k8s.io/client-go/listers/core/v1"
	"k8s.io/client-go/tools/cache"
	"k8s.io/client-go/tools/record"
	"k8s.io/client-go/util/flowcontrol"
	cloudprovider "k8s.io/cloud-provider"
	cloudproviderapi "k8s.io/cloud-provider/api"
	cloudnodeutil "k8s.io/cloud-provider/node/helpers"
	nodeutil "k8s.io/component-helpers/node/util"
	"k8s.io/klog/v2"

	azclients "sigs.k8s.io/cloud-provider-azure/pkg/azureclients"
	"sigs.k8s.io/cloud-provider-azure/pkg/azureclients/blobclient"
	"sigs.k8s.io/cloud-provider-azure/pkg/azureclients/containerserviceclient"
	"sigs.k8s.io/cloud-provider-azure/pkg/azureclients/deploymentclient"
	"sigs.k8s.io/cloud-provider-azure/pkg/azureclients/diskclient"
	"sigs.k8s.io/cloud-provider-azure/pkg/azureclients/fileclient"
	"sigs.k8s.io/cloud-provider-azure/pkg/azureclients/interfaceclient"
	"sigs.k8s.io/cloud-provider-azure/pkg/azureclients/loadbalancerclient"
	"sigs.k8s.io/cloud-provider-azure/pkg/azureclients/privatednsclient"
	"sigs.k8s.io/cloud-provider-azure/pkg/azureclients/privatednszonegroupclient"
	"sigs.k8s.io/cloud-provider-azure/pkg/azureclients/privateendpointclient"
	"sigs.k8s.io/cloud-provider-azure/pkg/azureclients/privatelinkserviceclient"
	"sigs.k8s.io/cloud-provider-azure/pkg/azureclients/publicipclient"
	"sigs.k8s.io/cloud-provider-azure/pkg/azureclients/routeclient"
	"sigs.k8s.io/cloud-provider-azure/pkg/azureclients/routetableclient"
	"sigs.k8s.io/cloud-provider-azure/pkg/azureclients/securitygroupclient"
	"sigs.k8s.io/cloud-provider-azure/pkg/azureclients/snapshotclient"
	"sigs.k8s.io/cloud-provider-azure/pkg/azureclients/storageaccountclient"
	"sigs.k8s.io/cloud-provider-azure/pkg/azureclients/subnetclient"
	"sigs.k8s.io/cloud-provider-azure/pkg/azureclients/virtualnetworklinksclient"
	"sigs.k8s.io/cloud-provider-azure/pkg/azureclients/vmasclient"
	"sigs.k8s.io/cloud-provider-azure/pkg/azureclients/vmclient"
	"sigs.k8s.io/cloud-provider-azure/pkg/azureclients/vmsizeclient"
	"sigs.k8s.io/cloud-provider-azure/pkg/azureclients/vmssclient"
	"sigs.k8s.io/cloud-provider-azure/pkg/azureclients/vmssvmclient"
	"sigs.k8s.io/cloud-provider-azure/pkg/azureclients/zoneclient"

	"sigs.k8s.io/yaml"

	azcache "sigs.k8s.io/cloud-provider-azure/pkg/cache"
	"sigs.k8s.io/cloud-provider-azure/pkg/consts"
	"sigs.k8s.io/cloud-provider-azure/pkg/retry"
<<<<<<< HEAD

	"sigs.k8s.io/yaml"
=======
	utilsets "sigs.k8s.io/cloud-provider-azure/pkg/util/sets"
	"sigs.k8s.io/cloud-provider-azure/pkg/util/taints"
>>>>>>> d532f28d
)

var (
	// Master nodes are not added to standard load balancer by default.
	defaultExcludeMasterFromStandardLB = true
	// Outbound SNAT is enabled by default.
	defaultDisableOutboundSNAT = false
	// RouteUpdateWaitingInSeconds is 30 seconds by default.
	defaultRouteUpdateWaitingInSeconds = 30
	nodeOutOfServiceTaint              = &v1.Taint{
		Key:    v1.TaintNodeOutOfService,
		Effect: v1.TaintEffectNoExecute,
	}
	nodeShutdownTaint = &v1.Taint{
		Key:    cloudproviderapi.TaintNodeShutdown,
		Effect: v1.TaintEffectNoSchedule,
	}
)

// Config holds the configuration parsed from the --cloud-config flag
// All fields are required unless otherwise specified
// NOTE: Cloud config files should follow the same Kubernetes deprecation policy as
// flags or CLIs. Config fields should not change behavior in incompatible ways and
// should be deprecated for at least 2 release prior to removing.
// See https://kubernetes.io/docs/reference/using-api/deprecation-policy/#deprecating-a-flag-or-cli
// for more details.
type Config struct {
	ratelimitconfig.AzureAuthConfig
	ratelimitconfig.CloudProviderRateLimitConfig

	// The cloud configure type for Azure cloud provider. Supported values are file, secret and merge.
	CloudConfigType cloudConfigType `json:"cloudConfigType,omitempty" yaml:"cloudConfigType,omitempty"`

	// The name of the resource group that the cluster is deployed in
	ResourceGroup string `json:"resourceGroup,omitempty" yaml:"resourceGroup,omitempty"`
	// The location of the resource group that the cluster is deployed in
	Location string `json:"location,omitempty" yaml:"location,omitempty"`
	// The name of site where the cluster will be deployed to that is more granular than the region specified by the "location" field.
	// Currently only public ip, load balancer and managed disks support this.
	ExtendedLocationName string `json:"extendedLocationName,omitempty" yaml:"extendedLocationName,omitempty"`
	// The type of site that is being targeted.
	// Currently only public ip, load balancer and managed disks support this.
	ExtendedLocationType string `json:"extendedLocationType,omitempty" yaml:"extendedLocationType,omitempty"`
	// The name of the VNet that the cluster is deployed in
	VnetName string `json:"vnetName,omitempty" yaml:"vnetName,omitempty"`
	// The name of the resource group that the Vnet is deployed in
	VnetResourceGroup string `json:"vnetResourceGroup,omitempty" yaml:"vnetResourceGroup,omitempty"`
	// The name of the subnet that the cluster is deployed in
	SubnetName string `json:"subnetName,omitempty" yaml:"subnetName,omitempty"`
	// The name of the security group attached to the cluster's subnet
	SecurityGroupName string `json:"securityGroupName,omitempty" yaml:"securityGroupName,omitempty"`
	// The name of the resource group that the security group is deployed in
	SecurityGroupResourceGroup string `json:"securityGroupResourceGroup,omitempty" yaml:"securityGroupResourceGroup,omitempty"`
	// (Optional in 1.6) The name of the route table attached to the subnet that the cluster is deployed in
	RouteTableName string `json:"routeTableName,omitempty" yaml:"routeTableName,omitempty"`
	// The name of the resource group that the RouteTable is deployed in
	RouteTableResourceGroup string `json:"routeTableResourceGroup,omitempty" yaml:"routeTableResourceGroup,omitempty"`
	// (Optional) The name of the availability set that should be used as the load balancer backend
	// If this is set, the Azure cloudprovider will only add nodes from that availability set to the load
	// balancer backend pool. If this is not set, and multiple agent pools (availability sets) are used, then
	// the cloudprovider will try to add all nodes to a single backend pool which is forbidden.
	// In other words, if you use multiple agent pools (availability sets), you MUST set this field.
	PrimaryAvailabilitySetName string `json:"primaryAvailabilitySetName,omitempty" yaml:"primaryAvailabilitySetName,omitempty"`
	// The type of azure nodes. Candidate values are: vmss and standard.
	// If not set, it will be default to standard.
	VMType string `json:"vmType,omitempty" yaml:"vmType,omitempty"`
	// The name of the scale set that should be used as the load balancer backend.
	// If this is set, the Azure cloudprovider will only add nodes from that scale set to the load
	// balancer backend pool. If this is not set, and multiple agent pools (scale sets) are used, then
	// the cloudprovider will try to add all nodes to a single backend pool which is forbidden in the basic sku.
	// In other words, if you use multiple agent pools (scale sets), and loadBalancerSku is set to basic, you MUST set this field.
	PrimaryScaleSetName string `json:"primaryScaleSetName,omitempty" yaml:"primaryScaleSetName,omitempty"`
	// Tags determines what tags shall be applied to the shared resources managed by controller manager, which
	// includes load balancer, security group and route table. The supported format is `a=b,c=d,...`. After updated
	// this config, the old tags would be replaced by the new ones.
	// Because special characters are not supported in "tags" configuration, "tags" support would be removed in a future release,
	// please consider migrating the config to "tagsMap".
	Tags string `json:"tags,omitempty" yaml:"tags,omitempty"`
	// TagsMap is similar to Tags but holds tags with special characters such as `=` and `,`.
	TagsMap map[string]string `json:"tagsMap,omitempty" yaml:"tagsMap,omitempty"`
	// SystemTags determines the tag keys managed by cloud provider. If it is not set, no tags would be deleted if
	// the `Tags` is changed. However, the old tags would be deleted if they are neither included in `Tags` nor
	// in `SystemTags` after the update of `Tags`.
	SystemTags string `json:"systemTags,omitempty" yaml:"systemTags,omitempty"`
	// Sku of Load Balancer and Public IP. Candidate values are: basic and standard.
	// If not set, it will be default to basic.
	LoadBalancerSku string `json:"loadBalancerSku,omitempty" yaml:"loadBalancerSku,omitempty"`
	// LoadBalancerName determines the specific name of the load balancer user want to use, working with
	// LoadBalancerResourceGroup
	LoadBalancerName string `json:"loadBalancerName,omitempty" yaml:"loadBalancerName,omitempty"`
	// LoadBalancerResourceGroup determines the specific resource group of the load balancer user want to use, working
	// with LoadBalancerName
	LoadBalancerResourceGroup string `json:"loadBalancerResourceGroup,omitempty" yaml:"loadBalancerResourceGroup,omitempty"`
	// PreConfiguredBackendPoolLoadBalancerTypes determines whether the LoadBalancer BackendPool has been preconfigured.
	// Candidate values are:
	//   "": exactly with today (not pre-configured for any LBs)
	//   "internal": for internal LoadBalancer
	//   "external": for external LoadBalancer
	//   "all": for both internal and external LoadBalancer
	PreConfiguredBackendPoolLoadBalancerTypes string `json:"preConfiguredBackendPoolLoadBalancerTypes,omitempty" yaml:"preConfiguredBackendPoolLoadBalancerTypes,omitempty"`

	// DisableAvailabilitySetNodes disables VMAS nodes support when "VMType" is set to "vmss".
	DisableAvailabilitySetNodes bool `json:"disableAvailabilitySetNodes,omitempty" yaml:"disableAvailabilitySetNodes,omitempty"`
	// EnableVmssFlexNodes enables vmss flex nodes support when "VMType" is set to "vmss".
	EnableVmssFlexNodes bool `json:"enableVmssFlexNodes,omitempty" yaml:"enableVmssFlexNodes,omitempty"`
	// DisableAzureStackCloud disables AzureStackCloud support. It should be used
	// when setting AzureAuthConfig.Cloud with "AZURESTACKCLOUD" to customize ARM endpoints
	// while the cluster is not running on AzureStack.
	DisableAzureStackCloud bool `json:"disableAzureStackCloud,omitempty" yaml:"disableAzureStackCloud,omitempty"`
	// Enable exponential backoff to manage resource request retries
	CloudProviderBackoff bool `json:"cloudProviderBackoff,omitempty" yaml:"cloudProviderBackoff,omitempty"`
	// Use instance metadata service where possible
	UseInstanceMetadata bool `json:"useInstanceMetadata,omitempty" yaml:"useInstanceMetadata,omitempty"`

	// EnableMultipleStandardLoadBalancers determines the behavior of the standard load balancer. If set to true
	// there would be one standard load balancer per VMAS or VMSS, which is similar with the behavior of the basic
	// load balancer. Users could select the specific standard load balancer for their service by the service
	// annotation `service.beta.kubernetes.io/azure-load-balancer-mode`, If set to false, the same standard load balancer
	// would be shared by all services in the cluster. In this case, the mode selection annotation would be ignored.
	EnableMultipleStandardLoadBalancers bool `json:"enableMultipleStandardLoadBalancers,omitempty" yaml:"enableMultipleStandardLoadBalancers,omitempty"`
	// NodePoolsWithoutDedicatedSLB stores the VMAS/VMSS names that share the primary standard load balancer instead
	// of having a dedicated one. This is useful only when EnableMultipleStandardLoadBalancers is set to true.
	NodePoolsWithoutDedicatedSLB string `json:"nodePoolsWithoutDedicatedSLB,omitempty" yaml:"nodePoolsWithoutDedicatedSLB,omitempty"`

	// Backoff exponent
	CloudProviderBackoffExponent float64 `json:"cloudProviderBackoffExponent,omitempty" yaml:"cloudProviderBackoffExponent,omitempty"`
	// Backoff jitter
	CloudProviderBackoffJitter float64 `json:"cloudProviderBackoffJitter,omitempty" yaml:"cloudProviderBackoffJitter,omitempty"`

	// ExcludeMasterFromStandardLB excludes master nodes from standard load balancer.
	// If not set, it will be default to true.
	ExcludeMasterFromStandardLB *bool `json:"excludeMasterFromStandardLB,omitempty" yaml:"excludeMasterFromStandardLB,omitempty"`
	// DisableOutboundSNAT disables the outbound SNAT for public load balancer rules.
	// It should only be set when loadBalancerSku is standard. If not set, it will be default to false.
	DisableOutboundSNAT *bool `json:"disableOutboundSNAT,omitempty" yaml:"disableOutboundSNAT,omitempty"`

	// Maximum allowed LoadBalancer Rule Count is the limit enforced by Azure Load balancer
	MaximumLoadBalancerRuleCount int `json:"maximumLoadBalancerRuleCount,omitempty" yaml:"maximumLoadBalancerRuleCount,omitempty"`
	// Backoff retry limit
	CloudProviderBackoffRetries int `json:"cloudProviderBackoffRetries,omitempty" yaml:"cloudProviderBackoffRetries,omitempty"`
	// Backoff duration
	CloudProviderBackoffDuration int `json:"cloudProviderBackoffDuration,omitempty" yaml:"cloudProviderBackoffDuration,omitempty"`
	// NonVmssUniformNodesCacheTTLInSeconds sets the Cache TTL for NonVmssUniformNodesCacheTTLInSeconds
	// if not set, will use default value
	NonVmssUniformNodesCacheTTLInSeconds int `json:"nonVmssUniformNodesCacheTTLInSeconds,omitempty" yaml:"nonVmssUniformNodesCacheTTLInSeconds,omitempty"`
	// AvailabilitySetNodesCacheTTLInSeconds sets the Cache TTL for availabilitySetNodesCache
	// if not set, will use default value
	AvailabilitySetNodesCacheTTLInSeconds int `json:"availabilitySetNodesCacheTTLInSeconds,omitempty" yaml:"availabilitySetNodesCacheTTLInSeconds,omitempty"`
	// VmssCacheTTLInSeconds sets the cache TTL for VMSS
	VmssCacheTTLInSeconds int `json:"vmssCacheTTLInSeconds,omitempty" yaml:"vmssCacheTTLInSeconds,omitempty"`
	// VmssVirtualMachinesCacheTTLInSeconds sets the cache TTL for vmssVirtualMachines
	VmssVirtualMachinesCacheTTLInSeconds int `json:"vmssVirtualMachinesCacheTTLInSeconds,omitempty" yaml:"vmssVirtualMachinesCacheTTLInSeconds,omitempty"`

	// VmssFlexCacheTTLInSeconds sets the cache TTL for VMSS Flex
	VmssFlexCacheTTLInSeconds int `json:"vmssFlexCacheTTLInSeconds,omitempty" yaml:"vmssFlexCacheTTLInSeconds,omitempty"`
	// VmssFlexVMCacheTTLInSeconds sets the cache TTL for vmss flex vms
	VmssFlexVMCacheTTLInSeconds int `json:"vmssFlexVMCacheTTLInSeconds,omitempty" yaml:"vmssFlexVMCacheTTLInSeconds,omitempty"`

	// VmCacheTTLInSeconds sets the cache TTL for vm
	VMCacheTTLInSeconds int `json:"vmCacheTTLInSeconds,omitempty" yaml:"vmCacheTTLInSeconds,omitempty"`
	// LoadBalancerCacheTTLInSeconds sets the cache TTL for load balancer
	LoadBalancerCacheTTLInSeconds int `json:"loadBalancerCacheTTLInSeconds,omitempty" yaml:"loadBalancerCacheTTLInSeconds,omitempty"`
	// NsgCacheTTLInSeconds sets the cache TTL for network security group
	NsgCacheTTLInSeconds int `json:"nsgCacheTTLInSeconds,omitempty" yaml:"nsgCacheTTLInSeconds,omitempty"`
	// RouteTableCacheTTLInSeconds sets the cache TTL for route table
	RouteTableCacheTTLInSeconds int `json:"routeTableCacheTTLInSeconds,omitempty" yaml:"routeTableCacheTTLInSeconds,omitempty"`
	// PlsCacheTTLInSeconds sets the cache TTL for private link service resource
	PlsCacheTTLInSeconds int `json:"plsCacheTTLInSeconds,omitempty" yaml:"plsCacheTTLInSeconds,omitempty"`
	// AvailabilitySetsCacheTTLInSeconds sets the cache TTL for VMAS
	AvailabilitySetsCacheTTLInSeconds int `json:"availabilitySetsCacheTTLInSeconds,omitempty" yaml:"availabilitySetsCacheTTLInSeconds,omitempty"`
	// PublicIPCacheTTLInSeconds sets the cache TTL for public ip
	PublicIPCacheTTLInSeconds int `json:"publicIPCacheTTLInSeconds,omitempty" yaml:"publicIPCacheTTLInSeconds,omitempty"`
	// RouteUpdateWaitingInSeconds is the delay time for waiting route updates to take effect. This waiting delay is added
	// because the routes are not taken effect when the async route updating operation returns success. Default is 30 seconds.
	RouteUpdateWaitingInSeconds int `json:"routeUpdateWaitingInSeconds,omitempty" yaml:"routeUpdateWaitingInSeconds,omitempty"`
	// The user agent for Azure customer usage attribution
	UserAgent string `json:"userAgent,omitempty" yaml:"userAgent,omitempty"`
	// LoadBalancerBackendPoolConfigurationType defines how vms join the load balancer backend pools. Supported values
	// are `nodeIPConfiguration`, `nodeIP` and `podIP`.
	// `nodeIPConfiguration`: vm network interfaces will be attached to the inbound backend pool of the load balancer (default);
	// `nodeIP`: vm private IPs will be attached to the inbound backend pool of the load balancer;
	// `podIP`: pod IPs will be attached to the inbound backend pool of the load balancer (not supported yet).
	LoadBalancerBackendPoolConfigurationType string `json:"loadBalancerBackendPoolConfigurationType,omitempty" yaml:"loadBalancerBackendPoolConfigurationType,omitempty"`
	// PutVMSSVMBatchSize defines how many requests the client send concurrently when putting the VMSS VMs.
	// If it is smaller than or equal to zero, the request will be sent one by one in sequence (default).
	PutVMSSVMBatchSize int `json:"putVMSSVMBatchSize" yaml:"putVMSSVMBatchSize"`
	// PrivateLinkServiceResourceGroup determines the specific resource group of the private link services user want to use
	PrivateLinkServiceResourceGroup string `json:"privateLinkServiceResourceGroup,omitempty" yaml:"privateLinkServiceResourceGroup,omitempty"`

	// EnableMigrateToIPBasedBackendPoolAPI uses the migration API to migrate from NIC-based to IP-based backend pool.
	// The migration API can provide a migration from NIC-based to IP-based backend pool without service downtime.
	// If the API is not used, the migration will be done by decoupling all nodes on the backend pool and then re-attaching
	// node IPs, which will introduce service downtime. The downtime increases with the number of nodes in the backend pool.
	EnableMigrateToIPBasedBackendPoolAPI bool `json:"enableMigrateToIPBasedBackendPoolAPI" yaml:"enableMigrateToIPBasedBackendPoolAPI"`
}

type InitSecretConfig struct {
	SecretName      string `json:"secretName,omitempty" yaml:"secretName,omitempty"`
	SecretNamespace string `json:"secretNamespace,omitempty" yaml:"secretNamespace,omitempty"`
	CloudConfigKey  string `json:"cloudConfigKey,omitempty" yaml:"cloudConfigKey,omitempty"`
}

// HasExtendedLocation returns true if extendedlocation prop are specified.
func (config *Config) HasExtendedLocation() bool {
	return config.ExtendedLocationName != "" && config.ExtendedLocationType != ""
}

var (
	_ cloudprovider.Interface    = (*Cloud)(nil)
	_ cloudprovider.Instances    = (*Cloud)(nil)
	_ cloudprovider.LoadBalancer = (*Cloud)(nil)
	_ cloudprovider.Routes       = (*Cloud)(nil)
	_ cloudprovider.Zones        = (*Cloud)(nil)
	_ cloudprovider.PVLabeler    = (*Cloud)(nil)
)

// Cloud holds the config and clients
type Cloud struct {
	Config
	InitSecretConfig
	Environment azure.Environment

	RoutesClient                    routeclient.Interface
	SubnetsClient                   subnetclient.Interface
	InterfacesClient                interfaceclient.Interface
	RouteTablesClient               routetableclient.Interface
	LoadBalancerClient              loadbalancerclient.Interface
	PublicIPAddressesClient         publicipclient.Interface
	SecurityGroupsClient            securitygroupclient.Interface
	VirtualMachinesClient           vmclient.Interface
	StorageAccountClient            storageaccountclient.Interface
	DisksClient                     diskclient.Interface
	SnapshotsClient                 snapshotclient.Interface
	FileClient                      fileclient.Interface
	BlobClient                      blobclient.Interface
	VirtualMachineScaleSetsClient   vmssclient.Interface
	VirtualMachineScaleSetVMsClient vmssvmclient.Interface
	VirtualMachineSizesClient       vmsizeclient.Interface
	AvailabilitySetsClient          vmasclient.Interface
	ZoneClient                      zoneclient.Interface
	privateendpointclient           privateendpointclient.Interface
	privatednsclient                privatednsclient.Interface
	privatednszonegroupclient       privatednszonegroupclient.Interface
	virtualNetworkLinksClient       virtualnetworklinksclient.Interface
	PrivateLinkServiceClient        privatelinkserviceclient.Interface
	containerServiceClient          containerserviceclient.Interface
	deploymentClient                deploymentclient.Interface

	ResourceRequestBackoff  wait.Backoff
	Metadata                *InstanceMetadataService
	VMSet                   VMSet
	LoadBalancerBackendPool BackendPool

	// ipv6DualStack allows overriding for unit testing.  It's normally initialized from featuregates
	ipv6DualStackEnabled bool
	// isSHaredLoadBalancerSynced indicates if the reconcileSharedLoadBalancer has been run
	isSharedLoadBalancerSynced bool
	// Lock for access to node caches, includes nodeZones, nodeResourceGroups, and unmanagedNodes.
	nodeCachesLock sync.RWMutex
	// nodeNames holds current nodes for tracking added nodes in VM caches.
<<<<<<< HEAD
	nodeNames sets.Set[string]
	// nodeZones is a mapping from Zone to a sets.Set[string] of Node's names in the Zone
	// it is updated by the nodeInformer
	nodeZones map[string]sets.Set[string]
	// nodeResourceGroups holds nodes external resource groups
	nodeResourceGroups map[string]string
	// unmanagedNodes holds a list of nodes not managed by Azure cloud provider.
	unmanagedNodes sets.Set[string]
	// excludeLoadBalancerNodes holds a list of nodes that should be excluded from LoadBalancer.
	excludeLoadBalancerNodes sets.Set[string]
	nodePrivateIPs           map[string]sets.Set[string]
=======
	nodeNames *utilsets.IgnoreCaseSet
	// nodeZones is a mapping from Zone to a *utilsets.IgnoreCaseSet of Node's names in the Zone
	// it is updated by the nodeInformer
	nodeZones map[string]*utilsets.IgnoreCaseSet
	// nodeResourceGroups holds nodes external resource groups
	nodeResourceGroups map[string]string
	// unmanagedNodes holds a list of nodes not managed by Azure cloud provider.
	unmanagedNodes *utilsets.IgnoreCaseSet
	// excludeLoadBalancerNodes holds a list of nodes that should be excluded from LoadBalancer.
	excludeLoadBalancerNodes *utilsets.IgnoreCaseSet
	nodePrivateIPs           map[string]*utilsets.IgnoreCaseSet
>>>>>>> d532f28d
	// nodeInformerSynced is for determining if the informer has synced.
	nodeInformerSynced cache.InformerSynced

	// routeCIDRsLock holds lock for routeCIDRs cache.
	routeCIDRsLock sync.Mutex
	// routeCIDRs holds cache for route CIDRs.
	routeCIDRs map[string]string

	// regionZonesMap stores all available zones for the subscription by region
	regionZonesMap   map[string][]string
	refreshZonesLock sync.RWMutex

	KubeClient       clientset.Interface
	eventBroadcaster record.EventBroadcaster
	eventRecorder    record.EventRecorder
	routeUpdater     *delayedRouteUpdater

	vmCache  *azcache.TimedCache
	lbCache  *azcache.TimedCache
	nsgCache *azcache.TimedCache
	rtCache  *azcache.TimedCache
	// public ip cache
	// key: [resourceGroupName]
	// Value: sync.Map of [pipName]*PublicIPAddress
	pipCache *azcache.TimedCache
	// use [resourceGroupName*LBFrontEndIpConfigurationID] as the key and search for PLS attached to the frontEnd
	plsCache *azcache.TimedCache

	// Add service lister to always get latest service
	serviceLister corelisters.ServiceLister
	// node-sync-loop routine and service-reconcile routine should not update LoadBalancer at the same time
	serviceReconcileLock sync.Mutex

	*ManagedDiskController
	*controllerCommon
}

// NewCloud returns a Cloud with initialized clients
func NewCloud(ctx context.Context, configReader io.Reader, callFromCCM bool) (cloudprovider.Interface, error) {
	az, err := NewCloudWithoutFeatureGates(ctx, configReader, callFromCCM)
	if err != nil {
		return nil, err
	}
	az.ipv6DualStackEnabled = true

	return az, nil
}

func NewCloudFromConfigFile(ctx context.Context, configFilePath string, calFromCCM bool) (cloudprovider.Interface, error) {
	var (
		cloud cloudprovider.Interface
		err   error
	)

	if configFilePath != "" {
		var config *os.File
		config, err = os.Open(configFilePath)
		if err != nil {
			klog.Fatalf("Couldn't open cloud provider configuration %s: %#v",
				configFilePath, err)
		}

		defer config.Close()
		cloud, err = NewCloud(ctx, config, calFromCCM)
	} else {
		// Pass explicit nil so plugins can actually check for nil. See
		// "Why is my nil error value not equal to nil?" in golang.org/doc/faq.
		cloud, err = NewCloud(ctx, nil, false)
	}

	if err != nil {
		return nil, fmt.Errorf("could not init cloud provider azure: %w", err)
	}
	if cloud == nil {
		return nil, fmt.Errorf("nil cloud")
	}

	return cloud, nil
}

func (az *Cloud) configSecretMetadata(secretName, secretNamespace, cloudConfigKey string) {
	if secretName == "" {
		secretName = consts.DefaultCloudProviderConfigSecName
	}
	if secretNamespace == "" {
		secretNamespace = consts.DefaultCloudProviderConfigSecNamespace
	}
	if cloudConfigKey == "" {
		cloudConfigKey = consts.DefaultCloudProviderConfigSecKey
	}

	az.InitSecretConfig = InitSecretConfig{
		SecretName:      secretName,
		SecretNamespace: secretNamespace,
		CloudConfigKey:  cloudConfigKey,
	}
}

func NewCloudFromSecret(ctx context.Context, clientBuilder cloudprovider.ControllerClientBuilder, secretName, secretNamespace, cloudConfigKey string) (cloudprovider.Interface, error) {
	az := &Cloud{
<<<<<<< HEAD
		nodeNames:                sets.New[string](),
		nodeZones:                map[string]sets.Set[string]{},
		nodeResourceGroups:       map[string]string{},
		unmanagedNodes:           sets.New[string](),
		routeCIDRs:               map[string]string{},
		excludeLoadBalancerNodes: sets.New[string](),
		nodePrivateIPs:           map[string]sets.Set[string]{},
=======
		nodeNames:                utilsets.NewString(),
		nodeZones:                map[string]*utilsets.IgnoreCaseSet{},
		nodeResourceGroups:       map[string]string{},
		unmanagedNodes:           utilsets.NewString(),
		routeCIDRs:               map[string]string{},
		excludeLoadBalancerNodes: utilsets.NewString(),
		nodePrivateIPs:           map[string]*utilsets.IgnoreCaseSet{},
>>>>>>> d532f28d
	}

	az.configSecretMetadata(secretName, secretNamespace, cloudConfigKey)

	az.Initialize(clientBuilder, wait.NeverStop)

	err := az.InitializeCloudFromSecret(ctx)
	if err != nil {
		return nil, fmt.Errorf("NewCloudFromSecret: failed to initialize cloud from secret %s/%s: %w", az.SecretNamespace, az.SecretName, err)
	}

	az.ipv6DualStackEnabled = true

	return az, nil
}

// NewCloudWithoutFeatureGates returns a Cloud without trying to wire the feature gates.  This is used by the unit tests
// that don't load the actual features being used in the cluster.
func NewCloudWithoutFeatureGates(ctx context.Context, configReader io.Reader, callFromCCM bool) (*Cloud, error) {
	config, err := ParseConfig(configReader)
	if err != nil {
		return nil, err
	}

	az := &Cloud{
<<<<<<< HEAD
		nodeNames:                sets.New[string](),
		nodeZones:                map[string]sets.Set[string]{},
		nodeResourceGroups:       map[string]string{},
		unmanagedNodes:           sets.New[string](),
		routeCIDRs:               map[string]string{},
		excludeLoadBalancerNodes: sets.New[string](),
		nodePrivateIPs:           map[string]sets.Set[string]{},
=======
		nodeNames:                utilsets.NewString(),
		nodeZones:                map[string]*utilsets.IgnoreCaseSet{},
		nodeResourceGroups:       map[string]string{},
		unmanagedNodes:           utilsets.NewString(),
		routeCIDRs:               map[string]string{},
		excludeLoadBalancerNodes: utilsets.NewString(),
		nodePrivateIPs:           map[string]*utilsets.IgnoreCaseSet{},
>>>>>>> d532f28d
	}

	err = az.InitializeCloudFromConfig(ctx, config, false, callFromCCM)
	if err != nil {
		return nil, err
	}

	return az, nil
}

// InitializeCloudFromConfig initializes the Cloud from config.
func (az *Cloud) InitializeCloudFromConfig(ctx context.Context, config *Config, fromSecret, callFromCCM bool) error {
	if config == nil {
		// should not reach here
		return fmt.Errorf("InitializeCloudFromConfig: cannot initialize from nil config")
	}

	if config.RouteTableResourceGroup == "" {
		config.RouteTableResourceGroup = config.ResourceGroup
	}

	if config.SecurityGroupResourceGroup == "" {
		config.SecurityGroupResourceGroup = config.ResourceGroup
	}

	if config.PrivateLinkServiceResourceGroup == "" {
		config.PrivateLinkServiceResourceGroup = config.ResourceGroup
	}

	if config.VMType == "" {
		// default to standard vmType if not set.
		config.VMType = consts.VMTypeStandard
	}

	if config.RouteUpdateWaitingInSeconds <= 0 {
		config.RouteUpdateWaitingInSeconds = defaultRouteUpdateWaitingInSeconds
	}

	if config.DisableAvailabilitySetNodes && config.VMType != consts.VMTypeVMSS {
		return fmt.Errorf("disableAvailabilitySetNodes %v is only supported when vmType is 'vmss'", config.DisableAvailabilitySetNodes)
	}

	if config.CloudConfigType == "" {
		// The default cloud config type is cloudConfigTypeMerge.
		config.CloudConfigType = cloudConfigTypeMerge
	} else {
<<<<<<< HEAD
		supportedCloudConfigTypes := sets.New(
=======
		supportedCloudConfigTypes := utilsets.NewString(
>>>>>>> d532f28d
			string(cloudConfigTypeMerge),
			string(cloudConfigTypeFile),
			string(cloudConfigTypeSecret))
		if !supportedCloudConfigTypes.Has(string(config.CloudConfigType)) {
			return fmt.Errorf("cloudConfigType %v is not supported, supported values are %v", config.CloudConfigType, supportedCloudConfigTypes.UnsortedList())
		}
	}

	if config.LoadBalancerBackendPoolConfigurationType == "" ||
		// TODO(nilo19): support pod IP mode in the future
		strings.EqualFold(config.LoadBalancerBackendPoolConfigurationType, consts.LoadBalancerBackendPoolConfigurationTypePODIP) {
		config.LoadBalancerBackendPoolConfigurationType = consts.LoadBalancerBackendPoolConfigurationTypeNodeIPConfiguration
	} else {
<<<<<<< HEAD
		supportedLoadBalancerBackendPoolConfigurationTypes := sets.New(
=======
		supportedLoadBalancerBackendPoolConfigurationTypes := utilsets.NewString(
>>>>>>> d532f28d
			strings.ToLower(consts.LoadBalancerBackendPoolConfigurationTypeNodeIPConfiguration),
			strings.ToLower(consts.LoadBalancerBackendPoolConfigurationTypeNodeIP),
			strings.ToLower(consts.LoadBalancerBackendPoolConfigurationTypePODIP))
		if !supportedLoadBalancerBackendPoolConfigurationTypes.Has(strings.ToLower(config.LoadBalancerBackendPoolConfigurationType)) {
			return fmt.Errorf("loadBalancerBackendPoolConfigurationType %s is not supported, supported values are %v", config.LoadBalancerBackendPoolConfigurationType, supportedLoadBalancerBackendPoolConfigurationTypes.UnsortedList())
		}
	}

	env, err := ratelimitconfig.ParseAzureEnvironment(config.Cloud, config.ResourceManagerEndpoint, config.IdentitySystem)
	if err != nil {
		return err
	}

	servicePrincipalToken, err := ratelimitconfig.GetServicePrincipalToken(&config.AzureAuthConfig, env, env.ServiceManagementEndpoint)
	if errors.Is(err, ratelimitconfig.ErrorNoAuth) {
		// Only controller-manager would lazy-initialize from secret, and credentials are required for such case.
		if fromSecret {
			err := fmt.Errorf("no credentials provided for Azure cloud provider")
			klog.Fatal(err)
			return err
		}

		// No credentials provided, useInstanceMetadata should be enabled for Kubelet.
		// TODO(feiskyer): print different error message for Kubelet and controller-manager, as they're
		// requiring different credential settings.
		if !config.UseInstanceMetadata && config.CloudConfigType == cloudConfigTypeFile {
			return fmt.Errorf("useInstanceMetadata must be enabled without Azure credentials")
		}

		klog.V(2).Infof("Azure cloud provider is starting without credentials")
	} else if err != nil {
		return err
	}

	// Initialize rate limiting config options.
	ratelimitconfig.InitializeCloudProviderRateLimitConfig(&config.CloudProviderRateLimitConfig)

	resourceRequestBackoff := az.setCloudProviderBackoffDefaults(config)

	err = az.setLBDefaults(config)
	if err != nil {
		return err
	}

	az.Config = *config
	az.Environment = *env
	az.ResourceRequestBackoff = resourceRequestBackoff
	az.Metadata, err = NewInstanceMetadataService(consts.ImdsServer)
	if err != nil {
		return err
	}

	// No credentials provided, InstanceMetadataService would be used for getting Azure resources.
	// Note that this only applies to Kubelet, controller-manager should configure credentials for managing Azure resources.
	if servicePrincipalToken == nil {
		return nil
	}

	// If uses network resources in different AAD Tenant, then prepare corresponding Service Principal Token for VM/VMSS client and network resources client
	err = az.configureMultiTenantClients(servicePrincipalToken)
	if err != nil {
		return err
	}

	if az.MaximumLoadBalancerRuleCount == 0 {
		az.MaximumLoadBalancerRuleCount = consts.MaximumLoadBalancerRuleCount
	}

	if strings.EqualFold(consts.VMTypeVMSS, az.Config.VMType) {
		az.VMSet, err = newScaleSet(ctx, az)
		if err != nil {
			return err
		}
	} else if strings.EqualFold(consts.VMTypeVmssFlex, az.Config.VMType) {
		az.VMSet, err = newFlexScaleSet(ctx, az)
		if err != nil {
			return err
		}
	} else {
		az.VMSet, err = newAvailabilitySet(az)
		if err != nil {
			return err
		}
	}

	if az.isLBBackendPoolTypeNodeIPConfig() {
		az.LoadBalancerBackendPool = newBackendPoolTypeNodeIPConfig(az)
	} else if az.isLBBackendPoolTypeNodeIP() {
		az.LoadBalancerBackendPool = newBackendPoolTypeNodeIP(az)
	}

	err = az.initCaches()
	if err != nil {
		return err
	}

	if err := initDiskControllers(az); err != nil {
		return err
	}

	// updating routes and syncing zones only in CCM
	if callFromCCM {
		// start delayed route updater.
		az.routeUpdater = newDelayedRouteUpdater(az, consts.RouteUpdateInterval)
		go az.routeUpdater.run()

		// Azure Stack does not support zone at the moment
		// https://docs.microsoft.com/en-us/azure-stack/user/azure-stack-network-differences?view=azs-2102
		if !az.isStackCloud() {
			// wait for the success first time of syncing zones
			err = az.syncRegionZonesMap()
			if err != nil {
				klog.Errorf("InitializeCloudFromConfig: failed to sync regional zones map for the first time: %s", err.Error())
				return err
			}

			go az.refreshZones(az.syncRegionZonesMap)
		}
	}

	return nil
}

func (az *Cloud) isLBBackendPoolTypeNodeIPConfig() bool {
	return strings.EqualFold(az.LoadBalancerBackendPoolConfigurationType, consts.LoadBalancerBackendPoolConfigurationTypeNodeIPConfiguration)
}

func (az *Cloud) isLBBackendPoolTypeNodeIP() bool {
	return strings.EqualFold(az.LoadBalancerBackendPoolConfigurationType, consts.LoadBalancerBackendPoolConfigurationTypeNodeIP)
}

func (az *Cloud) getPutVMSSVMBatchSize() int {
	return az.PutVMSSVMBatchSize
}

func (az *Cloud) initCaches() (err error) {
	az.vmCache, err = az.newVMCache()
	if err != nil {
		return err
	}

	az.lbCache, err = az.newLBCache()
	if err != nil {
		return err
	}

	az.nsgCache, err = az.newNSGCache()
	if err != nil {
		return err
	}

	az.rtCache, err = az.newRouteTableCache()
	if err != nil {
		return err
	}

	az.pipCache, err = az.newPIPCache()
	if err != nil {
		return err
	}

	az.plsCache, err = az.newPLSCache()
	if err != nil {
		return err
	}

	return nil
}

func (az *Cloud) setLBDefaults(config *Config) error {
	if config.LoadBalancerSku == "" {
		config.LoadBalancerSku = consts.LoadBalancerSkuStandard
	}

	if strings.EqualFold(config.LoadBalancerSku, consts.LoadBalancerSkuStandard) {
		// Do not add master nodes to standard LB by default.
		if config.ExcludeMasterFromStandardLB == nil {
			config.ExcludeMasterFromStandardLB = &defaultExcludeMasterFromStandardLB
		}

		// Enable outbound SNAT by default.
		if config.DisableOutboundSNAT == nil {
			config.DisableOutboundSNAT = &defaultDisableOutboundSNAT
		}
	} else {
		if config.DisableOutboundSNAT != nil && *config.DisableOutboundSNAT {
			return fmt.Errorf("disableOutboundSNAT should only set when loadBalancerSku is standard")
		}
	}
	return nil
}

func (az *Cloud) configureMultiTenantClients(servicePrincipalToken *adal.ServicePrincipalToken) error {
	var err error
	var multiTenantServicePrincipalToken *adal.MultiTenantServicePrincipalToken
	var networkResourceServicePrincipalToken *adal.ServicePrincipalToken
	if az.Config.UsesNetworkResourceInDifferentTenant() {
		multiTenantServicePrincipalToken, err = ratelimitconfig.GetMultiTenantServicePrincipalToken(&az.Config.AzureAuthConfig, &az.Environment)
		if err != nil {
			return err
		}
		networkResourceServicePrincipalToken, err = ratelimitconfig.GetNetworkResourceServicePrincipalToken(&az.Config.AzureAuthConfig, &az.Environment)
		if err != nil {
			return err
		}
	}

	az.configAzureClients(servicePrincipalToken, multiTenantServicePrincipalToken, networkResourceServicePrincipalToken)
	return nil
}

func (az *Cloud) setCloudProviderBackoffDefaults(config *Config) wait.Backoff {
	// Conditionally configure resource request backoff
	resourceRequestBackoff := wait.Backoff{
		Steps: 1,
	}
	if config.CloudProviderBackoff {
		// Assign backoff defaults if no configuration was passed in
		if config.CloudProviderBackoffRetries == 0 {
			config.CloudProviderBackoffRetries = consts.BackoffRetriesDefault
		}
		if config.CloudProviderBackoffDuration == 0 {
			config.CloudProviderBackoffDuration = consts.BackoffDurationDefault
		}
		if config.CloudProviderBackoffExponent == 0 {
			config.CloudProviderBackoffExponent = consts.BackoffExponentDefault
		}

		if config.CloudProviderBackoffJitter == 0 {
			config.CloudProviderBackoffJitter = consts.BackoffJitterDefault
		}

		resourceRequestBackoff = wait.Backoff{
			Steps:    config.CloudProviderBackoffRetries,
			Factor:   config.CloudProviderBackoffExponent,
			Duration: time.Duration(config.CloudProviderBackoffDuration) * time.Second,
			Jitter:   config.CloudProviderBackoffJitter,
		}
		klog.V(2).Infof("Azure cloudprovider using try backoff: retries=%d, exponent=%f, duration=%d, jitter=%f",
			config.CloudProviderBackoffRetries,
			config.CloudProviderBackoffExponent,
			config.CloudProviderBackoffDuration,
			config.CloudProviderBackoffJitter)
	} else {
		// CloudProviderBackoffRetries will be set to 1 by default as the requirements of Azure SDK.
		config.CloudProviderBackoffRetries = 1
		config.CloudProviderBackoffDuration = consts.BackoffDurationDefault
	}
	return resourceRequestBackoff
}

func (az *Cloud) configAzureClients(
	servicePrincipalToken *adal.ServicePrincipalToken,
	multiTenantServicePrincipalToken *adal.MultiTenantServicePrincipalToken,
	networkResourceServicePrincipalToken *adal.ServicePrincipalToken) {
	azClientConfig := az.getAzureClientConfig(servicePrincipalToken)

	// Prepare AzureClientConfig for all azure clients
	interfaceClientConfig := azClientConfig.WithRateLimiter(az.Config.InterfaceRateLimit)
	vmSizeClientConfig := azClientConfig.WithRateLimiter(az.Config.VirtualMachineSizeRateLimit)
	snapshotClientConfig := azClientConfig.WithRateLimiter(az.Config.SnapshotRateLimit)
	storageAccountClientConfig := azClientConfig.WithRateLimiter(az.Config.StorageAccountRateLimit)
	diskClientConfig := azClientConfig.WithRateLimiter(az.Config.DiskRateLimit)
	vmClientConfig := azClientConfig.WithRateLimiter(az.Config.VirtualMachineRateLimit)
	vmssClientConfig := azClientConfig.WithRateLimiter(az.Config.VirtualMachineScaleSetRateLimit)
	// Error "not an active Virtual Machine Scale Set VM" is not retriable for VMSS VM.
	// But http.StatusNotFound is retriable because of ARM replication latency.
	vmssVMClientConfig := azClientConfig.WithRateLimiter(az.Config.VirtualMachineScaleSetRateLimit)
	vmssVMClientConfig.Backoff = vmssVMClientConfig.Backoff.WithNonRetriableErrors([]string{consts.VmssVMNotActiveErrorMessage}).WithRetriableHTTPStatusCodes([]int{http.StatusNotFound})
	routeClientConfig := azClientConfig.WithRateLimiter(az.Config.RouteRateLimit)
	subnetClientConfig := azClientConfig.WithRateLimiter(az.Config.SubnetsRateLimit)
	routeTableClientConfig := azClientConfig.WithRateLimiter(az.Config.RouteTableRateLimit)
	loadBalancerClientConfig := azClientConfig.WithRateLimiter(az.Config.LoadBalancerRateLimit)
	securityGroupClientConfig := azClientConfig.WithRateLimiter(az.Config.SecurityGroupRateLimit)
	publicIPClientConfig := azClientConfig.WithRateLimiter(az.Config.PublicIPAddressRateLimit)
	containerServiceConfig := azClientConfig.WithRateLimiter(az.Config.ContainerServiceRateLimit)
	deploymentConfig := azClientConfig.WithRateLimiter(az.Config.DeploymentRateLimit)
	privateDNSConfig := azClientConfig.WithRateLimiter(az.Config.PrivateDNSRateLimit)
	privateDNSZoenGroupConfig := azClientConfig.WithRateLimiter(az.Config.PrivateDNSZoneGroupRateLimit)
	privateEndpointConfig := azClientConfig.WithRateLimiter(az.Config.PrivateEndpointRateLimit)
	privateLinkServiceConfig := azClientConfig.WithRateLimiter(az.Config.PrivateLinkServiceRateLimit)
	virtualNetworkConfig := azClientConfig.WithRateLimiter(az.Config.VirtualNetworkRateLimit)
	// TODO(ZeroMagic): add azurefileRateLimit
	fileClientConfig := azClientConfig.WithRateLimiter(nil)
	blobClientConfig := azClientConfig.WithRateLimiter(nil)
	vmasClientConfig := azClientConfig.WithRateLimiter(az.Config.AvailabilitySetRateLimit)
	zoneClientConfig := azClientConfig.WithRateLimiter(nil)

	// If uses network resources in different AAD Tenant, update Authorizer for VM/VMSS/VMAS client config
	if multiTenantServicePrincipalToken != nil {
		multiTenantServicePrincipalTokenAuthorizer := autorest.NewMultiTenantServicePrincipalTokenAuthorizer(multiTenantServicePrincipalToken)
		vmClientConfig.Authorizer = multiTenantServicePrincipalTokenAuthorizer
		vmssClientConfig.Authorizer = multiTenantServicePrincipalTokenAuthorizer
		vmssVMClientConfig.Authorizer = multiTenantServicePrincipalTokenAuthorizer
		vmasClientConfig.Authorizer = multiTenantServicePrincipalTokenAuthorizer
	}

	// If uses network resources in different AAD Tenant, update SubscriptionID and Authorizer for network resources client config
	if networkResourceServicePrincipalToken != nil {
		networkResourceServicePrincipalTokenAuthorizer := autorest.NewBearerAuthorizer(networkResourceServicePrincipalToken)
		routeClientConfig.Authorizer = networkResourceServicePrincipalTokenAuthorizer
		subnetClientConfig.Authorizer = networkResourceServicePrincipalTokenAuthorizer
		routeTableClientConfig.Authorizer = networkResourceServicePrincipalTokenAuthorizer
		loadBalancerClientConfig.Authorizer = networkResourceServicePrincipalTokenAuthorizer
		securityGroupClientConfig.Authorizer = networkResourceServicePrincipalTokenAuthorizer
		publicIPClientConfig.Authorizer = networkResourceServicePrincipalTokenAuthorizer
	}

	if az.UsesNetworkResourceInDifferentSubscription() {
		routeClientConfig.SubscriptionID = az.Config.NetworkResourceSubscriptionID
		subnetClientConfig.SubscriptionID = az.Config.NetworkResourceSubscriptionID
		routeTableClientConfig.SubscriptionID = az.Config.NetworkResourceSubscriptionID
		loadBalancerClientConfig.SubscriptionID = az.Config.NetworkResourceSubscriptionID
		securityGroupClientConfig.SubscriptionID = az.Config.NetworkResourceSubscriptionID
		publicIPClientConfig.SubscriptionID = az.Config.NetworkResourceSubscriptionID
	}

	// Initialize all azure clients based on client config
	az.InterfacesClient = interfaceclient.New(interfaceClientConfig)
	az.VirtualMachineSizesClient = vmsizeclient.New(vmSizeClientConfig)
	az.SnapshotsClient = snapshotclient.New(snapshotClientConfig)
	az.StorageAccountClient = storageaccountclient.New(storageAccountClientConfig)
	az.DisksClient = diskclient.New(diskClientConfig)
	az.VirtualMachinesClient = vmclient.New(vmClientConfig)
	az.VirtualMachineScaleSetsClient = vmssclient.New(vmssClientConfig)
	az.VirtualMachineScaleSetVMsClient = vmssvmclient.New(vmssVMClientConfig)
	az.RoutesClient = routeclient.New(routeClientConfig)
	az.SubnetsClient = subnetclient.New(subnetClientConfig)
	az.RouteTablesClient = routetableclient.New(routeTableClientConfig)
	az.LoadBalancerClient = loadbalancerclient.New(loadBalancerClientConfig)
	az.SecurityGroupsClient = securitygroupclient.New(securityGroupClientConfig)
	az.PublicIPAddressesClient = publicipclient.New(publicIPClientConfig)
	az.FileClient = fileclient.New(fileClientConfig)
	az.BlobClient = blobclient.New(blobClientConfig)
	az.AvailabilitySetsClient = vmasclient.New(vmasClientConfig)
	az.privateendpointclient = privateendpointclient.New(privateEndpointConfig)
	az.privatednsclient = privatednsclient.New(privateDNSConfig)
	az.privatednszonegroupclient = privatednszonegroupclient.New(privateDNSZoenGroupConfig)
	az.virtualNetworkLinksClient = virtualnetworklinksclient.New(virtualNetworkConfig)
	az.PrivateLinkServiceClient = privatelinkserviceclient.New(privateLinkServiceConfig)
	az.containerServiceClient = containerserviceclient.New(containerServiceConfig)
	az.deploymentClient = deploymentclient.New(deploymentConfig)

	if az.ZoneClient == nil {
		az.ZoneClient = zoneclient.New(zoneClientConfig)
	}
}

func (az *Cloud) getAzureClientConfig(servicePrincipalToken *adal.ServicePrincipalToken) *azclients.ClientConfig {
	azClientConfig := &azclients.ClientConfig{
		CloudName:               az.Config.Cloud,
		Location:                az.Config.Location,
		SubscriptionID:          az.Config.SubscriptionID,
		ResourceManagerEndpoint: az.Environment.ResourceManagerEndpoint,
		Authorizer:              autorest.NewBearerAuthorizer(servicePrincipalToken),
		Backoff:                 &retry.Backoff{Steps: 1},
		DisableAzureStackCloud:  az.Config.DisableAzureStackCloud,
		UserAgent:               az.Config.UserAgent,
	}

	if az.Config.CloudProviderBackoff {
		azClientConfig.Backoff = &retry.Backoff{
			Steps:    az.Config.CloudProviderBackoffRetries,
			Factor:   az.Config.CloudProviderBackoffExponent,
			Duration: time.Duration(az.Config.CloudProviderBackoffDuration) * time.Second,
			Jitter:   az.Config.CloudProviderBackoffJitter,
		}
	}

	if az.Config.HasExtendedLocation() {
		azClientConfig.ExtendedLocation = &azclients.ExtendedLocation{
			Name: az.Config.ExtendedLocationName,
			Type: az.Config.ExtendedLocationType,
		}
	}

	return azClientConfig
}

// ParseConfig returns a parsed configuration for an Azure cloudprovider config file
func ParseConfig(configReader io.Reader) (*Config, error) {
	var config Config
	if configReader == nil {
		return nil, nil
	}

	configContents, err := io.ReadAll(configReader)
	if err != nil {
		return nil, err
	}

	err = yaml.Unmarshal(configContents, &config)
	if err != nil {
		return nil, err
	}

	// The resource group name may be in different cases from different Azure APIs, hence it is converted to lower here.
	// See more context at https://github.com/kubernetes/kubernetes/issues/71994.
	config.ResourceGroup = strings.ToLower(config.ResourceGroup)
	return &config, nil
}

func (az *Cloud) isStackCloud() bool {
	return strings.EqualFold(az.Config.Cloud, consts.AzureStackCloudName) && !az.Config.DisableAzureStackCloud
}

// Initialize passes a Kubernetes clientBuilder interface to the cloud provider
func (az *Cloud) Initialize(clientBuilder cloudprovider.ControllerClientBuilder, stop <-chan struct{}) {
	az.KubeClient = clientBuilder.ClientOrDie("azure-cloud-provider")
	az.eventBroadcaster = record.NewBroadcaster()
	az.eventBroadcaster.StartRecordingToSink(&v1core.EventSinkImpl{Interface: az.KubeClient.CoreV1().Events("")})
	az.eventRecorder = az.eventBroadcaster.NewRecorder(scheme.Scheme, v1.EventSource{Component: "azure-cloud-provider"})
}

// LoadBalancer returns a balancer interface. Also returns true if the interface is supported, false otherwise.
func (az *Cloud) LoadBalancer() (cloudprovider.LoadBalancer, bool) {
	return az, true
}

// Instances returns an instances interface. Also returns true if the interface is supported, false otherwise.
func (az *Cloud) Instances() (cloudprovider.Instances, bool) {
	return az, true
}

// InstancesV2 returns an instancesV2 interface. Also returns true if the interface is supported, false otherwise.
func (az *Cloud) InstancesV2() (cloudprovider.InstancesV2, bool) {
	return az, true
}

// Zones returns a zones interface. Also returns true if the interface is supported, false otherwise.
func (az *Cloud) Zones() (cloudprovider.Zones, bool) {
	if az.isStackCloud() {
		// Azure stack does not support zones at this point
		// https://docs.microsoft.com/en-us/azure-stack/user/azure-stack-network-differences?view=azs-2102
		return nil, false
	}
	return az, true
}

// Clusters returns a clusters interface.  Also returns true if the interface is supported, false otherwise.
func (az *Cloud) Clusters() (cloudprovider.Clusters, bool) {
	return nil, false
}

// Routes returns a routes interface along with whether the interface is supported.
func (az *Cloud) Routes() (cloudprovider.Routes, bool) {
	return az, true
}

// HasClusterID returns true if the cluster has a clusterID
func (az *Cloud) HasClusterID() bool {
	return true
}

// ProviderName returns the cloud provider ID.
func (az *Cloud) ProviderName() string {
	return consts.CloudProviderName
}

func initDiskControllers(az *Cloud) error {
	// Common controller contains the function
	// needed by both blob disk and managed disk controllers

	qps := float32(ratelimitconfig.DefaultAtachDetachDiskQPS)
	bucket := ratelimitconfig.DefaultAtachDetachDiskBucket
	if az.Config.AttachDetachDiskRateLimit != nil {
		qps = az.Config.AttachDetachDiskRateLimit.CloudProviderRateLimitQPSWrite
		bucket = az.Config.AttachDetachDiskRateLimit.CloudProviderRateLimitBucketWrite
	}
	klog.V(2).Infof("attach/detach disk operation rate limit QPS: %f, Bucket: %d", qps, bucket)

	common := &controllerCommon{
		cloud:                        az,
		lockMap:                      newLockMap(),
		diskOpRateLimiter:            flowcontrol.NewTokenBucketRateLimiter(qps, bucket),
		AttachDetachInitialDelayInMs: defaultAttachDetachInitialDelayInMs,
	}

	az.ManagedDiskController = &ManagedDiskController{common: common}
	az.controllerCommon = common

	return nil
}

// SetInformers sets informers for Azure cloud provider.
func (az *Cloud) SetInformers(informerFactory informers.SharedInformerFactory) {
	klog.Infof("Setting up informers for Azure cloud provider")
	nodeInformer := informerFactory.Core().V1().Nodes().Informer()
	_, _ = nodeInformer.AddEventHandler(cache.ResourceEventHandlerFuncs{
		AddFunc: func(obj interface{}) {
			node := obj.(*v1.Node)
			az.updateNodeCaches(nil, node)
			az.updateNodeTaint(node)
		},
		UpdateFunc: func(prev, obj interface{}) {
			prevNode := prev.(*v1.Node)
			newNode := obj.(*v1.Node)
			az.updateNodeCaches(prevNode, newNode)
			az.updateNodeTaint(newNode)
		},
		DeleteFunc: func(obj interface{}) {
			node, isNode := obj.(*v1.Node)
			// We can get DeletedFinalStateUnknown instead of *v1.Node here
			// and we need to handle that correctly.
			if !isNode {
				deletedState, ok := obj.(cache.DeletedFinalStateUnknown)
				if !ok {
					klog.Errorf("Received unexpected object: %v", obj)
					return
				}
				node, ok = deletedState.Obj.(*v1.Node)
				if !ok {
					klog.Errorf("DeletedFinalStateUnknown contained non-Node object: %v", deletedState.Obj)
					return
				}
			}
			az.updateNodeCaches(node, nil)

			klog.V(4).Infof("Removing node %s from VMSet cache.", node.Name)
			_ = az.VMSet.DeleteCacheForNode(node.Name)
		},
	})
	az.nodeInformerSynced = nodeInformer.HasSynced

	az.serviceLister = informerFactory.Core().V1().Services().Lister()
}

// updateNodeCaches updates local cache for node's zones and external resource groups.
func (az *Cloud) updateNodeCaches(prevNode, newNode *v1.Node) {
	az.nodeCachesLock.Lock()
	defer az.nodeCachesLock.Unlock()

	if prevNode != nil {
		// Remove from nodeNames cache.
		az.nodeNames.Delete(prevNode.ObjectMeta.Name)

		// Remove from nodeZones cache.
		prevZone, ok := prevNode.ObjectMeta.Labels[consts.LabelFailureDomainBetaZone]
		if ok && az.isAvailabilityZone(prevZone) {
			az.nodeZones[prevZone].Delete(prevNode.ObjectMeta.Name)
			if az.nodeZones[prevZone].Len() == 0 {
				az.nodeZones[prevZone] = nil
			}
		}

		// Remove from nodeResourceGroups cache.
		_, ok = prevNode.ObjectMeta.Labels[consts.ExternalResourceGroupLabel]
		if ok {
			delete(az.nodeResourceGroups, prevNode.ObjectMeta.Name)
		}

		managed, ok := prevNode.ObjectMeta.Labels[consts.ManagedByAzureLabel]
		isNodeManagedByCloudProvider := !ok || !strings.EqualFold(managed, consts.NotManagedByAzureLabelValue)

		klog.Infof("managed=%v, ok=%v, isNodeManagedByCloudProvider=%v",
			managed, ok, isNodeManagedByCloudProvider)

		// Remove from unmanagedNodes cache
		if !isNodeManagedByCloudProvider {
			az.unmanagedNodes.Delete(prevNode.ObjectMeta.Name)
		}

		// if the node is being deleted from the cluster, exclude it from load balancers
		if newNode == nil {
			az.excludeLoadBalancerNodes.Insert(prevNode.ObjectMeta.Name)
		}

		// Remove from nodePrivateIPs cache.
		for _, address := range getNodePrivateIPAddresses(prevNode) {
			klog.V(4).Infof("removing IP address %s of the node %s", address, prevNode.Name)
			az.nodePrivateIPs[prevNode.Name].Delete(address)
		}
	}

	if newNode != nil {
		// Add to nodeNames cache.
		az.nodeNames = utilsets.SafeInsert(az.nodeNames, newNode.ObjectMeta.Name)

		// Add to nodeZones cache.
		newZone, ok := newNode.ObjectMeta.Labels[consts.LabelFailureDomainBetaZone]
		if ok && az.isAvailabilityZone(newZone) {
<<<<<<< HEAD
			if az.nodeZones[newZone] == nil {
				az.nodeZones[newZone] = sets.New[string]()
			}
			az.nodeZones[newZone].Insert(newNode.ObjectMeta.Name)
=======
			az.nodeZones[newZone] = utilsets.SafeInsert(az.nodeZones[newZone], newNode.ObjectMeta.Name)
>>>>>>> d532f28d
		}

		// Add to nodeResourceGroups cache.
		newRG, ok := newNode.ObjectMeta.Labels[consts.ExternalResourceGroupLabel]
		if ok && len(newRG) > 0 {
			az.nodeResourceGroups[newNode.ObjectMeta.Name] = strings.ToLower(newRG)
		}

		_, hasExcludeBalancerLabel := newNode.ObjectMeta.Labels[v1.LabelNodeExcludeBalancers]
		managed, ok := newNode.ObjectMeta.Labels[consts.ManagedByAzureLabel]
		isNodeManagedByCloudProvider := !ok || !strings.EqualFold(managed, consts.NotManagedByAzureLabelValue)

		// Update unmanagedNodes cache
		if !isNodeManagedByCloudProvider {
			az.unmanagedNodes.Insert(newNode.ObjectMeta.Name)
		}

		// Update excludeLoadBalancerNodes cache
		switch {
		case !isNodeManagedByCloudProvider:
			az.excludeLoadBalancerNodes.Insert(newNode.ObjectMeta.Name)
			klog.V(6).Infof("excluding Node %q from LoadBalancer because it is not managed by cloud provider", newNode.ObjectMeta.Name)

		case hasExcludeBalancerLabel:
			az.excludeLoadBalancerNodes.Insert(newNode.ObjectMeta.Name)
			klog.V(6).Infof("excluding Node %q from LoadBalancer because it has exclude-from-external-load-balancers label", newNode.ObjectMeta.Name)

		default:
			// Nodes not falling into the three cases above are valid backends and
			// should not appear in excludeLoadBalancerNodes cache.
			az.excludeLoadBalancerNodes.Delete(newNode.ObjectMeta.Name)
		}

		// Add to nodePrivateIPs cache
		for _, address := range getNodePrivateIPAddresses(newNode) {
<<<<<<< HEAD
			if az.nodePrivateIPs[newNode.Name] == nil {
				az.nodePrivateIPs[newNode.Name] = sets.New[string]()
			}
=======
			klog.V(6).Infof("adding IP address %s of the node %s", address, newNode.Name)
			az.nodePrivateIPs[strings.ToLower(newNode.Name)] = utilsets.SafeInsert(az.nodePrivateIPs[strings.ToLower(newNode.Name)], address)
		}
	}
}

// updateNodeTaint updates node out-of-service taint
func (az *Cloud) updateNodeTaint(node *v1.Node) {
	if node == nil {
		klog.Warningf("node is nil, skip updating node out-of-service taint (should not happen)")
		return
	}
	if az.KubeClient == nil {
		klog.Warningf("az.KubeClient is nil, skip updating node out-of-service taint")
		return
	}
>>>>>>> d532f28d

	if isNodeReady(node) {
		if err := cloudnodeutil.RemoveTaintOffNode(az.KubeClient, node.Name, node, nodeOutOfServiceTaint); err != nil {
			klog.Errorf("failed to remove taint %s from the node %s", v1.TaintNodeOutOfService, node.Name)
		}
	} else {
		// node shutdown taint is added when cloud provider determines instance is shutdown
		if !taints.TaintExists(node.Spec.Taints, nodeOutOfServiceTaint) &&
			taints.TaintExists(node.Spec.Taints, nodeShutdownTaint) {
			klog.V(2).Infof("adding %s taint to node %s", v1.TaintNodeOutOfService, node.Name)
			if err := cloudnodeutil.AddOrUpdateTaintOnNode(az.KubeClient, node.Name, nodeOutOfServiceTaint); err != nil {
				klog.Errorf("failed to add taint %s to the node %s", v1.TaintNodeOutOfService, node.Name)
			}
		} else {
			klog.V(2).Infof("node %s is not ready but either shutdown taint is missing or out-of-service taint is already added, skip adding node out-of-service taint", node.Name)
		}
	}
}

// GetActiveZones returns all the zones in which k8s nodes are currently running.
<<<<<<< HEAD
func (az *Cloud) GetActiveZones() (sets.Set[string], error) {
=======
func (az *Cloud) GetActiveZones() (*utilsets.IgnoreCaseSet, error) {
>>>>>>> d532f28d
	if az.nodeInformerSynced == nil {
		return nil, fmt.Errorf("azure cloud provider doesn't have informers set")
	}

	az.nodeCachesLock.RLock()
	defer az.nodeCachesLock.RUnlock()
	if !az.nodeInformerSynced() {
		return nil, fmt.Errorf("node informer is not synced when trying to GetActiveZones")
	}

<<<<<<< HEAD
	zones := sets.New[string]()
=======
	zones := utilsets.NewString()
>>>>>>> d532f28d
	for zone, nodes := range az.nodeZones {
		if nodes.Len() > 0 {
			zones.Insert(zone)
		}
	}
	return zones, nil
}

// GetLocation returns the location in which k8s cluster is currently running.
func (az *Cloud) GetLocation() string {
	return az.Location
}

// GetNodeResourceGroup gets resource group for given node.
func (az *Cloud) GetNodeResourceGroup(nodeName string) (string, error) {
	// Kubelet won't set az.nodeInformerSynced, always return configured resourceGroup.
	if az.nodeInformerSynced == nil {
		return az.ResourceGroup, nil
	}

	az.nodeCachesLock.RLock()
	defer az.nodeCachesLock.RUnlock()
	if !az.nodeInformerSynced() {
		return "", fmt.Errorf("node informer is not synced when trying to GetNodeResourceGroup")
	}

	// Return external resource group if it has been cached.
	if cachedRG, ok := az.nodeResourceGroups[nodeName]; ok {
		return cachedRG, nil
	}

	// Return resource group from cloud provider options.
	return az.ResourceGroup, nil
}

// GetNodeNames returns a set of all node names in the k8s cluster.
<<<<<<< HEAD
func (az *Cloud) GetNodeNames() (sets.Set[string], error) {
=======
func (az *Cloud) GetNodeNames() (*utilsets.IgnoreCaseSet, error) {
>>>>>>> d532f28d
	// Kubelet won't set az.nodeInformerSynced, return nil.
	if az.nodeInformerSynced == nil {
		return nil, nil
	}

	az.nodeCachesLock.RLock()
	defer az.nodeCachesLock.RUnlock()
	if !az.nodeInformerSynced() {
		return nil, fmt.Errorf("node informer is not synced when trying to GetNodeNames")
	}

<<<<<<< HEAD
	return sets.New(az.nodeNames.UnsortedList()...), nil
}

// GetResourceGroups returns a set of resource groups that all nodes are running on.
func (az *Cloud) GetResourceGroups() (sets.Set[string], error) {
	// Kubelet won't set az.nodeInformerSynced, always return configured resourceGroup.
	if az.nodeInformerSynced == nil {
		return sets.New(az.ResourceGroup), nil
=======
	return utilsets.NewString(az.nodeNames.UnsortedList()...), nil
}

// GetResourceGroups returns a set of resource groups that all nodes are running on.
func (az *Cloud) GetResourceGroups() (*utilsets.IgnoreCaseSet, error) {
	// Kubelet won't set az.nodeInformerSynced, always return configured resourceGroup.
	if az.nodeInformerSynced == nil {
		return utilsets.NewString(az.ResourceGroup), nil
>>>>>>> d532f28d
	}

	az.nodeCachesLock.RLock()
	defer az.nodeCachesLock.RUnlock()
	if !az.nodeInformerSynced() {
		return nil, fmt.Errorf("node informer is not synced when trying to GetResourceGroups")
	}

<<<<<<< HEAD
	resourceGroups := sets.New(az.ResourceGroup)
=======
	resourceGroups := utilsets.NewString(az.ResourceGroup)
>>>>>>> d532f28d
	for _, rg := range az.nodeResourceGroups {
		resourceGroups.Insert(rg)
	}

	return resourceGroups, nil
}

// GetUnmanagedNodes returns a list of nodes not managed by Azure cloud provider (e.g. on-prem nodes).
<<<<<<< HEAD
func (az *Cloud) GetUnmanagedNodes() (sets.Set[string], error) {
=======
func (az *Cloud) GetUnmanagedNodes() (*utilsets.IgnoreCaseSet, error) {
>>>>>>> d532f28d
	// Kubelet won't set az.nodeInformerSynced, always return nil.
	if az.nodeInformerSynced == nil {
		return nil, nil
	}

	az.nodeCachesLock.RLock()
	defer az.nodeCachesLock.RUnlock()
	if !az.nodeInformerSynced() {
		return nil, fmt.Errorf("node informer is not synced when trying to GetUnmanagedNodes")
	}

<<<<<<< HEAD
	return sets.New(az.unmanagedNodes.UnsortedList()...), nil
=======
	return utilsets.NewString(az.unmanagedNodes.UnsortedList()...), nil
>>>>>>> d532f28d
}

// ShouldNodeExcludedFromLoadBalancer returns true if node is unmanaged, in external resource group or labeled with "node.kubernetes.io/exclude-from-external-load-balancers".
func (az *Cloud) ShouldNodeExcludedFromLoadBalancer(nodeName string) (bool, error) {
	// Kubelet won't set az.nodeInformerSynced, always return nil.
	if az.nodeInformerSynced == nil {
		return false, nil
	}

	az.nodeCachesLock.RLock()
	defer az.nodeCachesLock.RUnlock()
	if !az.nodeInformerSynced() {
		return false, fmt.Errorf("node informer is not synced when trying to fetch node caches")
	}

	// Return true if the node is in external resource group.
	if cachedRG, ok := az.nodeResourceGroups[nodeName]; ok && !strings.EqualFold(cachedRG, az.ResourceGroup) {
		return true, nil
	}

	return az.excludeLoadBalancerNodes.Has(nodeName), nil
}

func isNodeReady(node *v1.Node) bool {
	if node == nil {
		return false
	}
	if _, c := nodeutil.GetNodeCondition(&node.Status, v1.NodeReady); c != nil {
		return c.Status == v1.ConditionTrue
	}

	return false
}<|MERGE_RESOLUTION|>--- conflicted
+++ resolved
@@ -81,13 +81,8 @@
 	azcache "sigs.k8s.io/cloud-provider-azure/pkg/cache"
 	"sigs.k8s.io/cloud-provider-azure/pkg/consts"
 	"sigs.k8s.io/cloud-provider-azure/pkg/retry"
-<<<<<<< HEAD
-
-	"sigs.k8s.io/yaml"
-=======
 	utilsets "sigs.k8s.io/cloud-provider-azure/pkg/util/sets"
 	"sigs.k8s.io/cloud-provider-azure/pkg/util/taints"
->>>>>>> d532f28d
 )
 
 var (
@@ -348,19 +343,6 @@
 	// Lock for access to node caches, includes nodeZones, nodeResourceGroups, and unmanagedNodes.
 	nodeCachesLock sync.RWMutex
 	// nodeNames holds current nodes for tracking added nodes in VM caches.
-<<<<<<< HEAD
-	nodeNames sets.Set[string]
-	// nodeZones is a mapping from Zone to a sets.Set[string] of Node's names in the Zone
-	// it is updated by the nodeInformer
-	nodeZones map[string]sets.Set[string]
-	// nodeResourceGroups holds nodes external resource groups
-	nodeResourceGroups map[string]string
-	// unmanagedNodes holds a list of nodes not managed by Azure cloud provider.
-	unmanagedNodes sets.Set[string]
-	// excludeLoadBalancerNodes holds a list of nodes that should be excluded from LoadBalancer.
-	excludeLoadBalancerNodes sets.Set[string]
-	nodePrivateIPs           map[string]sets.Set[string]
-=======
 	nodeNames *utilsets.IgnoreCaseSet
 	// nodeZones is a mapping from Zone to a *utilsets.IgnoreCaseSet of Node's names in the Zone
 	// it is updated by the nodeInformer
@@ -372,7 +354,6 @@
 	// excludeLoadBalancerNodes holds a list of nodes that should be excluded from LoadBalancer.
 	excludeLoadBalancerNodes *utilsets.IgnoreCaseSet
 	nodePrivateIPs           map[string]*utilsets.IgnoreCaseSet
->>>>>>> d532f28d
 	// nodeInformerSynced is for determining if the informer has synced.
 	nodeInformerSynced cache.InformerSynced
 
@@ -473,15 +454,6 @@
 
 func NewCloudFromSecret(ctx context.Context, clientBuilder cloudprovider.ControllerClientBuilder, secretName, secretNamespace, cloudConfigKey string) (cloudprovider.Interface, error) {
 	az := &Cloud{
-<<<<<<< HEAD
-		nodeNames:                sets.New[string](),
-		nodeZones:                map[string]sets.Set[string]{},
-		nodeResourceGroups:       map[string]string{},
-		unmanagedNodes:           sets.New[string](),
-		routeCIDRs:               map[string]string{},
-		excludeLoadBalancerNodes: sets.New[string](),
-		nodePrivateIPs:           map[string]sets.Set[string]{},
-=======
 		nodeNames:                utilsets.NewString(),
 		nodeZones:                map[string]*utilsets.IgnoreCaseSet{},
 		nodeResourceGroups:       map[string]string{},
@@ -489,7 +461,6 @@
 		routeCIDRs:               map[string]string{},
 		excludeLoadBalancerNodes: utilsets.NewString(),
 		nodePrivateIPs:           map[string]*utilsets.IgnoreCaseSet{},
->>>>>>> d532f28d
 	}
 
 	az.configSecretMetadata(secretName, secretNamespace, cloudConfigKey)
@@ -515,15 +486,6 @@
 	}
 
 	az := &Cloud{
-<<<<<<< HEAD
-		nodeNames:                sets.New[string](),
-		nodeZones:                map[string]sets.Set[string]{},
-		nodeResourceGroups:       map[string]string{},
-		unmanagedNodes:           sets.New[string](),
-		routeCIDRs:               map[string]string{},
-		excludeLoadBalancerNodes: sets.New[string](),
-		nodePrivateIPs:           map[string]sets.Set[string]{},
-=======
 		nodeNames:                utilsets.NewString(),
 		nodeZones:                map[string]*utilsets.IgnoreCaseSet{},
 		nodeResourceGroups:       map[string]string{},
@@ -531,7 +493,6 @@
 		routeCIDRs:               map[string]string{},
 		excludeLoadBalancerNodes: utilsets.NewString(),
 		nodePrivateIPs:           map[string]*utilsets.IgnoreCaseSet{},
->>>>>>> d532f28d
 	}
 
 	err = az.InitializeCloudFromConfig(ctx, config, false, callFromCCM)
@@ -578,11 +539,7 @@
 		// The default cloud config type is cloudConfigTypeMerge.
 		config.CloudConfigType = cloudConfigTypeMerge
 	} else {
-<<<<<<< HEAD
-		supportedCloudConfigTypes := sets.New(
-=======
 		supportedCloudConfigTypes := utilsets.NewString(
->>>>>>> d532f28d
 			string(cloudConfigTypeMerge),
 			string(cloudConfigTypeFile),
 			string(cloudConfigTypeSecret))
@@ -596,11 +553,7 @@
 		strings.EqualFold(config.LoadBalancerBackendPoolConfigurationType, consts.LoadBalancerBackendPoolConfigurationTypePODIP) {
 		config.LoadBalancerBackendPoolConfigurationType = consts.LoadBalancerBackendPoolConfigurationTypeNodeIPConfiguration
 	} else {
-<<<<<<< HEAD
-		supportedLoadBalancerBackendPoolConfigurationTypes := sets.New(
-=======
 		supportedLoadBalancerBackendPoolConfigurationTypes := utilsets.NewString(
->>>>>>> d532f28d
 			strings.ToLower(consts.LoadBalancerBackendPoolConfigurationTypeNodeIPConfiguration),
 			strings.ToLower(consts.LoadBalancerBackendPoolConfigurationTypeNodeIP),
 			strings.ToLower(consts.LoadBalancerBackendPoolConfigurationTypePODIP))
@@ -1182,14 +1135,7 @@
 		// Add to nodeZones cache.
 		newZone, ok := newNode.ObjectMeta.Labels[consts.LabelFailureDomainBetaZone]
 		if ok && az.isAvailabilityZone(newZone) {
-<<<<<<< HEAD
-			if az.nodeZones[newZone] == nil {
-				az.nodeZones[newZone] = sets.New[string]()
-			}
-			az.nodeZones[newZone].Insert(newNode.ObjectMeta.Name)
-=======
 			az.nodeZones[newZone] = utilsets.SafeInsert(az.nodeZones[newZone], newNode.ObjectMeta.Name)
->>>>>>> d532f28d
 		}
 
 		// Add to nodeResourceGroups cache.
@@ -1225,11 +1171,6 @@
 
 		// Add to nodePrivateIPs cache
 		for _, address := range getNodePrivateIPAddresses(newNode) {
-<<<<<<< HEAD
-			if az.nodePrivateIPs[newNode.Name] == nil {
-				az.nodePrivateIPs[newNode.Name] = sets.New[string]()
-			}
-=======
 			klog.V(6).Infof("adding IP address %s of the node %s", address, newNode.Name)
 			az.nodePrivateIPs[strings.ToLower(newNode.Name)] = utilsets.SafeInsert(az.nodePrivateIPs[strings.ToLower(newNode.Name)], address)
 		}
@@ -1246,7 +1187,6 @@
 		klog.Warningf("az.KubeClient is nil, skip updating node out-of-service taint")
 		return
 	}
->>>>>>> d532f28d
 
 	if isNodeReady(node) {
 		if err := cloudnodeutil.RemoveTaintOffNode(az.KubeClient, node.Name, node, nodeOutOfServiceTaint); err != nil {
@@ -1267,11 +1207,7 @@
 }
 
 // GetActiveZones returns all the zones in which k8s nodes are currently running.
-<<<<<<< HEAD
-func (az *Cloud) GetActiveZones() (sets.Set[string], error) {
-=======
 func (az *Cloud) GetActiveZones() (*utilsets.IgnoreCaseSet, error) {
->>>>>>> d532f28d
 	if az.nodeInformerSynced == nil {
 		return nil, fmt.Errorf("azure cloud provider doesn't have informers set")
 	}
@@ -1282,11 +1218,7 @@
 		return nil, fmt.Errorf("node informer is not synced when trying to GetActiveZones")
 	}
 
-<<<<<<< HEAD
-	zones := sets.New[string]()
-=======
 	zones := utilsets.NewString()
->>>>>>> d532f28d
 	for zone, nodes := range az.nodeZones {
 		if nodes.Len() > 0 {
 			zones.Insert(zone)
@@ -1323,11 +1255,7 @@
 }
 
 // GetNodeNames returns a set of all node names in the k8s cluster.
-<<<<<<< HEAD
-func (az *Cloud) GetNodeNames() (sets.Set[string], error) {
-=======
 func (az *Cloud) GetNodeNames() (*utilsets.IgnoreCaseSet, error) {
->>>>>>> d532f28d
 	// Kubelet won't set az.nodeInformerSynced, return nil.
 	if az.nodeInformerSynced == nil {
 		return nil, nil
@@ -1339,16 +1267,6 @@
 		return nil, fmt.Errorf("node informer is not synced when trying to GetNodeNames")
 	}
 
-<<<<<<< HEAD
-	return sets.New(az.nodeNames.UnsortedList()...), nil
-}
-
-// GetResourceGroups returns a set of resource groups that all nodes are running on.
-func (az *Cloud) GetResourceGroups() (sets.Set[string], error) {
-	// Kubelet won't set az.nodeInformerSynced, always return configured resourceGroup.
-	if az.nodeInformerSynced == nil {
-		return sets.New(az.ResourceGroup), nil
-=======
 	return utilsets.NewString(az.nodeNames.UnsortedList()...), nil
 }
 
@@ -1357,7 +1275,6 @@
 	// Kubelet won't set az.nodeInformerSynced, always return configured resourceGroup.
 	if az.nodeInformerSynced == nil {
 		return utilsets.NewString(az.ResourceGroup), nil
->>>>>>> d532f28d
 	}
 
 	az.nodeCachesLock.RLock()
@@ -1366,11 +1283,7 @@
 		return nil, fmt.Errorf("node informer is not synced when trying to GetResourceGroups")
 	}
 
-<<<<<<< HEAD
-	resourceGroups := sets.New(az.ResourceGroup)
-=======
 	resourceGroups := utilsets.NewString(az.ResourceGroup)
->>>>>>> d532f28d
 	for _, rg := range az.nodeResourceGroups {
 		resourceGroups.Insert(rg)
 	}
@@ -1379,11 +1292,7 @@
 }
 
 // GetUnmanagedNodes returns a list of nodes not managed by Azure cloud provider (e.g. on-prem nodes).
-<<<<<<< HEAD
-func (az *Cloud) GetUnmanagedNodes() (sets.Set[string], error) {
-=======
 func (az *Cloud) GetUnmanagedNodes() (*utilsets.IgnoreCaseSet, error) {
->>>>>>> d532f28d
 	// Kubelet won't set az.nodeInformerSynced, always return nil.
 	if az.nodeInformerSynced == nil {
 		return nil, nil
@@ -1395,11 +1304,7 @@
 		return nil, fmt.Errorf("node informer is not synced when trying to GetUnmanagedNodes")
 	}
 
-<<<<<<< HEAD
-	return sets.New(az.unmanagedNodes.UnsortedList()...), nil
-=======
 	return utilsets.NewString(az.unmanagedNodes.UnsortedList()...), nil
->>>>>>> d532f28d
 }
 
 // ShouldNodeExcludedFromLoadBalancer returns true if node is unmanaged, in external resource group or labeled with "node.kubernetes.io/exclude-from-external-load-balancers".
