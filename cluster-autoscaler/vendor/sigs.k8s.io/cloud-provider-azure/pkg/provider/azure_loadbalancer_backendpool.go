--- conflicted
+++ resolved
@@ -34,10 +34,7 @@
 	"sigs.k8s.io/cloud-provider-azure/pkg/cache"
 	"sigs.k8s.io/cloud-provider-azure/pkg/consts"
 	"sigs.k8s.io/cloud-provider-azure/pkg/metrics"
-<<<<<<< HEAD
-=======
 	utilsets "sigs.k8s.io/cloud-provider-azure/pkg/util/sets"
->>>>>>> d532f28d
 )
 
 type BackendPool interface {
@@ -55,11 +52,7 @@
 
 	// ReconcileBackendPools creates the inbound backend pool if it is not existed, and removes nodes that are supposed to be
 	// excluded from the load balancers.
-<<<<<<< HEAD
-	ReconcileBackendPools(clusterName string, service *v1.Service, lb *network.LoadBalancer) (bool, bool, bool, error)
-=======
 	ReconcileBackendPools(clusterName string, service *v1.Service, lb *network.LoadBalancer) (bool, bool, *network.LoadBalancer, error)
->>>>>>> d532f28d
 
 	// GetBackendPrivateIPs returns the private IPs of LoadBalancer's backend pool
 	GetBackendPrivateIPs(clusterName string, service *v1.Service, lb *network.LoadBalancer) ([]string, []string)
@@ -90,16 +83,10 @@
 }
 
 func (bc *backendPoolTypeNodeIPConfig) CleanupVMSetFromBackendPoolByCondition(slb *network.LoadBalancer, service *v1.Service, nodes []*v1.Node, clusterName string, shouldRemoveVMSetFromSLB func(string) bool) (*network.LoadBalancer, error) {
-<<<<<<< HEAD
-	lbBackendPoolName := getBackendPoolName(clusterName, service)
-	lbResourceGroup := bc.getLoadBalancerResourceGroup()
-	lbBackendPoolID := bc.getBackendPoolID(pointer.StringDeref(slb.Name, ""), lbResourceGroup, lbBackendPoolName)
-=======
 	v4Enabled, v6Enabled := getIPFamiliesEnabled(service)
 
 	lbBackendPoolNames := getBackendPoolNames(clusterName)
 	lbBackendPoolIDs := bc.getBackendPoolIDs(clusterName, pointer.StringDeref(slb.Name, ""))
->>>>>>> d532f28d
 	newBackendPools := make([]network.BackendAddressPool, 0)
 	if slb.LoadBalancerPropertiesFormat != nil && slb.BackendAddressPools != nil {
 		newBackendPools = *slb.BackendAddressPools
@@ -107,11 +94,7 @@
 	vmSetNameToBackendIPConfigurationsToBeDeleted := make(map[string][]network.InterfaceIPConfiguration)
 
 	for j, bp := range newBackendPools {
-<<<<<<< HEAD
-		if strings.EqualFold(pointer.StringDeref(bp.Name, ""), lbBackendPoolName) {
-=======
 		if found, _ := isLBBackendPoolsExisting(lbBackendPoolNames, bp.Name); found {
->>>>>>> d532f28d
 			klog.V(2).Infof("bc.CleanupVMSetFromBackendPoolByCondition: checking the backend pool %s from standard load balancer %s", pointer.StringDeref(bp.Name, ""), pointer.StringDeref(slb.Name, ""))
 			if bp.BackendAddressPoolPropertiesFormat != nil && bp.BackendIPConfigurations != nil {
 				for i := len(*bp.BackendIPConfigurations) - 1; i >= 0; i-- {
@@ -141,18 +124,12 @@
 	for vmSetName := range vmSetNameToBackendIPConfigurationsToBeDeleted {
 		shouldRefreshLB := false
 		backendIPConfigurationsToBeDeleted := vmSetNameToBackendIPConfigurationsToBeDeleted[vmSetName]
-<<<<<<< HEAD
-		backendpoolToBeDeleted := &[]network.BackendAddressPool{
-			{
-				ID: pointer.String(lbBackendPoolID),
-=======
 		backendpoolToBeDeleted := []network.BackendAddressPool{}
 		lbBackendPoolIDsSlice := []string{}
 		findBackendpoolToBeDeleted := func(isIPv6 bool) {
 			lbBackendPoolIDsSlice = append(lbBackendPoolIDsSlice, lbBackendPoolIDs[isIPv6])
 			backendpoolToBeDeleted = append(backendpoolToBeDeleted, network.BackendAddressPool{
 				ID: pointer.String(lbBackendPoolIDs[isIPv6]),
->>>>>>> d532f28d
 				BackendAddressPoolPropertiesFormat: &network.BackendAddressPoolPropertiesFormat{
 					BackendIPConfigurations: &backendIPConfigurationsToBeDeleted,
 				},
@@ -165,20 +142,12 @@
 			findBackendpoolToBeDeleted(consts.IPVersionIPv6)
 		}
 		// decouple the backendPool from the node
-<<<<<<< HEAD
-		shouldRefreshLB, err := bc.VMSet.EnsureBackendPoolDeleted(service, lbBackendPoolID, vmSetName, backendpoolToBeDeleted, true)
-=======
 		shouldRefreshLB, err := bc.VMSet.EnsureBackendPoolDeleted(service, lbBackendPoolIDsSlice, vmSetName, &backendpoolToBeDeleted, true)
->>>>>>> d532f28d
 		if err != nil {
 			return nil, err
 		}
 		if shouldRefreshLB {
-<<<<<<< HEAD
-			slb, _, err = bc.getAzureLoadBalancer(pointer.StringDeref(slb.Name, ""), cache.CacheReadTypeForceRefresh)
-=======
 			slb, _, err := bc.getAzureLoadBalancer(pointer.StringDeref(slb.Name, ""), cache.CacheReadTypeForceRefresh)
->>>>>>> d532f28d
 			if err != nil {
 				return nil, fmt.Errorf("bc.CleanupVMSetFromBackendPoolByCondition: failed to get load balancer %s, err: %w", pointer.StringDeref(slb.Name, ""), err)
 			}
@@ -188,27 +157,19 @@
 	return slb, nil
 }
 
-<<<<<<< HEAD
-func (bc *backendPoolTypeNodeIPConfig) ReconcileBackendPools(clusterName string, service *v1.Service, lb *network.LoadBalancer) (bool, bool, bool, error) {
-=======
 func (bc *backendPoolTypeNodeIPConfig) ReconcileBackendPools(
 	clusterName string,
 	service *v1.Service,
 	lb *network.LoadBalancer,
 ) (bool, bool, *network.LoadBalancer, error) {
->>>>>>> d532f28d
 	var newBackendPools []network.BackendAddressPool
 	var err error
 	if lb.BackendAddressPools != nil {
 		newBackendPools = *lb.BackendAddressPools
 	}
 
-<<<<<<< HEAD
-	var foundBackendPool, changed, shouldRefreshLB, isOperationSucceeded, isMigration bool
-=======
 	var backendPoolsCreated, backendPoolsUpdated, isOperationSucceeded, isMigration bool
 	foundBackendPools := map[bool]bool{}
->>>>>>> d532f28d
 	lbName := *lb.Name
 
 	serviceName := getServiceName(service)
@@ -219,11 +180,8 @@
 
 	mc := metrics.NewMetricContext("services", "migrate_to_nic_based_backend_pool", bc.ResourceGroup, bc.getNetworkResourceSubscriptionID(), serviceName)
 
-<<<<<<< HEAD
-=======
 	backendpoolToBeDeleted := []network.BackendAddressPool{}
 	lbBackendPoolIDsSlice := []string{}
->>>>>>> d532f28d
 	for i := len(newBackendPools) - 1; i >= 0; i-- {
 		bp := newBackendPools[i]
 		found, isIPv6 := isLBBackendPoolsExisting(lbBackendPoolNames, bp.Name)
@@ -246,21 +204,12 @@
 					isMigration = true
 					bp.VirtualNetwork = nil
 					if err := bc.CreateOrUpdateLBBackendPool(lbName, bp); err != nil {
-<<<<<<< HEAD
-						klog.Errorf("bc.ReconcileBackendPools for service (%s): failed to cleanup IP based backend pool %s: %s", serviceName, lbBackendPoolName, err.Error())
-						return false, false, false, fmt.Errorf("bc.ReconcileBackendPools for service (%s): failed to cleanup IP based backend pool %s: %w", serviceName, lbBackendPoolName, err)
-					}
-					newBackendPools[i] = bp
-					lb.BackendAddressPools = &newBackendPools
-					shouldRefreshLB = true
-=======
 						klog.Errorf("bc.ReconcileBackendPools for service (%s): failed to cleanup IP based backend pool %s: %s", serviceName, lbBackendPoolNames[isIPv6], err.Error())
 						return false, false, nil, fmt.Errorf("bc.ReconcileBackendPools for service (%s): failed to cleanup IP based backend pool %s: %w", serviceName, lbBackendPoolNames[isIPv6], err)
 					}
 					newBackendPools[i] = bp
 					lb.BackendAddressPools = &newBackendPools
 					backendPoolsUpdated = true
->>>>>>> d532f28d
 				}
 			}
 
@@ -274,11 +223,7 @@
 							klog.V(2).Infof("bc.ReconcileBackendPools for service (%s): vm not found for ipConfID %s", serviceName, ipConfID)
 							bipConfigNotFound = append(bipConfigNotFound, ipConf)
 						} else {
-<<<<<<< HEAD
-							return false, false, false, err
-=======
 							return false, false, nil, err
->>>>>>> d532f28d
 						}
 					}
 
@@ -289,11 +234,7 @@
 					shouldExcludeLoadBalancer, err := bc.ShouldNodeExcludedFromLoadBalancer(nodeName)
 					if err != nil {
 						klog.Errorf("bc.ReconcileBackendPools: ShouldNodeExcludedFromLoadBalancer(%s) failed with error: %v", nodeName, err)
-<<<<<<< HEAD
-						return false, false, false, err
-=======
 						return false, false, nil, err
->>>>>>> d532f28d
 					}
 					if shouldExcludeLoadBalancer {
 						klog.V(2).Infof("bc.ReconcileBackendPools for service (%s): lb backendpool - found unwanted node %s, decouple it from the LB %s", serviceName, nodeName, lbName)
@@ -304,24 +245,6 @@
 			}
 			backendIPConfigurationsToBeDeleted = getBackendIPConfigurationsToBeDeleted(bp, bipConfigNotFound, bipConfigExclude)
 			if len(backendIPConfigurationsToBeDeleted) > 0 {
-<<<<<<< HEAD
-				backendpoolToBeDeleted := &[]network.BackendAddressPool{
-					{
-						ID: pointer.String(lbBackendPoolID),
-						BackendAddressPoolPropertiesFormat: &network.BackendAddressPoolPropertiesFormat{
-							BackendIPConfigurations: &backendIPConfigurationsToBeDeleted,
-						},
-					},
-				}
-				// decouple the backendPool from the node
-				updated, err := bc.VMSet.EnsureBackendPoolDeleted(service, lbBackendPoolID, vmSetName, backendpoolToBeDeleted, false)
-				if err != nil {
-					return false, false, false, err
-				}
-				if updated {
-					shouldRefreshLB = true
-				}
-=======
 				backendpoolToBeDeleted = append(backendpoolToBeDeleted, network.BackendAddressPool{
 					ID: pointer.String(lbBackendPoolIDs[isIPv6]),
 					BackendAddressPoolPropertiesFormat: &network.BackendAddressPoolPropertiesFormat{
@@ -330,7 +253,6 @@
 				})
 				lbBackendPoolIDsSlice = append(lbBackendPoolIDsSlice, lbBackendPoolIDs[isIPv6])
 
->>>>>>> d532f28d
 			}
 		} else {
 			klog.V(10).Infof("bc.ReconcileBackendPools for service (%s): lb backendpool - found unmanaged backendpool %s", serviceName, pointer.StringDeref(bp.Name, ""))
@@ -347,28 +269,6 @@
 		}
 	}
 
-<<<<<<< HEAD
-	if shouldRefreshLB {
-		lb, _, err = bc.getAzureLoadBalancer(lbName, cache.CacheReadTypeForceRefresh)
-		if err != nil {
-			return false, false, false, fmt.Errorf("bc.ReconcileBackendPools for service (%s): failed to get loadbalancer %s: %w", serviceName, lbName, err)
-		}
-	}
-
-	if !foundBackendPool {
-		isBackendPoolPreConfigured = newBackendPool(lb, isBackendPoolPreConfigured, bc.PreConfiguredBackendPoolLoadBalancerTypes, getServiceName(service), getBackendPoolName(clusterName, service))
-		changed = true
-	}
-
-	if isMigration {
-		defer func() {
-			mc.ObserveOperationWithResult(isOperationSucceeded)
-		}()
-	}
-
-	isOperationSucceeded = true
-	return isBackendPoolPreConfigured, changed, false, err
-=======
 	if backendPoolsUpdated {
 		klog.V(4).Infof("bc.ReconcileBackendPools for service(%s): refreshing load balancer %s", serviceName, lbName)
 		lb, _, err = bc.getAzureLoadBalancer(lbName, cache.CacheReadTypeForceRefresh)
@@ -395,7 +295,6 @@
 
 	isOperationSucceeded = true
 	return isBackendPoolPreConfigured, backendPoolsCreated, lb, err
->>>>>>> d532f28d
 }
 
 func getBackendIPConfigurationsToBeDeleted(
@@ -406,13 +305,8 @@
 		return []network.InterfaceIPConfiguration{}
 	}
 
-<<<<<<< HEAD
-	bipConfigNotFoundIDSet := sets.New[string]()
-	bipConfigExcludeIDSet := sets.New[string]()
-=======
 	bipConfigNotFoundIDSet := utilsets.NewString()
 	bipConfigExcludeIDSet := utilsets.NewString()
->>>>>>> d532f28d
 	for _, ipConfig := range bipConfigNotFound {
 		bipConfigNotFoundIDSet.Insert(pointer.StringDeref(ipConfig.ID, ""))
 	}
@@ -446,25 +340,15 @@
 
 func (bc *backendPoolTypeNodeIPConfig) GetBackendPrivateIPs(clusterName string, service *v1.Service, lb *network.LoadBalancer) ([]string, []string) {
 	serviceName := getServiceName(service)
-<<<<<<< HEAD
-	lbBackendPoolName := getBackendPoolName(clusterName, service)
-=======
 	lbBackendPoolNames := getBackendPoolNames(clusterName)
->>>>>>> d532f28d
 	if lb.LoadBalancerPropertiesFormat == nil || lb.LoadBalancerPropertiesFormat.BackendAddressPools == nil {
 		return nil, nil
 	}
 
-<<<<<<< HEAD
-	backendPrivateIPv4s, backendPrivateIPv6s := sets.New[string](), sets.New[string]()
-	for _, bp := range *lb.BackendAddressPools {
-		if strings.EqualFold(pointer.StringDeref(bp.Name, ""), lbBackendPoolName) {
-=======
 	backendPrivateIPv4s, backendPrivateIPv6s := utilsets.NewString(), utilsets.NewString()
 	for _, bp := range *lb.BackendAddressPools {
 		found, _ := isLBBackendPoolsExisting(lbBackendPoolNames, bp.Name)
 		if found {
->>>>>>> d532f28d
 			klog.V(10).Infof("bc.GetBackendPrivateIPs for service (%s): found wanted backendpool %s", serviceName, pointer.StringDeref(bp.Name, ""))
 			if bp.BackendAddressPoolPropertiesFormat != nil && bp.BackendIPConfigurations != nil {
 				for _, backendIPConfig := range *bp.BackendIPConfigurations {
@@ -513,17 +397,11 @@
 	}
 	vnetID := fmt.Sprintf("/subscriptions/%s/resourceGroups/%s/providers/Microsoft.Network/virtualNetworks/%s", bi.SubscriptionID, vnetResourceGroup, bi.VnetName)
 
-<<<<<<< HEAD
-	changed := false
-	numOfAdd := 0
-	lbBackendPoolName := getBackendPoolName(clusterName, service)
-=======
 	var (
 		changed               bool
 		numOfAdd, numOfDelete int
 	)
 	lbBackendPoolName := getBackendPoolName(clusterName, isIPv6)
->>>>>>> d532f28d
 	if strings.EqualFold(pointer.StringDeref(backendPool.Name, ""), lbBackendPoolName) &&
 		backendPool.BackendAddressPoolPropertiesFormat != nil {
 		backendPool.VirtualNetwork = &network.SubResource{
@@ -535,11 +413,7 @@
 			backendPool.LoadBalancerBackendAddresses = &lbBackendPoolAddresses
 		}
 
-<<<<<<< HEAD
-		existingIPs := sets.New[string]()
-=======
 		existingIPs := utilsets.NewString()
->>>>>>> d532f28d
 		for _, loadBalancerBackendAddress := range *backendPool.LoadBalancerBackendAddresses {
 			if loadBalancerBackendAddress.LoadBalancerBackendAddressPropertiesFormat != nil &&
 				loadBalancerBackendAddress.IPAddress != nil {
@@ -633,16 +507,10 @@
 
 	updatedPrivateIPs := map[bool]bool{}
 	for j, bp := range newBackendPools {
-<<<<<<< HEAD
-		if strings.EqualFold(pointer.StringDeref(bp.Name, ""), lbBackendPoolName) {
-			klog.V(2).Infof("bi.CleanupVMSetFromBackendPoolByCondition: checking the backend pool %s from standard load balancer %s", pointer.StringDeref(bp.Name, ""), pointer.StringDeref(slb.Name, ""))
-			vmIPsToBeDeleted := sets.New[string]()
-=======
 		found, isIPv6 := isLBBackendPoolsExisting(lbBackendPoolNames, bp.Name)
 		if found {
 			klog.V(2).Infof("bi.CleanupVMSetFromBackendPoolByCondition: checking the backend pool %s from standard load balancer %s", pointer.StringDeref(bp.Name, ""), pointer.StringDeref(slb.Name, ""))
 			vmIPsToBeDeleted := utilsets.NewString()
->>>>>>> d532f28d
 			for _, node := range nodes {
 				vmSetName, err := bi.VMSet.GetNodeVMSetName(node)
 				if err != nil {
@@ -672,25 +540,15 @@
 		}
 
 	}
-<<<<<<< HEAD
-	if updatedPrivateIPs {
-=======
 	for isIPv6 := range updatedPrivateIPs {
->>>>>>> d532f28d
 		klog.V(2).Infof("bi.CleanupVMSetFromBackendPoolByCondition: updating lb %s since there are private IP updates", pointer.StringDeref(slb.Name, ""))
 		slb.BackendAddressPools = &newBackendPools
 
 		for _, backendAddressPool := range *slb.BackendAddressPools {
-<<<<<<< HEAD
-			if strings.EqualFold(lbBackendPoolName, pointer.StringDeref(backendAddressPool.Name, "")) {
-				if err := bi.CreateOrUpdateLBBackendPool(pointer.StringDeref(slb.Name, ""), backendAddressPool); err != nil {
-					return nil, fmt.Errorf("bi.CleanupVMSetFromBackendPoolByCondition: failed to create or update backend pool %s: %w", lbBackendPoolName, err)
-=======
 			if strings.EqualFold(lbBackendPoolNames[isIPv6], pointer.StringDeref(backendAddressPool.Name, "")) {
 				if err := bi.CreateOrUpdateLBBackendPool(pointer.StringDeref(slb.Name, ""), backendAddressPool); err != nil {
 					return nil, fmt.Errorf("bi.CleanupVMSetFromBackendPoolByCondition: "+
 						"failed to create or update backend pool %s: %w", lbBackendPoolNames[isIPv6], err)
->>>>>>> d532f28d
 				}
 			}
 		}
@@ -699,48 +557,23 @@
 	return slb, nil
 }
 
-<<<<<<< HEAD
-func (bi *backendPoolTypeNodeIP) ReconcileBackendPools(clusterName string, service *v1.Service, lb *network.LoadBalancer) (bool, bool, bool, error) {
-=======
 func (bi *backendPoolTypeNodeIP) ReconcileBackendPools(clusterName string, service *v1.Service, lb *network.LoadBalancer) (bool, bool, *network.LoadBalancer, error) {
->>>>>>> d532f28d
 	var newBackendPools []network.BackendAddressPool
 	if lb.BackendAddressPools != nil {
 		newBackendPools = *lb.BackendAddressPools
 	}
 
-<<<<<<< HEAD
-	var foundBackendPool, changed, shouldRefreshLB, isOperationSucceeded, isMigration, updated bool
-=======
 	var backendPoolsUpdated, shouldRefreshLB, isOperationSucceeded, isMigration, updated bool
 	foundBackendPools := map[bool]bool{}
->>>>>>> d532f28d
 	lbName := *lb.Name
 	serviceName := getServiceName(service)
 	lbBackendPoolNames := getBackendPoolNames(clusterName)
 	vmSetName := bi.mapLoadBalancerNameToVMSet(lbName, clusterName)
-<<<<<<< HEAD
-	lbBackendPoolID := bi.getBackendPoolID(pointer.StringDeref(lb.Name, ""), bi.getLoadBalancerResourceGroup(), getBackendPoolName(clusterName, service))
-=======
 	lbBackendPoolIDs := bi.getBackendPoolIDs(clusterName, pointer.StringDeref(lb.Name, ""))
->>>>>>> d532f28d
 	isBackendPoolPreConfigured := bi.isBackendPoolPreConfigured(service)
 
 	mc := metrics.NewMetricContext("services", "migrate_to_ip_based_backend_pool", bi.ResourceGroup, bi.getNetworkResourceSubscriptionID(), serviceName)
 
-<<<<<<< HEAD
-	var err error
-	nicsCountMap := make(map[string]int)
-	for i := len(newBackendPools) - 1; i >= 0; i-- {
-		bp := newBackendPools[i]
-		if strings.EqualFold(*bp.Name, lbBackendPoolName) {
-			klog.V(10).Infof("bi.ReconcileBackendPools for service (%s): found wanted backendpool. Not adding anything", serviceName)
-			foundBackendPool = true
-
-			// Don't bother to remove unused nodeIP if backend pool is pre configured
-			if isBackendPoolPreConfigured {
-				break
-=======
 	var (
 		err                   error
 		bpIdxes               []int
@@ -765,60 +598,12 @@
 					nicsCount,
 				)
 				isMigration = true
->>>>>>> d532f28d
 			}
 		} else {
 			klog.V(10).Infof("bi.ReconcileBackendPools for service (%s): found unmanaged backendpool %s", serviceName, *bp.Name)
 		}
 	}
 
-<<<<<<< HEAD
-			if nicsCount := countNICsOnBackendPool(bp); nicsCount > 0 {
-				nicsCountMap[pointer.StringDeref(bp.Name, "")] = nicsCount
-				klog.V(4).Infof(
-					"bi.ReconcileBackendPools for service(%s): found NIC-based backendpool %s with %d NICs, will migrate to IP-based",
-					serviceName,
-					pointer.StringDeref(bp.Name, ""),
-					nicsCount,
-				)
-				isMigration = true
-			}
-
-			// If the LB backend pool type is configured from nodeIPConfiguration
-			// to nodeIP, we need to decouple the VM NICs from the LB
-			// before attaching nodeIPs/podIPs to the LB backend pool.
-			// If the migration API is enabled, we use the migration API to decouple
-			// the VM NICs from the LB. Then we manually decouple the VMSS
-			// and its VMs from the LB by EnsureBackendPoolDeleted. These manual operations
-			// cannot be omitted because we use the VMSS manual upgrade policy.
-			// If the migration API is not enabled, we manually decouple the VM NICs and
-			// the VMSS from the LB by EnsureBackendPoolDeleted. If no NIC-based backend
-			// pool is found (it is not a migration scenario), EnsureBackendPoolDeleted would be a no-op.
-			if isMigration && bi.EnableMigrateToIPBasedBackendPoolAPI {
-				var backendPoolNames []string
-				name, err := getLBNameFromBackendPoolID(lbBackendPoolID)
-				if err != nil {
-					klog.Errorf("bi.ReconcileBackendPools for service (%s): failed to get LB name from backend pool ID: %s", serviceName, err.Error())
-					return false, false, false, err
-				}
-				backendPoolNames = append(backendPoolNames, name)
-
-				if err := bi.MigrateToIPBasedBackendPoolAndWaitForCompletion(lbName, backendPoolNames, nicsCountMap); err != nil {
-					backendPoolNamesStr := strings.Join(backendPoolNames, ",")
-					klog.Errorf("Failed to migrate to IP based backend pool for lb %s, backend pool %s: %s", lbName, backendPoolNamesStr, err.Error())
-					return false, false, false, err
-				}
-			}
-
-			klog.V(2).Infof("bi.ReconcileBackendPools for service (%s) and vmSet (%s): ensuring the LB is decoupled from the VMSet", serviceName, vmSetName)
-			shouldRefreshLB, err = bi.VMSet.EnsureBackendPoolDeleted(service, lbBackendPoolID, vmSetName, lb.BackendAddressPools, true)
-			if err != nil {
-				klog.Errorf("bi.ReconcileBackendPools for service (%s): failed to EnsureBackendPoolDeleted: %s", serviceName, err.Error())
-				return false, false, false, err
-			}
-			if shouldRefreshLB {
-				isMigration = true
-=======
 	// Don't bother to remove unused nodeIP if backend pool is pre configured
 	if !isBackendPoolPreConfigured {
 		// If the LB backend pool type is configured from nodeIPConfiguration
@@ -846,7 +631,6 @@
 				backendPoolNamesStr := strings.Join(backendPoolNames, ",")
 				klog.Errorf("Failed to migrate to IP based backend pool for lb %s, backend pool %s: %s", lbName, backendPoolNamesStr, err.Error())
 				return false, false, nil, err
->>>>>>> d532f28d
 			}
 		}
 
@@ -880,10 +664,6 @@
 					updated = true
 				}
 			}
-<<<<<<< HEAD
-
-=======
->>>>>>> d532f28d
 			// delete the vnet in LoadBalancerBackendAddresses and ensure it is in the backend pool level
 			var vnet string
 			if bp.BackendAddressPoolPropertiesFormat != nil {
@@ -899,31 +679,14 @@
 								a.VirtualNetwork = nil
 							}
 						}
-<<<<<<< HEAD
-=======
 					}
 					if vnet != "" {
 						bp.VirtualNetwork = &network.SubResource{
 							ID: pointer.String(vnet),
 						}
 						updated = true
->>>>>>> d532f28d
-					}
-					if vnet != "" {
-						bp.VirtualNetwork = &network.SubResource{
-							ID: pointer.String(vnet),
-						}
-						updated = true
-					}
-				}
-			}
-
-			if updated {
-				(*lb.BackendAddressPools)[i] = bp
-				if err := bi.CreateOrUpdateLBBackendPool(lbName, bp); err != nil {
-					return false, false, false, fmt.Errorf("bi.ReconcileBackendPools for service (%s): lb backendpool - failed to update backend pool %s for load balancer %s: %w", serviceName, lbBackendPoolName, lbName, err)
-				}
-				shouldRefreshLB = true
+					}
+				}
 			}
 
 			if updated {
@@ -937,14 +700,6 @@
 	}
 
 	shouldRefreshLB = shouldRefreshLB || isMigration
-<<<<<<< HEAD
-
-	if !foundBackendPool {
-		isBackendPoolPreConfigured = newBackendPool(lb, isBackendPoolPreConfigured, bi.PreConfiguredBackendPoolLoadBalancerTypes, getServiceName(service), getBackendPoolName(clusterName, service))
-		changed = true
-	}
-
-=======
 	if shouldRefreshLB {
 		klog.V(4).Infof("bi.ReconcileBackendPools for service(%s): refreshing load balancer %s", serviceName, lbName)
 		lb, _, err = bi.getAzureLoadBalancer(lbName, cache.CacheReadTypeForceRefresh)
@@ -963,7 +718,6 @@
 		backendPoolsUpdated = true
 	}
 
->>>>>>> d532f28d
 	if isMigration {
 		defer func() {
 			mc.ObserveOperationWithResult(isOperationSucceeded)
@@ -971,34 +725,20 @@
 	}
 
 	isOperationSucceeded = true
-<<<<<<< HEAD
-	return isBackendPoolPreConfigured, changed, shouldRefreshLB, nil
-=======
 	return isBackendPoolPreConfigured, backendPoolsUpdated, lb, nil
->>>>>>> d532f28d
 }
 
 func (bi *backendPoolTypeNodeIP) GetBackendPrivateIPs(clusterName string, service *v1.Service, lb *network.LoadBalancer) ([]string, []string) {
 	serviceName := getServiceName(service)
-<<<<<<< HEAD
-	lbBackendPoolName := getBackendPoolName(clusterName, service)
-=======
 	lbBackendPoolNames := getBackendPoolNames(clusterName)
->>>>>>> d532f28d
 	if lb.LoadBalancerPropertiesFormat == nil || lb.LoadBalancerPropertiesFormat.BackendAddressPools == nil {
 		return nil, nil
 	}
 
-<<<<<<< HEAD
-	backendPrivateIPv4s, backendPrivateIPv6s := sets.New[string](), sets.New[string]()
-	for _, bp := range *lb.BackendAddressPools {
-		if strings.EqualFold(pointer.StringDeref(bp.Name, ""), lbBackendPoolName) {
-=======
 	backendPrivateIPv4s, backendPrivateIPv6s := utilsets.NewString(), utilsets.NewString()
 	for _, bp := range *lb.BackendAddressPools {
 		found, _ := isLBBackendPoolsExisting(lbBackendPoolNames, bp.Name)
 		if found {
->>>>>>> d532f28d
 			klog.V(10).Infof("bi.GetBackendPrivateIPs for service (%s): found wanted backendpool %s", serviceName, pointer.StringDeref(bp.Name, ""))
 			if bp.BackendAddressPoolPropertiesFormat != nil && bp.LoadBalancerBackendAddresses != nil {
 				for _, backendAddress := range *bp.LoadBalancerBackendAddresses {
@@ -1007,11 +747,7 @@
 						klog.V(2).Infof("bi.GetBackendPrivateIPs for service (%s): lb backendpool - found private IP %q", serviceName, *ipAddress)
 						if utilnet.IsIPv4String(*ipAddress) {
 							backendPrivateIPv4s.Insert(*ipAddress)
-<<<<<<< HEAD
-						} else {
-=======
 						} else if utilnet.IsIPv6String(*ipAddress) {
->>>>>>> d532f28d
 							backendPrivateIPv6s.Insert(*ipAddress)
 						}
 					} else {
@@ -1049,11 +785,7 @@
 
 func removeNodeIPAddressesFromBackendPool(backendPool network.BackendAddressPool, nodeIPAddresses []string, removeAll bool) bool {
 	changed := false
-<<<<<<< HEAD
-	nodeIPsSet := sets.New(nodeIPAddresses...)
-=======
 	nodeIPsSet := utilsets.NewString(nodeIPAddresses...)
->>>>>>> d532f28d
 
 	if backendPool.BackendAddressPoolPropertiesFormat == nil ||
 		backendPool.LoadBalancerBackendAddresses == nil {
