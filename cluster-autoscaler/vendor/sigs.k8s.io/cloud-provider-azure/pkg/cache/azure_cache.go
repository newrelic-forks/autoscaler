--- conflicted
+++ resolved
@@ -189,13 +189,6 @@
 
 // Update updates the data cache for the key.
 func (t *TimedCache) Update(key string, data interface{}) {
-<<<<<<< HEAD
-	_ = t.Store.Update(&AzureCacheEntry{
-		Key:       key,
-		Data:      data,
-		CreatedOn: time.Now().UTC(),
-	})
-=======
 	if entry, err := t.getInternal(key); err == nil {
 		entry.Lock.Lock()
 		defer entry.Lock.Unlock()
@@ -208,5 +201,4 @@
 			CreatedOn: time.Now().UTC(),
 		})
 	}
->>>>>>> d532f28d
 }