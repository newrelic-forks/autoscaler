{
  "auth": {
    "oauth2": {
      "scopes": {
        "https://www.googleapis.com/auth/cloud-platform": {
          "description": "See, edit, configure, and delete your Google Cloud data and see the email address for your Google Account."
        }
      }
    }
  },
  "basePath": "",
  "baseUrl": "https://tpu.googleapis.com/",
  "batchPath": "batch",
  "canonicalName": "TPU",
  "description": "TPU API provides customers with access to Google TPU technology.",
  "discoveryVersion": "v1",
  "documentationLink": "https://cloud.google.com/tpu/",
  "fullyEncodeReservedExpansion": true,
  "icons": {
    "x16": "http://www.google.com/images/icons/product/search-16.gif",
    "x32": "http://www.google.com/images/icons/product/search-32.gif"
  },
  "id": "tpu:v1",
  "kind": "discovery#restDescription",
  "mtlsRootUrl": "https://tpu.mtls.googleapis.com/",
  "name": "tpu",
  "ownerDomain": "google.com",
  "ownerName": "Google",
  "parameters": {
    "$.xgafv": {
      "description": "V1 error format.",
      "enum": [
        "1",
        "2"
      ],
      "enumDescriptions": [
        "v1 error format",
        "v2 error format"
      ],
      "location": "query",
      "type": "string"
    },
    "access_token": {
      "description": "OAuth access token.",
      "location": "query",
      "type": "string"
    },
    "alt": {
      "default": "json",
      "description": "Data format for response.",
      "enum": [
        "json",
        "media",
        "proto"
      ],
      "enumDescriptions": [
        "Responses with Content-Type of application/json",
        "Media download with context-dependent Content-Type",
        "Responses with Content-Type of application/x-protobuf"
      ],
      "location": "query",
      "type": "string"
    },
    "callback": {
      "description": "JSONP",
      "location": "query",
      "type": "string"
    },
    "fields": {
      "description": "Selector specifying which fields to include in a partial response.",
      "location": "query",
      "type": "string"
    },
    "key": {
      "description": "API key. Your API key identifies your project and provides you with API access, quota, and reports. Required unless you provide an OAuth 2.0 token.",
      "location": "query",
      "type": "string"
    },
    "oauth_token": {
      "description": "OAuth 2.0 token for the current user.",
      "location": "query",
      "type": "string"
    },
    "prettyPrint": {
      "default": "true",
      "description": "Returns response with indentations and line breaks.",
      "location": "query",
      "type": "boolean"
    },
    "quotaUser": {
      "description": "Available to use for quota purposes for server-side applications. Can be any arbitrary string assigned to a user, but should not exceed 40 characters.",
      "location": "query",
      "type": "string"
    },
    "uploadType": {
      "description": "Legacy upload protocol for media (e.g. \"media\", \"multipart\").",
      "location": "query",
      "type": "string"
    },
    "upload_protocol": {
      "description": "Upload protocol for media (e.g. \"raw\", \"multipart\").",
      "location": "query",
      "type": "string"
    }
  },
  "protocol": "rest",
  "resources": {
    "projects": {
      "resources": {
        "locations": {
          "methods": {
            "get": {
              "description": "Gets information about a location.",
              "flatPath": "v1/projects/{projectsId}/locations/{locationsId}",
              "httpMethod": "GET",
              "id": "tpu.projects.locations.get",
              "parameterOrder": [
                "name"
              ],
              "parameters": {
                "name": {
                  "description": "Resource name for the location.",
                  "location": "path",
                  "pattern": "^projects/[^/]+/locations/[^/]+$",
                  "required": true,
                  "type": "string"
                }
              },
              "path": "v1/{+name}",
              "response": {
                "$ref": "Location"
              },
              "scopes": [
                "https://www.googleapis.com/auth/cloud-platform"
              ]
            },
            "list": {
              "description": "Lists information about the supported locations for this service.",
              "flatPath": "v1/projects/{projectsId}/locations",
              "httpMethod": "GET",
              "id": "tpu.projects.locations.list",
              "parameterOrder": [
                "name"
              ],
              "parameters": {
                "filter": {
                  "description": "A filter to narrow down results to a preferred subset. The filtering language accepts strings like `\"displayName=tokyo\"`, and is documented in more detail in [AIP-160](https://google.aip.dev/160).",
                  "location": "query",
                  "type": "string"
                },
                "name": {
                  "description": "The resource that owns the locations collection, if applicable.",
                  "location": "path",
                  "pattern": "^projects/[^/]+$",
                  "required": true,
                  "type": "string"
                },
                "pageSize": {
                  "description": "The maximum number of results to return. If not set, the service selects a default.",
                  "format": "int32",
                  "location": "query",
                  "type": "integer"
                },
                "pageToken": {
                  "description": "A page token received from the `next_page_token` field in the response. Send that page token to receive the subsequent page.",
                  "location": "query",
                  "type": "string"
                }
              },
              "path": "v1/{+name}/locations",
              "response": {
                "$ref": "ListLocationsResponse"
              },
              "scopes": [
                "https://www.googleapis.com/auth/cloud-platform"
              ]
            }
          },
          "resources": {
            "acceleratorTypes": {
              "methods": {
                "get": {
                  "description": "Gets AcceleratorType.",
                  "flatPath": "v1/projects/{projectsId}/locations/{locationsId}/acceleratorTypes/{acceleratorTypesId}",
                  "httpMethod": "GET",
                  "id": "tpu.projects.locations.acceleratorTypes.get",
                  "parameterOrder": [
                    "name"
                  ],
                  "parameters": {
                    "name": {
                      "description": "Required. The resource name.",
                      "location": "path",
                      "pattern": "^projects/[^/]+/locations/[^/]+/acceleratorTypes/[^/]+$",
                      "required": true,
                      "type": "string"
                    }
                  },
                  "path": "v1/{+name}",
                  "response": {
                    "$ref": "AcceleratorType"
                  },
                  "scopes": [
                    "https://www.googleapis.com/auth/cloud-platform"
                  ]
                },
                "list": {
                  "description": "Lists accelerator types supported by this API.",
                  "flatPath": "v1/projects/{projectsId}/locations/{locationsId}/acceleratorTypes",
                  "httpMethod": "GET",
                  "id": "tpu.projects.locations.acceleratorTypes.list",
                  "parameterOrder": [
                    "parent"
                  ],
                  "parameters": {
                    "filter": {
                      "description": "List filter.",
                      "location": "query",
                      "type": "string"
                    },
                    "orderBy": {
                      "description": "Sort results.",
                      "location": "query",
                      "type": "string"
                    },
                    "pageSize": {
                      "description": "The maximum number of items to return.",
                      "format": "int32",
                      "location": "query",
                      "type": "integer"
                    },
                    "pageToken": {
                      "description": "The next_page_token value returned from a previous List request, if any.",
                      "location": "query",
                      "type": "string"
                    },
                    "parent": {
                      "description": "Required. The parent resource name.",
                      "location": "path",
                      "pattern": "^projects/[^/]+/locations/[^/]+$",
                      "required": true,
                      "type": "string"
                    }
                  },
                  "path": "v1/{+parent}/acceleratorTypes",
                  "response": {
                    "$ref": "ListAcceleratorTypesResponse"
                  },
                  "scopes": [
                    "https://www.googleapis.com/auth/cloud-platform"
                  ]
                }
              }
            },
            "nodes": {
              "methods": {
                "create": {
                  "description": "Creates a node.",
                  "flatPath": "v1/projects/{projectsId}/locations/{locationsId}/nodes",
                  "httpMethod": "POST",
                  "id": "tpu.projects.locations.nodes.create",
                  "parameterOrder": [
                    "parent"
                  ],
                  "parameters": {
                    "nodeId": {
                      "description": "The unqualified resource name.",
                      "location": "query",
                      "type": "string"
                    },
                    "parent": {
                      "description": "Required. The parent resource name.",
                      "location": "path",
                      "pattern": "^projects/[^/]+/locations/[^/]+$",
                      "required": true,
                      "type": "string"
                    }
                  },
                  "path": "v1/{+parent}/nodes",
                  "request": {
                    "$ref": "Node"
                  },
                  "response": {
                    "$ref": "Operation"
                  },
                  "scopes": [
                    "https://www.googleapis.com/auth/cloud-platform"
                  ]
                },
                "delete": {
                  "description": "Deletes a node.",
                  "flatPath": "v1/projects/{projectsId}/locations/{locationsId}/nodes/{nodesId}",
                  "httpMethod": "DELETE",
                  "id": "tpu.projects.locations.nodes.delete",
                  "parameterOrder": [
                    "name"
                  ],
                  "parameters": {
                    "name": {
                      "description": "Required. The resource name.",
                      "location": "path",
                      "pattern": "^projects/[^/]+/locations/[^/]+/nodes/[^/]+$",
                      "required": true,
                      "type": "string"
                    }
                  },
                  "path": "v1/{+name}",
                  "response": {
                    "$ref": "Operation"
                  },
                  "scopes": [
                    "https://www.googleapis.com/auth/cloud-platform"
                  ]
                },
                "get": {
                  "description": "Gets the details of a node.",
                  "flatPath": "v1/projects/{projectsId}/locations/{locationsId}/nodes/{nodesId}",
                  "httpMethod": "GET",
                  "id": "tpu.projects.locations.nodes.get",
                  "parameterOrder": [
                    "name"
                  ],
                  "parameters": {
                    "name": {
                      "description": "Required. The resource name.",
                      "location": "path",
                      "pattern": "^projects/[^/]+/locations/[^/]+/nodes/[^/]+$",
                      "required": true,
                      "type": "string"
                    }
                  },
                  "path": "v1/{+name}",
                  "response": {
                    "$ref": "Node"
                  },
                  "scopes": [
                    "https://www.googleapis.com/auth/cloud-platform"
                  ]
                },
                "list": {
                  "description": "Lists nodes.",
                  "flatPath": "v1/projects/{projectsId}/locations/{locationsId}/nodes",
                  "httpMethod": "GET",
                  "id": "tpu.projects.locations.nodes.list",
                  "parameterOrder": [
                    "parent"
                  ],
                  "parameters": {
                    "pageSize": {
                      "description": "The maximum number of items to return.",
                      "format": "int32",
                      "location": "query",
                      "type": "integer"
                    },
                    "pageToken": {
                      "description": "The next_page_token value returned from a previous List request, if any.",
                      "location": "query",
                      "type": "string"
                    },
                    "parent": {
                      "description": "Required. The parent resource name.",
                      "location": "path",
                      "pattern": "^projects/[^/]+/locations/[^/]+$",
                      "required": true,
                      "type": "string"
                    }
                  },
                  "path": "v1/{+parent}/nodes",
                  "response": {
                    "$ref": "ListNodesResponse"
                  },
                  "scopes": [
                    "https://www.googleapis.com/auth/cloud-platform"
                  ]
                },
                "reimage": {
                  "description": "Reimages a node's OS.",
                  "flatPath": "v1/projects/{projectsId}/locations/{locationsId}/nodes/{nodesId}:reimage",
                  "httpMethod": "POST",
                  "id": "tpu.projects.locations.nodes.reimage",
                  "parameterOrder": [
                    "name"
                  ],
                  "parameters": {
                    "name": {
                      "description": "The resource name.",
                      "location": "path",
                      "pattern": "^projects/[^/]+/locations/[^/]+/nodes/[^/]+$",
                      "required": true,
                      "type": "string"
                    }
                  },
                  "path": "v1/{+name}:reimage",
                  "request": {
                    "$ref": "ReimageNodeRequest"
                  },
                  "response": {
                    "$ref": "Operation"
                  },
                  "scopes": [
                    "https://www.googleapis.com/auth/cloud-platform"
                  ]
                },
                "start": {
                  "description": "Starts a node.",
                  "flatPath": "v1/projects/{projectsId}/locations/{locationsId}/nodes/{nodesId}:start",
                  "httpMethod": "POST",
                  "id": "tpu.projects.locations.nodes.start",
                  "parameterOrder": [
                    "name"
                  ],
                  "parameters": {
                    "name": {
                      "description": "The resource name.",
                      "location": "path",
                      "pattern": "^projects/[^/]+/locations/[^/]+/nodes/[^/]+$",
                      "required": true,
                      "type": "string"
                    }
                  },
                  "path": "v1/{+name}:start",
                  "request": {
                    "$ref": "StartNodeRequest"
                  },
                  "response": {
                    "$ref": "Operation"
                  },
                  "scopes": [
                    "https://www.googleapis.com/auth/cloud-platform"
                  ]
                },
                "stop": {
                  "description": "Stops a node, this operation is only available with single TPU nodes.",
                  "flatPath": "v1/projects/{projectsId}/locations/{locationsId}/nodes/{nodesId}:stop",
                  "httpMethod": "POST",
                  "id": "tpu.projects.locations.nodes.stop",
                  "parameterOrder": [
                    "name"
                  ],
                  "parameters": {
                    "name": {
                      "description": "The resource name.",
                      "location": "path",
                      "pattern": "^projects/[^/]+/locations/[^/]+/nodes/[^/]+$",
                      "required": true,
                      "type": "string"
                    }
                  },
                  "path": "v1/{+name}:stop",
                  "request": {
                    "$ref": "StopNodeRequest"
                  },
                  "response": {
                    "$ref": "Operation"
                  },
                  "scopes": [
                    "https://www.googleapis.com/auth/cloud-platform"
                  ]
                }
              }
            },
            "operations": {
              "methods": {
                "cancel": {
                  "description": "Starts asynchronous cancellation on a long-running operation. The server makes a best effort to cancel the operation, but success is not guaranteed. If the server doesn't support this method, it returns `google.rpc.Code.UNIMPLEMENTED`. Clients can use Operations.GetOperation or other methods to check whether the cancellation succeeded or whether the operation completed despite cancellation. On successful cancellation, the operation is not deleted; instead, it becomes an operation with an Operation.error value with a google.rpc.Status.code of 1, corresponding to `Code.CANCELLED`.",
                  "flatPath": "v1/projects/{projectsId}/locations/{locationsId}/operations/{operationsId}:cancel",
                  "httpMethod": "POST",
                  "id": "tpu.projects.locations.operations.cancel",
                  "parameterOrder": [
                    "name"
                  ],
                  "parameters": {
                    "name": {
                      "description": "The name of the operation resource to be cancelled.",
                      "location": "path",
                      "pattern": "^projects/[^/]+/locations/[^/]+/operations/[^/]+$",
                      "required": true,
                      "type": "string"
                    }
                  },
                  "path": "v1/{+name}:cancel",
                  "response": {
                    "$ref": "Empty"
                  },
                  "scopes": [
                    "https://www.googleapis.com/auth/cloud-platform"
                  ]
                },
                "delete": {
                  "description": "Deletes a long-running operation. This method indicates that the client is no longer interested in the operation result. It does not cancel the operation. If the server doesn't support this method, it returns `google.rpc.Code.UNIMPLEMENTED`.",
                  "flatPath": "v1/projects/{projectsId}/locations/{locationsId}/operations/{operationsId}",
                  "httpMethod": "DELETE",
                  "id": "tpu.projects.locations.operations.delete",
                  "parameterOrder": [
                    "name"
                  ],
                  "parameters": {
                    "name": {
                      "description": "The name of the operation resource to be deleted.",
                      "location": "path",
                      "pattern": "^projects/[^/]+/locations/[^/]+/operations/[^/]+$",
                      "required": true,
                      "type": "string"
                    }
                  },
                  "path": "v1/{+name}",
                  "response": {
                    "$ref": "Empty"
                  },
                  "scopes": [
                    "https://www.googleapis.com/auth/cloud-platform"
                  ]
                },
                "get": {
                  "description": "Gets the latest state of a long-running operation. Clients can use this method to poll the operation result at intervals as recommended by the API service.",
                  "flatPath": "v1/projects/{projectsId}/locations/{locationsId}/operations/{operationsId}",
                  "httpMethod": "GET",
                  "id": "tpu.projects.locations.operations.get",
                  "parameterOrder": [
                    "name"
                  ],
                  "parameters": {
                    "name": {
                      "description": "The name of the operation resource.",
                      "location": "path",
                      "pattern": "^projects/[^/]+/locations/[^/]+/operations/[^/]+$",
                      "required": true,
                      "type": "string"
                    }
                  },
                  "path": "v1/{+name}",
                  "response": {
                    "$ref": "Operation"
                  },
                  "scopes": [
                    "https://www.googleapis.com/auth/cloud-platform"
                  ]
                },
                "list": {
                  "description": "Lists operations that match the specified filter in the request. If the server doesn't support this method, it returns `UNIMPLEMENTED`.",
                  "flatPath": "v1/projects/{projectsId}/locations/{locationsId}/operations",
                  "httpMethod": "GET",
                  "id": "tpu.projects.locations.operations.list",
                  "parameterOrder": [
                    "name"
                  ],
                  "parameters": {
                    "filter": {
                      "description": "The standard list filter.",
                      "location": "query",
                      "type": "string"
                    },
                    "name": {
                      "description": "The name of the operation's parent resource.",
                      "location": "path",
                      "pattern": "^projects/[^/]+/locations/[^/]+$",
                      "required": true,
                      "type": "string"
                    },
                    "pageSize": {
                      "description": "The standard list page size.",
                      "format": "int32",
                      "location": "query",
                      "type": "integer"
                    },
                    "pageToken": {
                      "description": "The standard list page token.",
                      "location": "query",
                      "type": "string"
                    }
                  },
                  "path": "v1/{+name}/operations",
                  "response": {
                    "$ref": "ListOperationsResponse"
                  },
                  "scopes": [
                    "https://www.googleapis.com/auth/cloud-platform"
                  ]
                }
              }
            },
            "tensorflowVersions": {
              "methods": {
                "get": {
                  "description": "Gets TensorFlow Version.",
                  "flatPath": "v1/projects/{projectsId}/locations/{locationsId}/tensorflowVersions/{tensorflowVersionsId}",
                  "httpMethod": "GET",
                  "id": "tpu.projects.locations.tensorflowVersions.get",
                  "parameterOrder": [
                    "name"
                  ],
                  "parameters": {
                    "name": {
                      "description": "Required. The resource name.",
                      "location": "path",
                      "pattern": "^projects/[^/]+/locations/[^/]+/tensorflowVersions/[^/]+$",
                      "required": true,
                      "type": "string"
                    }
                  },
                  "path": "v1/{+name}",
                  "response": {
                    "$ref": "TensorFlowVersion"
                  },
                  "scopes": [
                    "https://www.googleapis.com/auth/cloud-platform"
                  ]
                },
                "list": {
                  "description": "List TensorFlow versions supported by this API.",
                  "flatPath": "v1/projects/{projectsId}/locations/{locationsId}/tensorflowVersions",
                  "httpMethod": "GET",
                  "id": "tpu.projects.locations.tensorflowVersions.list",
                  "parameterOrder": [
                    "parent"
                  ],
                  "parameters": {
                    "filter": {
                      "description": "List filter.",
                      "location": "query",
                      "type": "string"
                    },
                    "orderBy": {
                      "description": "Sort results.",
                      "location": "query",
                      "type": "string"
                    },
                    "pageSize": {
                      "description": "The maximum number of items to return.",
                      "format": "int32",
                      "location": "query",
                      "type": "integer"
                    },
                    "pageToken": {
                      "description": "The next_page_token value returned from a previous List request, if any.",
                      "location": "query",
                      "type": "string"
                    },
                    "parent": {
                      "description": "Required. The parent resource name.",
                      "location": "path",
                      "pattern": "^projects/[^/]+/locations/[^/]+$",
                      "required": true,
                      "type": "string"
                    }
                  },
                  "path": "v1/{+parent}/tensorflowVersions",
                  "response": {
                    "$ref": "ListTensorFlowVersionsResponse"
                  },
                  "scopes": [
                    "https://www.googleapis.com/auth/cloud-platform"
                  ]
                }
              }
            }
          }
        }
      }
    }
  },
<<<<<<< HEAD
  "revision": "20220725",
=======
  "revision": "20230420",
>>>>>>> d532f28d
  "rootUrl": "https://tpu.googleapis.com/",
  "schemas": {
    "AcceleratorType": {
      "description": "A accelerator type that a Node can be configured with.",
      "id": "AcceleratorType",
      "properties": {
        "name": {
          "description": "The resource name.",
          "type": "string"
        },
        "type": {
          "description": "the accelerator type.",
          "type": "string"
        }
      },
      "type": "object"
    },
    "Empty": {
      "description": "A generic empty message that you can re-use to avoid defining duplicated empty messages in your APIs. A typical example is to use it as the request or the response type of an API method. For instance: service Foo { rpc Bar(google.protobuf.Empty) returns (google.protobuf.Empty); }",
      "id": "Empty",
      "properties": {},
      "type": "object"
    },
    "ListAcceleratorTypesResponse": {
      "description": "Response for ListAcceleratorTypes.",
      "id": "ListAcceleratorTypesResponse",
      "properties": {
        "acceleratorTypes": {
          "description": "The listed nodes.",
          "items": {
            "$ref": "AcceleratorType"
          },
          "type": "array"
        },
        "nextPageToken": {
          "description": "The next page token or empty if none.",
          "type": "string"
        },
        "unreachable": {
          "description": "Locations that could not be reached.",
          "items": {
            "type": "string"
          },
          "type": "array"
        }
      },
      "type": "object"
    },
    "ListLocationsResponse": {
      "description": "The response message for Locations.ListLocations.",
      "id": "ListLocationsResponse",
      "properties": {
        "locations": {
          "description": "A list of locations that matches the specified filter in the request.",
          "items": {
            "$ref": "Location"
          },
          "type": "array"
        },
        "nextPageToken": {
          "description": "The standard List next-page token.",
          "type": "string"
        }
      },
      "type": "object"
    },
    "ListNodesResponse": {
      "description": "Response for ListNodes.",
      "id": "ListNodesResponse",
      "properties": {
        "nextPageToken": {
          "description": "The next page token or empty if none.",
          "type": "string"
        },
        "nodes": {
          "description": "The listed nodes.",
          "items": {
            "$ref": "Node"
          },
          "type": "array"
        },
        "unreachable": {
          "description": "Locations that could not be reached.",
          "items": {
            "type": "string"
          },
          "type": "array"
        }
      },
      "type": "object"
    },
    "ListOperationsResponse": {
      "description": "The response message for Operations.ListOperations.",
      "id": "ListOperationsResponse",
      "properties": {
        "nextPageToken": {
          "description": "The standard List next-page token.",
          "type": "string"
        },
        "operations": {
          "description": "A list of operations that matches the specified filter in the request.",
          "items": {
            "$ref": "Operation"
          },
          "type": "array"
        }
      },
      "type": "object"
    },
    "ListTensorFlowVersionsResponse": {
      "description": "Response for ListTensorFlowVersions.",
      "id": "ListTensorFlowVersionsResponse",
      "properties": {
        "nextPageToken": {
          "description": "The next page token or empty if none.",
          "type": "string"
        },
        "tensorflowVersions": {
          "description": "The listed nodes.",
          "items": {
            "$ref": "TensorFlowVersion"
          },
          "type": "array"
        },
        "unreachable": {
          "description": "Locations that could not be reached.",
          "items": {
            "type": "string"
          },
          "type": "array"
        }
      },
      "type": "object"
    },
    "Location": {
      "description": "A resource that represents a Google Cloud location.",
      "id": "Location",
      "properties": {
        "displayName": {
          "description": "The friendly name for this location, typically a nearby city name. For example, \"Tokyo\".",
          "type": "string"
        },
        "labels": {
          "additionalProperties": {
            "type": "string"
          },
          "description": "Cross-service attributes for the location. For example {\"cloud.googleapis.com/region\": \"us-east1\"}",
          "type": "object"
        },
        "locationId": {
          "description": "The canonical id for this location. For example: `\"us-east1\"`.",
          "type": "string"
        },
        "metadata": {
          "additionalProperties": {
            "description": "Properties of the object. Contains field @type with type URL.",
            "type": "any"
          },
          "description": "Service-specific metadata. For example the available capacity at the given location.",
          "type": "object"
        },
        "name": {
          "description": "Resource name for the location, which may vary between implementations. For example: `\"projects/example-project/locations/us-east1\"`",
          "type": "string"
        }
      },
      "type": "object"
    },
    "NetworkEndpoint": {
      "description": "A network endpoint over which a TPU worker can be reached.",
      "id": "NetworkEndpoint",
      "properties": {
        "ipAddress": {
          "description": "The IP address of this network endpoint.",
          "type": "string"
        },
        "port": {
          "description": "The port of this network endpoint.",
          "format": "int32",
          "type": "integer"
        }
      },
      "type": "object"
    },
    "Node": {
      "description": "A TPU instance.",
      "id": "Node",
      "properties": {
        "acceleratorType": {
          "description": "Required. The type of hardware accelerators associated with this node.",
          "type": "string"
        },
        "apiVersion": {
          "description": "Output only. The API version that created this Node.",
          "enum": [
            "API_VERSION_UNSPECIFIED",
            "V1_ALPHA1",
            "V1",
            "V2_ALPHA1"
          ],
          "enumDescriptions": [
            "API version is unknown.",
            "TPU API V1Alpha1 version.",
            "TPU API V1 version.",
            "TPU API V2Alpha1 version."
          ],
          "readOnly": true,
          "type": "string"
        },
        "cidrBlock": {
          "description": "The CIDR block that the TPU node will use when selecting an IP address. This CIDR block must be a /29 block; the Compute Engine networks API forbids a smaller block, and using a larger block would be wasteful (a node can only consume one IP address). Errors will occur if the CIDR block has already been used for a currently existing TPU node, the CIDR block conflicts with any subnetworks in the user's provided network, or the provided network is peered with another network that is using that CIDR block.",
          "type": "string"
        },
        "createTime": {
          "description": "Output only. The time when the node was created.",
          "format": "google-datetime",
          "readOnly": true,
          "type": "string"
        },
        "description": {
          "description": "The user-supplied description of the TPU. Maximum of 512 characters.",
          "type": "string"
        },
        "health": {
          "description": "The health status of the TPU node.",
          "enum": [
            "HEALTH_UNSPECIFIED",
            "HEALTHY",
            "DEPRECATED_UNHEALTHY",
            "TIMEOUT",
            "UNHEALTHY_TENSORFLOW",
            "UNHEALTHY_MAINTENANCE"
          ],
          "enumDescriptions": [
            "Health status is unknown: not initialized or failed to retrieve.",
            "The resource is healthy.",
            "The resource is unhealthy.",
            "The resource is unresponsive.",
            "The in-guest ML stack is unhealthy.",
            "The node is under maintenance/priority boost caused rescheduling and will resume running once rescheduled."
          ],
          "type": "string"
        },
        "healthDescription": {
          "description": "Output only. If this field is populated, it contains a description of why the TPU Node is unhealthy.",
          "readOnly": true,
          "type": "string"
        },
        "ipAddress": {
          "description": "Output only. DEPRECATED! Use network_endpoints instead. The network address for the TPU Node as visible to Compute Engine instances.",
          "type": "string"
        },
        "labels": {
          "additionalProperties": {
            "type": "string"
          },
          "description": "Resource labels to represent user-provided metadata.",
          "type": "object"
        },
        "name": {
          "description": "Output only. Immutable. The name of the TPU",
          "readOnly": true,
          "type": "string"
        },
        "network": {
          "description": "The name of a network they wish to peer the TPU node to. It must be a preexisting Compute Engine network inside of the project on which this API has been activated. If none is provided, \"default\" will be used.",
          "type": "string"
        },
        "networkEndpoints": {
          "description": "Output only. The network endpoints where TPU workers can be accessed and sent work. It is recommended that Tensorflow clients of the node reach out to the 0th entry in this map first.",
          "items": {
            "$ref": "NetworkEndpoint"
          },
          "readOnly": true,
          "type": "array"
        },
        "port": {
          "description": "Output only. DEPRECATED! Use network_endpoints instead. The network port for the TPU Node as visible to Compute Engine instances.",
          "type": "string"
        },
        "schedulingConfig": {
          "$ref": "SchedulingConfig",
          "description": "The scheduling options for this node."
        },
        "serviceAccount": {
          "description": "Output only. The service account used to run the tensor flow services within the node. To share resources, including Google Cloud Storage data, with the Tensorflow job running in the Node, this account must have permissions to that data.",
          "readOnly": true,
          "type": "string"
        },
        "state": {
          "description": "Output only. The current state for the TPU Node.",
          "enum": [
            "STATE_UNSPECIFIED",
            "CREATING",
            "READY",
            "RESTARTING",
            "REIMAGING",
            "DELETING",
            "REPAIRING",
            "STOPPED",
            "STOPPING",
            "STARTING",
            "PREEMPTED",
            "TERMINATED",
            "HIDING",
            "HIDDEN",
            "UNHIDING"
          ],
          "enumDescriptions": [
            "TPU node state is not known/set.",
            "TPU node is being created.",
            "TPU node has been created.",
            "TPU node is restarting.",
            "TPU node is undergoing reimaging.",
            "TPU node is being deleted.",
            "TPU node is being repaired and may be unusable. Details can be found in the `help_description` field.",
            "TPU node is stopped.",
            "TPU node is currently stopping.",
            "TPU node is currently starting.",
            "TPU node has been preempted. Only applies to Preemptible TPU Nodes.",
            "TPU node has been terminated due to maintenance or has reached the end of its life cycle (for preemptible nodes).",
            "TPU node is currently hiding.",
            "TPU node has been hidden.",
            "TPU node is currently unhiding."
          ],
          "readOnly": true,
          "type": "string"
        },
        "symptoms": {
          "description": "Output only. The Symptoms that have occurred to the TPU Node.",
          "items": {
            "$ref": "Symptom"
          },
          "readOnly": true,
          "type": "array"
        },
        "tensorflowVersion": {
          "description": "Required. The version of Tensorflow running in the Node.",
          "type": "string"
        },
        "useServiceNetworking": {
          "description": "Whether the VPC peering for the node is set up through Service Networking API. The VPC Peering should be set up before provisioning the node. If this field is set, cidr_block field should not be specified. If the network, that you want to peer the TPU Node to, is Shared VPC networks, the node must be created with this this field enabled.",
          "type": "boolean"
        }
      },
      "type": "object"
    },
    "Operation": {
      "description": "This resource represents a long-running operation that is the result of a network API call.",
      "id": "Operation",
      "properties": {
        "done": {
          "description": "If the value is `false`, it means the operation is still in progress. If `true`, the operation is completed, and either `error` or `response` is available.",
          "type": "boolean"
        },
        "error": {
          "$ref": "Status",
          "description": "The error result of the operation in case of failure or cancellation."
        },
        "metadata": {
          "additionalProperties": {
            "description": "Properties of the object. Contains field @type with type URL.",
            "type": "any"
          },
          "description": "Service-specific metadata associated with the operation. It typically contains progress information and common metadata such as create time. Some services might not provide such metadata. Any method that returns a long-running operation should document the metadata type, if any.",
          "type": "object"
        },
        "name": {
          "description": "The server-assigned name, which is only unique within the same service that originally returns it. If you use the default HTTP mapping, the `name` should be a resource name ending with `operations/{unique_id}`.",
          "type": "string"
        },
        "response": {
          "additionalProperties": {
            "description": "Properties of the object. Contains field @type with type URL.",
            "type": "any"
          },
          "description": "The normal response of the operation in case of success. If the original method returns no data on success, such as `Delete`, the response is `google.protobuf.Empty`. If the original method is standard `Get`/`Create`/`Update`, the response should be the resource. For other methods, the response should have the type `XxxResponse`, where `Xxx` is the original method name. For example, if the original method name is `TakeSnapshot()`, the inferred response type is `TakeSnapshotResponse`.",
          "type": "object"
        }
      },
      "type": "object"
    },
    "OperationMetadata": {
      "description": "Metadata describing an Operation",
      "id": "OperationMetadata",
      "properties": {
        "apiVersion": {
          "description": "API version.",
          "type": "string"
        },
        "cancelRequested": {
          "description": "Specifies if cancellation was requested for the operation.",
          "type": "boolean"
        },
        "createTime": {
          "description": "The time the operation was created.",
          "format": "google-datetime",
          "type": "string"
        },
        "endTime": {
          "description": "The time the operation finished running.",
          "format": "google-datetime",
          "type": "string"
        },
        "statusDetail": {
          "description": "Human-readable status of the operation, if any.",
          "type": "string"
        },
        "target": {
          "description": "Target of the operation - for example projects/project-1/connectivityTests/test-1",
          "type": "string"
        },
        "verb": {
          "description": "Name of the verb executed by the operation.",
          "type": "string"
        }
      },
      "type": "object"
    },
    "ReimageNodeRequest": {
      "description": "Request for ReimageNode.",
      "id": "ReimageNodeRequest",
      "properties": {
        "tensorflowVersion": {
          "description": "The version for reimage to create.",
          "type": "string"
        }
      },
      "type": "object"
    },
    "SchedulingConfig": {
      "description": "Sets the scheduling options for this node.",
      "id": "SchedulingConfig",
      "properties": {
        "preemptible": {
          "description": "Defines whether the node is preemptible.",
          "type": "boolean"
        },
        "reserved": {
          "description": "Whether the node is created under a reservation.",
          "type": "boolean"
        }
      },
      "type": "object"
    },
    "StartNodeRequest": {
      "description": "Request for StartNode.",
      "id": "StartNodeRequest",
      "properties": {},
      "type": "object"
    },
    "Status": {
      "description": "The `Status` type defines a logical error model that is suitable for different programming environments, including REST APIs and RPC APIs. It is used by [gRPC](https://github.com/grpc). Each `Status` message contains three pieces of data: error code, error message, and error details. You can find out more about this error model and how to work with it in the [API Design Guide](https://cloud.google.com/apis/design/errors).",
      "id": "Status",
      "properties": {
        "code": {
          "description": "The status code, which should be an enum value of google.rpc.Code.",
          "format": "int32",
          "type": "integer"
        },
        "details": {
          "description": "A list of messages that carry the error details. There is a common set of message types for APIs to use.",
          "items": {
            "additionalProperties": {
              "description": "Properties of the object. Contains field @type with type URL.",
              "type": "any"
            },
            "type": "object"
          },
          "type": "array"
        },
        "message": {
          "description": "A developer-facing error message, which should be in English. Any user-facing error message should be localized and sent in the google.rpc.Status.details field, or localized by the client.",
          "type": "string"
        }
      },
      "type": "object"
    },
    "StopNodeRequest": {
      "description": "Request for StopNode.",
      "id": "StopNodeRequest",
      "properties": {},
      "type": "object"
    },
    "Symptom": {
      "description": "A Symptom instance.",
      "id": "Symptom",
      "properties": {
        "createTime": {
          "description": "Timestamp when the Symptom is created.",
          "format": "google-datetime",
          "type": "string"
        },
        "details": {
          "description": "Detailed information of the current Symptom.",
          "type": "string"
        },
        "symptomType": {
          "description": "Type of the Symptom.",
          "enum": [
            "SYMPTOM_TYPE_UNSPECIFIED",
            "LOW_MEMORY",
            "OUT_OF_MEMORY",
            "EXECUTE_TIMED_OUT",
            "MESH_BUILD_FAIL",
            "HBM_OUT_OF_MEMORY",
            "PROJECT_ABUSE"
          ],
          "enumDescriptions": [
            "Unspecified symptom.",
            "TPU VM memory is low.",
            "TPU runtime is out of memory.",
            "TPU runtime execution has timed out.",
            "TPU runtime fails to construct a mesh that recognizes each TPU device's neighbors.",
            "TPU HBM is out of memory.",
            "Abusive behaviors have been identified on the current project."
          ],
          "type": "string"
        },
        "workerId": {
          "description": "A string used to uniquely distinguish a worker within a TPU node.",
          "type": "string"
        }
      },
      "type": "object"
    },
    "TensorFlowVersion": {
      "description": "A tensorflow version that a Node can be configured with.",
      "id": "TensorFlowVersion",
      "properties": {
        "name": {
          "description": "The resource name.",
          "type": "string"
        },
        "version": {
          "description": "the tensorflow version.",
          "type": "string"
        }
      },
      "type": "object"
    }
  },
  "servicePath": "",
  "title": "Cloud TPU API",
  "version": "v1",
  "version_module": true
}<|MERGE_RESOLUTION|>--- conflicted
+++ resolved
@@ -659,11 +659,7 @@
       }
     }
   },
-<<<<<<< HEAD
-  "revision": "20220725",
-=======
   "revision": "20230420",
->>>>>>> d532f28d
   "rootUrl": "https://tpu.googleapis.com/",
   "schemas": {
     "AcceleratorType": {
