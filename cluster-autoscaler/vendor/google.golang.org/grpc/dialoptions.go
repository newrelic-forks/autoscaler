/*
 *
 * Copyright 2018 gRPC authors.
 *
 * Licensed under the Apache License, Version 2.0 (the "License");
 * you may not use this file except in compliance with the License.
 * You may obtain a copy of the License at
 *
 *     http://www.apache.org/licenses/LICENSE-2.0
 *
 * Unless required by applicable law or agreed to in writing, software
 * distributed under the License is distributed on an "AS IS" BASIS,
 * WITHOUT WARRANTIES OR CONDITIONS OF ANY KIND, either express or implied.
 * See the License for the specific language governing permissions and
 * limitations under the License.
 *
 */

package grpc

import (
	"context"
	"net"
	"time"

	"google.golang.org/grpc/backoff"
	"google.golang.org/grpc/channelz"
	"google.golang.org/grpc/credentials"
	"google.golang.org/grpc/credentials/insecure"
	"google.golang.org/grpc/internal"
	internalbackoff "google.golang.org/grpc/internal/backoff"
	"google.golang.org/grpc/internal/binarylog"
	"google.golang.org/grpc/internal/transport"
	"google.golang.org/grpc/keepalive"
	"google.golang.org/grpc/resolver"
	"google.golang.org/grpc/stats"
)

func init() {
	internal.AddGlobalDialOptions = func(opt ...DialOption) {
		globalDialOptions = append(globalDialOptions, opt...)
	}
	internal.ClearGlobalDialOptions = func() {
		globalDialOptions = nil
	}
	internal.WithBinaryLogger = withBinaryLogger
	internal.JoinDialOptions = newJoinDialOption
	internal.DisableGlobalDialOptions = newDisableGlobalDialOptions
}

// dialOptions configure a Dial call. dialOptions are set by the DialOption
// values passed to Dial.
type dialOptions struct {
	unaryInt  UnaryClientInterceptor
	streamInt StreamClientInterceptor

	chainUnaryInts  []UnaryClientInterceptor
	chainStreamInts []StreamClientInterceptor

	cp                          Compressor
	dc                          Decompressor
	bs                          internalbackoff.Strategy
	block                       bool
	returnLastError             bool
	timeout                     time.Duration
	scChan                      <-chan ServiceConfig
	authority                   string
	binaryLogger                binarylog.Logger
	copts                       transport.ConnectOptions
	callOptions                 []CallOption
	channelzParentID            *channelz.Identifier
	disableServiceConfig        bool
	disableRetry                bool
	disableHealthCheck          bool
	healthCheckFunc             internal.HealthChecker
	minConnectTimeout           func() time.Duration
	defaultServiceConfig        *ServiceConfig // defaultServiceConfig is parsed from defaultServiceConfigRawJSON.
	defaultServiceConfigRawJSON *string
	resolvers                   []resolver.Builder
	idleTimeout                 time.Duration
<<<<<<< HEAD
=======
	recvBufferPool              SharedBufferPool
>>>>>>> d532f28d
}

// DialOption configures how we set up the connection.
type DialOption interface {
	apply(*dialOptions)
}

var globalDialOptions []DialOption

// EmptyDialOption does not alter the dial configuration. It can be embedded in
// another structure to build custom dial options.
//
// # Experimental
//
// Notice: This type is EXPERIMENTAL and may be changed or removed in a
// later release.
type EmptyDialOption struct{}

func (EmptyDialOption) apply(*dialOptions) {}

type disableGlobalDialOptions struct{}

func (disableGlobalDialOptions) apply(*dialOptions) {}

// newDisableGlobalDialOptions returns a DialOption that prevents the ClientConn
// from applying the global DialOptions (set via AddGlobalDialOptions).
func newDisableGlobalDialOptions() DialOption {
	return &disableGlobalDialOptions{}
}

// funcDialOption wraps a function that modifies dialOptions into an
// implementation of the DialOption interface.
type funcDialOption struct {
	f func(*dialOptions)
}

func (fdo *funcDialOption) apply(do *dialOptions) {
	fdo.f(do)
}

func newFuncDialOption(f func(*dialOptions)) *funcDialOption {
	return &funcDialOption{
		f: f,
	}
}

type joinDialOption struct {
	opts []DialOption
}

func (jdo *joinDialOption) apply(do *dialOptions) {
	for _, opt := range jdo.opts {
		opt.apply(do)
	}
}

func newJoinDialOption(opts ...DialOption) DialOption {
	return &joinDialOption{opts: opts}
}

<<<<<<< HEAD
=======
// WithSharedWriteBuffer allows reusing per-connection transport write buffer.
// If this option is set to true every connection will release the buffer after
// flushing the data on the wire.
//
// # Experimental
//
// Notice: This API is EXPERIMENTAL and may be changed or removed in a
// later release.
func WithSharedWriteBuffer(val bool) DialOption {
	return newFuncDialOption(func(o *dialOptions) {
		o.copts.SharedWriteBuffer = val
	})
}

>>>>>>> d532f28d
// WithWriteBufferSize determines how much data can be batched before doing a
// write on the wire. The corresponding memory allocation for this buffer will
// be twice the size to keep syscalls low. The default value for this buffer is
// 32KB.
//
// Zero or negative values will disable the write buffer such that each write
// will be on underlying connection. Note: A Send call may not directly
// translate to a write.
func WithWriteBufferSize(s int) DialOption {
	return newFuncDialOption(func(o *dialOptions) {
		o.copts.WriteBufferSize = s
	})
}

// WithReadBufferSize lets you set the size of read buffer, this determines how
// much data can be read at most for each read syscall.
//
// The default value for this buffer is 32KB. Zero or negative values will
// disable read buffer for a connection so data framer can access the
// underlying conn directly.
func WithReadBufferSize(s int) DialOption {
	return newFuncDialOption(func(o *dialOptions) {
		o.copts.ReadBufferSize = s
	})
}

// WithInitialWindowSize returns a DialOption which sets the value for initial
// window size on a stream. The lower bound for window size is 64K and any value
// smaller than that will be ignored.
func WithInitialWindowSize(s int32) DialOption {
	return newFuncDialOption(func(o *dialOptions) {
		o.copts.InitialWindowSize = s
	})
}

// WithInitialConnWindowSize returns a DialOption which sets the value for
// initial window size on a connection. The lower bound for window size is 64K
// and any value smaller than that will be ignored.
func WithInitialConnWindowSize(s int32) DialOption {
	return newFuncDialOption(func(o *dialOptions) {
		o.copts.InitialConnWindowSize = s
	})
}

// WithMaxMsgSize returns a DialOption which sets the maximum message size the
// client can receive.
//
// Deprecated: use WithDefaultCallOptions(MaxCallRecvMsgSize(s)) instead.  Will
// be supported throughout 1.x.
func WithMaxMsgSize(s int) DialOption {
	return WithDefaultCallOptions(MaxCallRecvMsgSize(s))
}

// WithDefaultCallOptions returns a DialOption which sets the default
// CallOptions for calls over the connection.
func WithDefaultCallOptions(cos ...CallOption) DialOption {
	return newFuncDialOption(func(o *dialOptions) {
		o.callOptions = append(o.callOptions, cos...)
	})
}

// WithCodec returns a DialOption which sets a codec for message marshaling and
// unmarshaling.
//
// Deprecated: use WithDefaultCallOptions(ForceCodec(_)) instead.  Will be
// supported throughout 1.x.
func WithCodec(c Codec) DialOption {
	return WithDefaultCallOptions(CallCustomCodec(c))
}

// WithCompressor returns a DialOption which sets a Compressor to use for
// message compression. It has lower priority than the compressor set by the
// UseCompressor CallOption.
//
// Deprecated: use UseCompressor instead.  Will be supported throughout 1.x.
func WithCompressor(cp Compressor) DialOption {
	return newFuncDialOption(func(o *dialOptions) {
		o.cp = cp
	})
}

// WithDecompressor returns a DialOption which sets a Decompressor to use for
// incoming message decompression.  If incoming response messages are encoded
// using the decompressor's Type(), it will be used.  Otherwise, the message
// encoding will be used to look up the compressor registered via
// encoding.RegisterCompressor, which will then be used to decompress the
// message.  If no compressor is registered for the encoding, an Unimplemented
// status error will be returned.
//
// Deprecated: use encoding.RegisterCompressor instead.  Will be supported
// throughout 1.x.
func WithDecompressor(dc Decompressor) DialOption {
	return newFuncDialOption(func(o *dialOptions) {
		o.dc = dc
	})
}

// WithServiceConfig returns a DialOption which has a channel to read the
// service configuration.
//
// Deprecated: service config should be received through name resolver or via
// WithDefaultServiceConfig, as specified at
// https://github.com/grpc/grpc/blob/master/doc/service_config.md.  Will be
// removed in a future 1.x release.
func WithServiceConfig(c <-chan ServiceConfig) DialOption {
	return newFuncDialOption(func(o *dialOptions) {
		o.scChan = c
	})
}

// WithConnectParams configures the ClientConn to use the provided ConnectParams
// for creating and maintaining connections to servers.
//
// The backoff configuration specified as part of the ConnectParams overrides
// all defaults specified in
// https://github.com/grpc/grpc/blob/master/doc/connection-backoff.md. Consider
// using the backoff.DefaultConfig as a base, in cases where you want to
// override only a subset of the backoff configuration.
func WithConnectParams(p ConnectParams) DialOption {
	return newFuncDialOption(func(o *dialOptions) {
		o.bs = internalbackoff.Exponential{Config: p.Backoff}
		o.minConnectTimeout = func() time.Duration {
			return p.MinConnectTimeout
		}
	})
}

// WithBackoffMaxDelay configures the dialer to use the provided maximum delay
// when backing off after failed connection attempts.
//
// Deprecated: use WithConnectParams instead. Will be supported throughout 1.x.
func WithBackoffMaxDelay(md time.Duration) DialOption {
	return WithBackoffConfig(BackoffConfig{MaxDelay: md})
}

// WithBackoffConfig configures the dialer to use the provided backoff
// parameters after connection failures.
//
// Deprecated: use WithConnectParams instead. Will be supported throughout 1.x.
func WithBackoffConfig(b BackoffConfig) DialOption {
	bc := backoff.DefaultConfig
	bc.MaxDelay = b.MaxDelay
	return withBackoff(internalbackoff.Exponential{Config: bc})
}

// withBackoff sets the backoff strategy used for connectRetryNum after a failed
// connection attempt.
//
// This can be exported if arbitrary backoff strategies are allowed by gRPC.
func withBackoff(bs internalbackoff.Strategy) DialOption {
	return newFuncDialOption(func(o *dialOptions) {
		o.bs = bs
	})
}

// WithBlock returns a DialOption which makes callers of Dial block until the
// underlying connection is up. Without this, Dial returns immediately and
// connecting the server happens in background.
//
// Use of this feature is not recommended.  For more information, please see:
// https://github.com/grpc/grpc-go/blob/master/Documentation/anti-patterns.md
func WithBlock() DialOption {
	return newFuncDialOption(func(o *dialOptions) {
		o.block = true
	})
}

// WithReturnConnectionError returns a DialOption which makes the client connection
// return a string containing both the last connection error that occurred and
// the context.DeadlineExceeded error.
// Implies WithBlock()
//
// Use of this feature is not recommended.  For more information, please see:
// https://github.com/grpc/grpc-go/blob/master/Documentation/anti-patterns.md
//
// # Experimental
//
// Notice: This API is EXPERIMENTAL and may be changed or removed in a
// later release.
func WithReturnConnectionError() DialOption {
	return newFuncDialOption(func(o *dialOptions) {
		o.block = true
		o.returnLastError = true
	})
}

// WithInsecure returns a DialOption which disables transport security for this
// ClientConn. Under the hood, it uses insecure.NewCredentials().
//
// Note that using this DialOption with per-RPC credentials (through
// WithCredentialsBundle or WithPerRPCCredentials) which require transport
// security is incompatible and will cause grpc.Dial() to fail.
//
// Deprecated: use WithTransportCredentials and insecure.NewCredentials()
// instead. Will be supported throughout 1.x.
func WithInsecure() DialOption {
	return newFuncDialOption(func(o *dialOptions) {
		o.copts.TransportCredentials = insecure.NewCredentials()
	})
}

// WithNoProxy returns a DialOption which disables the use of proxies for this
// ClientConn. This is ignored if WithDialer or WithContextDialer are used.
//
// # Experimental
//
// Notice: This API is EXPERIMENTAL and may be changed or removed in a
// later release.
func WithNoProxy() DialOption {
	return newFuncDialOption(func(o *dialOptions) {
		o.copts.UseProxy = false
	})
}

// WithTransportCredentials returns a DialOption which configures a connection
// level security credentials (e.g., TLS/SSL). This should not be used together
// with WithCredentialsBundle.
func WithTransportCredentials(creds credentials.TransportCredentials) DialOption {
	return newFuncDialOption(func(o *dialOptions) {
		o.copts.TransportCredentials = creds
	})
}

// WithPerRPCCredentials returns a DialOption which sets credentials and places
// auth state on each outbound RPC.
func WithPerRPCCredentials(creds credentials.PerRPCCredentials) DialOption {
	return newFuncDialOption(func(o *dialOptions) {
		o.copts.PerRPCCredentials = append(o.copts.PerRPCCredentials, creds)
	})
}

// WithCredentialsBundle returns a DialOption to set a credentials bundle for
// the ClientConn.WithCreds. This should not be used together with
// WithTransportCredentials.
//
// # Experimental
//
// Notice: This API is EXPERIMENTAL and may be changed or removed in a
// later release.
func WithCredentialsBundle(b credentials.Bundle) DialOption {
	return newFuncDialOption(func(o *dialOptions) {
		o.copts.CredsBundle = b
	})
}

// WithTimeout returns a DialOption that configures a timeout for dialing a
// ClientConn initially. This is valid if and only if WithBlock() is present.
//
// Deprecated: use DialContext instead of Dial and context.WithTimeout
// instead.  Will be supported throughout 1.x.
func WithTimeout(d time.Duration) DialOption {
	return newFuncDialOption(func(o *dialOptions) {
		o.timeout = d
	})
}

// WithContextDialer returns a DialOption that sets a dialer to create
// connections. If FailOnNonTempDialError() is set to true, and an error is
// returned by f, gRPC checks the error's Temporary() method to decide if it
// should try to reconnect to the network address.
func WithContextDialer(f func(context.Context, string) (net.Conn, error)) DialOption {
	return newFuncDialOption(func(o *dialOptions) {
		o.copts.Dialer = f
	})
}

func init() {
	internal.WithHealthCheckFunc = withHealthCheckFunc
}

// WithDialer returns a DialOption that specifies a function to use for dialing
// network addresses. If FailOnNonTempDialError() is set to true, and an error
// is returned by f, gRPC checks the error's Temporary() method to decide if it
// should try to reconnect to the network address.
//
// Deprecated: use WithContextDialer instead.  Will be supported throughout
// 1.x.
func WithDialer(f func(string, time.Duration) (net.Conn, error)) DialOption {
	return WithContextDialer(
		func(ctx context.Context, addr string) (net.Conn, error) {
			if deadline, ok := ctx.Deadline(); ok {
				return f(addr, time.Until(deadline))
			}
			return f(addr, 0)
		})
}

// WithStatsHandler returns a DialOption that specifies the stats handler for
// all the RPCs and underlying network connections in this ClientConn.
func WithStatsHandler(h stats.Handler) DialOption {
	return newFuncDialOption(func(o *dialOptions) {
		if h == nil {
			logger.Error("ignoring nil parameter in grpc.WithStatsHandler ClientOption")
			// Do not allow a nil stats handler, which would otherwise cause
			// panics.
			return
		}
		o.copts.StatsHandlers = append(o.copts.StatsHandlers, h)
	})
}

// withBinaryLogger returns a DialOption that specifies the binary logger for
// this ClientConn.
func withBinaryLogger(bl binarylog.Logger) DialOption {
	return newFuncDialOption(func(o *dialOptions) {
		o.binaryLogger = bl
	})
}

// FailOnNonTempDialError returns a DialOption that specifies if gRPC fails on
// non-temporary dial errors. If f is true, and dialer returns a non-temporary
// error, gRPC will fail the connection to the network address and won't try to
// reconnect. The default value of FailOnNonTempDialError is false.
//
// FailOnNonTempDialError only affects the initial dial, and does not do
// anything useful unless you are also using WithBlock().
//
// Use of this feature is not recommended.  For more information, please see:
// https://github.com/grpc/grpc-go/blob/master/Documentation/anti-patterns.md
//
// # Experimental
//
// Notice: This API is EXPERIMENTAL and may be changed or removed in a
// later release.
func FailOnNonTempDialError(f bool) DialOption {
	return newFuncDialOption(func(o *dialOptions) {
		o.copts.FailOnNonTempDialError = f
	})
}

// WithUserAgent returns a DialOption that specifies a user agent string for all
// the RPCs.
func WithUserAgent(s string) DialOption {
	return newFuncDialOption(func(o *dialOptions) {
		o.copts.UserAgent = s
	})
}

// WithKeepaliveParams returns a DialOption that specifies keepalive parameters
// for the client transport.
func WithKeepaliveParams(kp keepalive.ClientParameters) DialOption {
	if kp.Time < internal.KeepaliveMinPingTime {
		logger.Warningf("Adjusting keepalive ping interval to minimum period of %v", internal.KeepaliveMinPingTime)
		kp.Time = internal.KeepaliveMinPingTime
	}
	return newFuncDialOption(func(o *dialOptions) {
		o.copts.KeepaliveParams = kp
	})
}

// WithUnaryInterceptor returns a DialOption that specifies the interceptor for
// unary RPCs.
func WithUnaryInterceptor(f UnaryClientInterceptor) DialOption {
	return newFuncDialOption(func(o *dialOptions) {
		o.unaryInt = f
	})
}

// WithChainUnaryInterceptor returns a DialOption that specifies the chained
// interceptor for unary RPCs. The first interceptor will be the outer most,
// while the last interceptor will be the inner most wrapper around the real call.
// All interceptors added by this method will be chained, and the interceptor
// defined by WithUnaryInterceptor will always be prepended to the chain.
func WithChainUnaryInterceptor(interceptors ...UnaryClientInterceptor) DialOption {
	return newFuncDialOption(func(o *dialOptions) {
		o.chainUnaryInts = append(o.chainUnaryInts, interceptors...)
	})
}

// WithStreamInterceptor returns a DialOption that specifies the interceptor for
// streaming RPCs.
func WithStreamInterceptor(f StreamClientInterceptor) DialOption {
	return newFuncDialOption(func(o *dialOptions) {
		o.streamInt = f
	})
}

// WithChainStreamInterceptor returns a DialOption that specifies the chained
// interceptor for streaming RPCs. The first interceptor will be the outer most,
// while the last interceptor will be the inner most wrapper around the real call.
// All interceptors added by this method will be chained, and the interceptor
// defined by WithStreamInterceptor will always be prepended to the chain.
func WithChainStreamInterceptor(interceptors ...StreamClientInterceptor) DialOption {
	return newFuncDialOption(func(o *dialOptions) {
		o.chainStreamInts = append(o.chainStreamInts, interceptors...)
	})
}

// WithAuthority returns a DialOption that specifies the value to be used as the
// :authority pseudo-header and as the server name in authentication handshake.
func WithAuthority(a string) DialOption {
	return newFuncDialOption(func(o *dialOptions) {
		o.authority = a
	})
}

// WithChannelzParentID returns a DialOption that specifies the channelz ID of
// current ClientConn's parent. This function is used in nested channel creation
// (e.g. grpclb dial).
//
// # Experimental
//
// Notice: This API is EXPERIMENTAL and may be changed or removed in a
// later release.
func WithChannelzParentID(id *channelz.Identifier) DialOption {
	return newFuncDialOption(func(o *dialOptions) {
		o.channelzParentID = id
	})
}

// WithDisableServiceConfig returns a DialOption that causes gRPC to ignore any
// service config provided by the resolver and provides a hint to the resolver
// to not fetch service configs.
//
// Note that this dial option only disables service config from resolver. If
// default service config is provided, gRPC will use the default service config.
func WithDisableServiceConfig() DialOption {
	return newFuncDialOption(func(o *dialOptions) {
		o.disableServiceConfig = true
	})
}

// WithDefaultServiceConfig returns a DialOption that configures the default
// service config, which will be used in cases where:
//
// 1. WithDisableServiceConfig is also used, or
//
// 2. The name resolver does not provide a service config or provides an
// invalid service config.
//
// The parameter s is the JSON representation of the default service config.
// For more information about service configs, see:
// https://github.com/grpc/grpc/blob/master/doc/service_config.md
// For a simple example of usage, see:
// examples/features/load_balancing/client/main.go
func WithDefaultServiceConfig(s string) DialOption {
	return newFuncDialOption(func(o *dialOptions) {
		o.defaultServiceConfigRawJSON = &s
	})
}

// WithDisableRetry returns a DialOption that disables retries, even if the
// service config enables them.  This does not impact transparent retries, which
// will happen automatically if no data is written to the wire or if the RPC is
// unprocessed by the remote server.
func WithDisableRetry() DialOption {
	return newFuncDialOption(func(o *dialOptions) {
		o.disableRetry = true
	})
}

// WithMaxHeaderListSize returns a DialOption that specifies the maximum
// (uncompressed) size of header list that the client is prepared to accept.
func WithMaxHeaderListSize(s uint32) DialOption {
	return newFuncDialOption(func(o *dialOptions) {
		o.copts.MaxHeaderListSize = &s
	})
}

// WithDisableHealthCheck disables the LB channel health checking for all
// SubConns of this ClientConn.
//
// # Experimental
//
// Notice: This API is EXPERIMENTAL and may be changed or removed in a
// later release.
func WithDisableHealthCheck() DialOption {
	return newFuncDialOption(func(o *dialOptions) {
		o.disableHealthCheck = true
	})
}

// withHealthCheckFunc replaces the default health check function with the
// provided one. It makes tests easier to change the health check function.
//
// For testing purpose only.
func withHealthCheckFunc(f internal.HealthChecker) DialOption {
	return newFuncDialOption(func(o *dialOptions) {
		o.healthCheckFunc = f
	})
}

func defaultDialOptions() dialOptions {
	return dialOptions{
		healthCheckFunc: internal.HealthCheckFunc,
		copts: transport.ConnectOptions{
			WriteBufferSize: defaultWriteBufSize,
			ReadBufferSize:  defaultReadBufSize,
			UseProxy:        true,
		},
		recvBufferPool: nopBufferPool{},
		idleTimeout:    30 * time.Minute,
	}
}

// withGetMinConnectDeadline specifies the function that clientconn uses to
// get minConnectDeadline. This can be used to make connection attempts happen
// faster/slower.
//
// For testing purpose only.
func withMinConnectDeadline(f func() time.Duration) DialOption {
	return newFuncDialOption(func(o *dialOptions) {
		o.minConnectTimeout = f
	})
}

// WithResolvers allows a list of resolver implementations to be registered
// locally with the ClientConn without needing to be globally registered via
// resolver.Register.  They will be matched against the scheme used for the
// current Dial only, and will take precedence over the global registry.
//
// # Experimental
//
// Notice: This API is EXPERIMENTAL and may be changed or removed in a
// later release.
func WithResolvers(rs ...resolver.Builder) DialOption {
	return newFuncDialOption(func(o *dialOptions) {
		o.resolvers = append(o.resolvers, rs...)
	})
}

// WithIdleTimeout returns a DialOption that configures an idle timeout for the
// channel. If the channel is idle for the configured timeout, i.e there are no
// ongoing RPCs and no new RPCs are initiated, the channel will enter idle mode
// and as a result the name resolver and load balancer will be shut down. The
// channel will exit idle mode when the Connect() method is called or when an
// RPC is initiated.
//
<<<<<<< HEAD
// By default this feature is disabled, which can also be explicitly configured
// by passing zero to this function.
=======
// A default timeout of 30 minutes will be used if this dial option is not set
// at dial time and idleness can be disabled by passing a timeout of zero.
>>>>>>> d532f28d
//
// # Experimental
//
// Notice: This API is EXPERIMENTAL and may be changed or removed in a
// later release.
func WithIdleTimeout(d time.Duration) DialOption {
	return newFuncDialOption(func(o *dialOptions) {
		o.idleTimeout = d
	})
<<<<<<< HEAD
=======
}

// WithRecvBufferPool returns a DialOption that configures the ClientConn
// to use the provided shared buffer pool for parsing incoming messages. Depending
// on the application's workload, this could result in reduced memory allocation.
//
// If you are unsure about how to implement a memory pool but want to utilize one,
// begin with grpc.NewSharedBufferPool.
//
// Note: The shared buffer pool feature will not be active if any of the following
// options are used: WithStatsHandler, EnableTracing, or binary logging. In such
// cases, the shared buffer pool will be ignored.
//
// # Experimental
//
// Notice: This API is EXPERIMENTAL and may be changed or removed in a
// later release.
func WithRecvBufferPool(bufferPool SharedBufferPool) DialOption {
	return newFuncDialOption(func(o *dialOptions) {
		o.recvBufferPool = bufferPool
	})
>>>>>>> d532f28d
}<|MERGE_RESOLUTION|>--- conflicted
+++ resolved
@@ -78,10 +78,7 @@
 	defaultServiceConfigRawJSON *string
 	resolvers                   []resolver.Builder
 	idleTimeout                 time.Duration
-<<<<<<< HEAD
-=======
 	recvBufferPool              SharedBufferPool
->>>>>>> d532f28d
 }
 
 // DialOption configures how we set up the connection.
@@ -142,8 +139,6 @@
 	return &joinDialOption{opts: opts}
 }
 
-<<<<<<< HEAD
-=======
 // WithSharedWriteBuffer allows reusing per-connection transport write buffer.
 // If this option is set to true every connection will release the buffer after
 // flushing the data on the wire.
@@ -158,7 +153,6 @@
 	})
 }
 
->>>>>>> d532f28d
 // WithWriteBufferSize determines how much data can be batched before doing a
 // write on the wire. The corresponding memory allocation for this buffer will
 // be twice the size to keep syscalls low. The default value for this buffer is
@@ -687,13 +681,8 @@
 // channel will exit idle mode when the Connect() method is called or when an
 // RPC is initiated.
 //
-<<<<<<< HEAD
-// By default this feature is disabled, which can also be explicitly configured
-// by passing zero to this function.
-=======
 // A default timeout of 30 minutes will be used if this dial option is not set
 // at dial time and idleness can be disabled by passing a timeout of zero.
->>>>>>> d532f28d
 //
 // # Experimental
 //
@@ -703,8 +692,6 @@
 	return newFuncDialOption(func(o *dialOptions) {
 		o.idleTimeout = d
 	})
-<<<<<<< HEAD
-=======
 }
 
 // WithRecvBufferPool returns a DialOption that configures the ClientConn
@@ -726,5 +713,4 @@
 	return newFuncDialOption(func(o *dialOptions) {
 		o.recvBufferPool = bufferPool
 	})
->>>>>>> d532f28d
 }