/*
 *
 * Copyright 2018 gRPC authors.
 *
 * Licensed under the Apache License, Version 2.0 (the "License");
 * you may not use this file except in compliance with the License.
 * You may obtain a copy of the License at
 *
 *     http://www.apache.org/licenses/LICENSE-2.0
 *
 * Unless required by applicable law or agreed to in writing, software
 * distributed under the License is distributed on an "AS IS" BASIS,
 * WITHOUT WARRANTIES OR CONDITIONS OF ANY KIND, either express or implied.
 * See the License for the specific language governing permissions and
 * limitations under the License.
 *
 */

// Package envconfig contains grpc settings configured by environment variables.
package envconfig

import (
	"os"
	"strconv"
	"strings"
)

var (
	// TXTErrIgnore is set if TXT errors should be ignored ("GRPC_GO_IGNORE_TXT_ERRORS" is not "false").
	TXTErrIgnore = boolFromEnv("GRPC_GO_IGNORE_TXT_ERRORS", true)
	// AdvertiseCompressors is set if registered compressor should be advertised
	// ("GRPC_GO_ADVERTISE_COMPRESSORS" is not "false").
	AdvertiseCompressors = boolFromEnv("GRPC_GO_ADVERTISE_COMPRESSORS", true)
	// RingHashCap indicates the maximum ring size which defaults to 4096
	// entries but may be overridden by setting the environment variable
	// "GRPC_RING_HASH_CAP".  This does not override the default bounds
	// checking which NACKs configs specifying ring sizes > 8*1024*1024 (~8M).
	RingHashCap = uint64FromEnv("GRPC_RING_HASH_CAP", 4096, 1, 8*1024*1024)
	// PickFirstLBConfig is set if we should support configuration of the
<<<<<<< HEAD
	// pick_first LB policy, which can be enabled by setting the environment
	// variable "GRPC_EXPERIMENTAL_PICKFIRST_LB_CONFIG" to "true".
	PickFirstLBConfig = boolFromEnv("GRPC_EXPERIMENTAL_PICKFIRST_LB_CONFIG", false)
=======
	// pick_first LB policy.
	PickFirstLBConfig = boolFromEnv("GRPC_EXPERIMENTAL_PICKFIRST_LB_CONFIG", true)
	// LeastRequestLB is set if we should support the least_request_experimental
	// LB policy, which can be enabled by setting the environment variable
	// "GRPC_EXPERIMENTAL_ENABLE_LEAST_REQUEST" to "true".
	LeastRequestLB = boolFromEnv("GRPC_EXPERIMENTAL_ENABLE_LEAST_REQUEST", false)
	// ALTSMaxConcurrentHandshakes is the maximum number of concurrent ALTS
	// handshakes that can be performed.
	ALTSMaxConcurrentHandshakes = uint64FromEnv("GRPC_ALTS_MAX_CONCURRENT_HANDSHAKES", 100, 1, 100)
>>>>>>> d532f28d
)

func boolFromEnv(envVar string, def bool) bool {
	if def {
		// The default is true; return true unless the variable is "false".
		return !strings.EqualFold(os.Getenv(envVar), "false")
	}
	// The default is false; return false unless the variable is "true".
	return strings.EqualFold(os.Getenv(envVar), "true")
}

func uint64FromEnv(envVar string, def, min, max uint64) uint64 {
	v, err := strconv.ParseUint(os.Getenv(envVar), 10, 64)
	if err != nil {
		return def
	}
	if v < min {
		return min
	}
	if v > max {
		return max
	}
	return v
}<|MERGE_RESOLUTION|>--- conflicted
+++ resolved
@@ -37,11 +37,6 @@
 	// checking which NACKs configs specifying ring sizes > 8*1024*1024 (~8M).
 	RingHashCap = uint64FromEnv("GRPC_RING_HASH_CAP", 4096, 1, 8*1024*1024)
 	// PickFirstLBConfig is set if we should support configuration of the
-<<<<<<< HEAD
-	// pick_first LB policy, which can be enabled by setting the environment
-	// variable "GRPC_EXPERIMENTAL_PICKFIRST_LB_CONFIG" to "true".
-	PickFirstLBConfig = boolFromEnv("GRPC_EXPERIMENTAL_PICKFIRST_LB_CONFIG", false)
-=======
 	// pick_first LB policy.
 	PickFirstLBConfig = boolFromEnv("GRPC_EXPERIMENTAL_PICKFIRST_LB_CONFIG", true)
 	// LeastRequestLB is set if we should support the least_request_experimental
@@ -51,7 +46,6 @@
 	// ALTSMaxConcurrentHandshakes is the maximum number of concurrent ALTS
 	// handshakes that can be performed.
 	ALTSMaxConcurrentHandshakes = uint64FromEnv("GRPC_ALTS_MAX_CONCURRENT_HANDSHAKES", 100, 1, 100)
->>>>>>> d532f28d
 )
 
 func boolFromEnv(envVar string, def bool) bool {
