--- conflicted
+++ resolved
@@ -390,21 +390,10 @@
 	}
 	s.waitOnHeader()
 
-<<<<<<< HEAD
-	if !s.headerValid {
-		return nil, s.status.Err()
-	}
-
-	if s.noHeaders {
-		return nil, ErrNoHeaders
-	}
-
-=======
 	if !s.headerValid || s.noHeaders {
 		return nil, s.status.Err()
 	}
 
->>>>>>> d532f28d
 	return s.header.Copy(), nil
 }
 
