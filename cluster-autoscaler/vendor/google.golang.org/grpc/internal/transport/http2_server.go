--- conflicted
+++ resolved
@@ -342,11 +342,7 @@
 
 // operateHeaders takes action on the decoded headers. Returns an error if fatal
 // error encountered and transport needs to close, otherwise returns nil.
-<<<<<<< HEAD
-func (t *http2Server) operateHeaders(frame *http2.MetaHeadersFrame, handle func(*Stream), traceCtx func(context.Context, string) context.Context) error {
-=======
 func (t *http2Server) operateHeaders(frame *http2.MetaHeadersFrame, handle func(*Stream)) error {
->>>>>>> d532f28d
 	// Acquire max stream ID lock for entire duration
 	t.maxStreamMu.Lock()
 	defer t.maxStreamMu.Unlock()
@@ -668,11 +664,7 @@
 		}
 		switch frame := frame.(type) {
 		case *http2.MetaHeadersFrame:
-<<<<<<< HEAD
-			if err := t.operateHeaders(frame, handle, traceCtx); err != nil {
-=======
 			if err := t.operateHeaders(frame, handle); err != nil {
->>>>>>> d532f28d
 				t.Close(err)
 				break
 			}
