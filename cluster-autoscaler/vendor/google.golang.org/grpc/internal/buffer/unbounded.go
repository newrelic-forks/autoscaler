/*
 * Copyright 2019 gRPC authors.
 *
 * Licensed under the Apache License, Version 2.0 (the "License");
 * you may not use this file except in compliance with the License.
 * You may obtain a copy of the License at
 *
 *     http://www.apache.org/licenses/LICENSE-2.0
 *
 * Unless required by applicable law or agreed to in writing, software
 * distributed under the License is distributed on an "AS IS" BASIS,
 * WITHOUT WARRANTIES OR CONDITIONS OF ANY KIND, either express or implied.
 * See the License for the specific language governing permissions and
 * limitations under the License.
 *
 */

// Package buffer provides an implementation of an unbounded buffer.
package buffer

import "sync"

// Unbounded is an implementation of an unbounded buffer which does not use
// extra goroutines. This is typically used for passing updates from one entity
// to another within gRPC.
//
// All methods on this type are thread-safe and don't block on anything except
// the underlying mutex used for synchronization.
//
// Unbounded supports values of any type to be stored in it by using a channel
// of `any`. This means that a call to Put() incurs an extra memory allocation,
// and also that users need a type assertion while reading. For performance
// critical code paths, using Unbounded is strongly discouraged and defining a
// new type specific implementation of this buffer is preferred. See
// internal/transport/transport.go for an example of this.
type Unbounded struct {
<<<<<<< HEAD
	c       chan interface{}
=======
	c       chan any
>>>>>>> d532f28d
	closed  bool
	mu      sync.Mutex
	backlog []any
}

// NewUnbounded returns a new instance of Unbounded.
func NewUnbounded() *Unbounded {
	return &Unbounded{c: make(chan any, 1)}
}

// Put adds t to the unbounded buffer.
func (b *Unbounded) Put(t any) {
	b.mu.Lock()
	defer b.mu.Unlock()
	if b.closed {
		return
	}
	if len(b.backlog) == 0 {
		select {
		case b.c <- t:
			return
		default:
		}
	}
	b.backlog = append(b.backlog, t)
}

// Load sends the earliest buffered data, if any, onto the read channel
// returned by Get(). Users are expected to call this every time they read a
// value from the read channel.
func (b *Unbounded) Load() {
	b.mu.Lock()
	defer b.mu.Unlock()
	if b.closed {
		return
	}
	if len(b.backlog) > 0 {
		select {
		case b.c <- b.backlog[0]:
			b.backlog[0] = nil
			b.backlog = b.backlog[1:]
		default:
		}
	}
}

// Get returns a read channel on which values added to the buffer, via Put(),
// are sent on.
//
// Upon reading a value from this channel, users are expected to call Load() to
// send the next buffered value onto the channel if there is any.
//
// If the unbounded buffer is closed, the read channel returned by this method
// is closed.
<<<<<<< HEAD
func (b *Unbounded) Get() <-chan interface{} {
=======
func (b *Unbounded) Get() <-chan any {
>>>>>>> d532f28d
	return b.c
}

// Close closes the unbounded buffer.
func (b *Unbounded) Close() {
	b.mu.Lock()
	defer b.mu.Unlock()
	if b.closed {
		return
	}
	b.closed = true
	close(b.c)
}<|MERGE_RESOLUTION|>--- conflicted
+++ resolved
@@ -34,11 +34,7 @@
 // new type specific implementation of this buffer is preferred. See
 // internal/transport/transport.go for an example of this.
 type Unbounded struct {
-<<<<<<< HEAD
-	c       chan interface{}
-=======
 	c       chan any
->>>>>>> d532f28d
 	closed  bool
 	mu      sync.Mutex
 	backlog []any
@@ -93,11 +89,7 @@
 //
 // If the unbounded buffer is closed, the read channel returned by this method
 // is closed.
-<<<<<<< HEAD
-func (b *Unbounded) Get() <-chan interface{} {
-=======
 func (b *Unbounded) Get() <-chan any {
->>>>>>> d532f28d
 	return b.c
 }
 
