/*
 *
 * Copyright 2020 gRPC authors.
 *
 * Licensed under the Apache License, Version 2.0 (the "License");
 * you may not use this file except in compliance with the License.
 * You may obtain a copy of the License at
 *
 *     http://www.apache.org/licenses/LICENSE-2.0
 *
 * Unless required by applicable law or agreed to in writing, software
 * distributed under the License is distributed on an "AS IS" BASIS,
 * WITHOUT WARRANTIES OR CONDITIONS OF ANY KIND, either express or implied.
 * See the License for the specific language governing permissions and
 * limitations under the License.
 *
 */

package grpclog

import (
	"fmt"
)

// PrefixLogger does logging with a prefix.
//
// Logging method on a nil logs without any prefix.
type PrefixLogger struct {
	logger DepthLoggerV2
	prefix string
}

// Infof does info logging.
func (pl *PrefixLogger) Infof(format string, args ...any) {
	if pl != nil {
		// Handle nil, so the tests can pass in a nil logger.
		format = pl.prefix + format
		pl.logger.InfoDepth(1, fmt.Sprintf(format, args...))
		return
	}
	InfoDepth(1, fmt.Sprintf(format, args...))
}

// Warningf does warning logging.
func (pl *PrefixLogger) Warningf(format string, args ...any) {
	if pl != nil {
		format = pl.prefix + format
		pl.logger.WarningDepth(1, fmt.Sprintf(format, args...))
		return
	}
	WarningDepth(1, fmt.Sprintf(format, args...))
}

// Errorf does error logging.
func (pl *PrefixLogger) Errorf(format string, args ...any) {
	if pl != nil {
		format = pl.prefix + format
		pl.logger.ErrorDepth(1, fmt.Sprintf(format, args...))
		return
	}
	ErrorDepth(1, fmt.Sprintf(format, args...))
}

// Debugf does info logging at verbose level 2.
<<<<<<< HEAD
func (pl *PrefixLogger) Debugf(format string, args ...interface{}) {
=======
func (pl *PrefixLogger) Debugf(format string, args ...any) {
>>>>>>> d532f28d
	// TODO(6044): Refactor interfaces LoggerV2 and DepthLogger, and maybe
	// rewrite PrefixLogger a little to ensure that we don't use the global
	// `Logger` here, and instead use the `logger` field.
	if !Logger.V(2) {
		return
	}
	if pl != nil {
		// Handle nil, so the tests can pass in a nil logger.
		format = pl.prefix + format
		pl.logger.InfoDepth(1, fmt.Sprintf(format, args...))
		return
	}
	InfoDepth(1, fmt.Sprintf(format, args...))

}

// V reports whether verbosity level l is at least the requested verbose level.
func (pl *PrefixLogger) V(l int) bool {
	// TODO(6044): Refactor interfaces LoggerV2 and DepthLogger, and maybe
	// rewrite PrefixLogger a little to ensure that we don't use the global
	// `Logger` here, and instead use the `logger` field.
	return Logger.V(l)
}

// NewPrefixLogger creates a prefix logger with the given prefix.
func NewPrefixLogger(logger DepthLoggerV2, prefix string) *PrefixLogger {
	return &PrefixLogger{logger: logger, prefix: prefix}
}<|MERGE_RESOLUTION|>--- conflicted
+++ resolved
@@ -62,11 +62,7 @@
 }
 
 // Debugf does info logging at verbose level 2.
-<<<<<<< HEAD
-func (pl *PrefixLogger) Debugf(format string, args ...interface{}) {
-=======
 func (pl *PrefixLogger) Debugf(format string, args ...any) {
->>>>>>> d532f28d
 	// TODO(6044): Refactor interfaces LoggerV2 and DepthLogger, and maybe
 	// rewrite PrefixLogger a little to ensure that we don't use the global
 	// `Logger` here, and instead use the `logger` field.
