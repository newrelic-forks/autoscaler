/*
 *
 * Copyright 2018 gRPC authors.
 *
 * Licensed under the Apache License, Version 2.0 (the "License");
 * you may not use this file except in compliance with the License.
 * You may obtain a copy of the License at
 *
 *     http://www.apache.org/licenses/LICENSE-2.0
 *
 * Unless required by applicable law or agreed to in writing, software
 * distributed under the License is distributed on an "AS IS" BASIS,
 * WITHOUT WARRANTIES OR CONDITIONS OF ANY KIND, either express or implied.
 * See the License for the specific language governing permissions and
 * limitations under the License.
 *
 */

// Package dns implements a dns resolver to be installed as the default resolver
// in grpc.
package dns

import (
	"context"
	"encoding/json"
	"errors"
	"fmt"
	"net"
	"os"
	"strconv"
	"strings"
	"sync"
	"time"

	grpclbstate "google.golang.org/grpc/balancer/grpclb/state"
	"google.golang.org/grpc/grpclog"
	"google.golang.org/grpc/internal/backoff"
	"google.golang.org/grpc/internal/envconfig"
	"google.golang.org/grpc/internal/grpcrand"
	"google.golang.org/grpc/resolver"
	"google.golang.org/grpc/serviceconfig"
)

// EnableSRVLookups controls whether the DNS resolver attempts to fetch gRPCLB
// addresses from SRV records.  Must not be changed after init time.
var EnableSRVLookups = false

var logger = grpclog.Component("dns")

// Globals to stub out in tests. TODO: Perhaps these two can be combined into a
// single variable for testing the resolver?
var (
	newTimer           = time.NewTimer
	newTimerDNSResRate = time.NewTimer
)

func init() {
	resolver.Register(NewBuilder())
}

const (
	defaultPort       = "443"
	defaultDNSSvrPort = "53"
	golang            = "GO"
	// txtPrefix is the prefix string to be prepended to the host name for txt
	// record lookup.
	txtPrefix = "_grpc_config."
	// In DNS, service config is encoded in a TXT record via the mechanism
	// described in RFC-1464 using the attribute name grpc_config.
	txtAttribute = "grpc_config="
)

var (
	errMissingAddr = errors.New("dns resolver: missing address")

	// Addresses ending with a colon that is supposed to be the separator
	// between host and port is not allowed.  E.g. "::" is a valid address as
	// it is an IPv6 address (host only) and "[::]:" is invalid as it ends with
	// a colon as the host and port separator
	errEndsWithColon = errors.New("dns resolver: missing port after port-separator colon")
)

var (
	defaultResolver netResolver = net.DefaultResolver
	// To prevent excessive re-resolution, we enforce a rate limit on DNS
	// resolution requests.
	minDNSResRate = 30 * time.Second
)

var addressDialer = func(address string) func(context.Context, string, string) (net.Conn, error) {
	return func(ctx context.Context, network, _ string) (net.Conn, error) {
		var dialer net.Dialer
		return dialer.DialContext(ctx, network, address)
	}
}

var newNetResolver = func(authority string) (netResolver, error) {
	host, port, err := parseTarget(authority, defaultDNSSvrPort)
	if err != nil {
		return nil, err
	}

	authorityWithPort := net.JoinHostPort(host, port)

	return &net.Resolver{
		PreferGo: true,
		Dial:     addressDialer(authorityWithPort),
	}, nil
}

// NewBuilder creates a dnsBuilder which is used to factory DNS resolvers.
func NewBuilder() resolver.Builder {
	return &dnsBuilder{}
}

type dnsBuilder struct{}

// Build creates and starts a DNS resolver that watches the name resolution of
// the target.
func (b *dnsBuilder) Build(target resolver.Target, cc resolver.ClientConn, opts resolver.BuildOptions) (resolver.Resolver, error) {
	host, port, err := parseTarget(target.Endpoint(), defaultPort)
	if err != nil {
		return nil, err
	}

	// IP address.
	if ipAddr, ok := formatIP(host); ok {
		addr := []resolver.Address{{Addr: ipAddr + ":" + port}}
		cc.UpdateState(resolver.State{Addresses: addr})
		return deadResolver{}, nil
	}

	// DNS address (non-IP).
	ctx, cancel := context.WithCancel(context.Background())
	d := &dnsResolver{
		host:                 host,
		port:                 port,
		ctx:                  ctx,
		cancel:               cancel,
		cc:                   cc,
		rn:                   make(chan struct{}, 1),
		disableServiceConfig: opts.DisableServiceConfig,
	}

	if target.URL.Host == "" {
		d.resolver = defaultResolver
	} else {
<<<<<<< HEAD
		d.resolver, err = customAuthorityResolver(target.URL.Host)
=======
		d.resolver, err = newNetResolver(target.URL.Host)
>>>>>>> d532f28d
		if err != nil {
			return nil, err
		}
	}

	d.wg.Add(1)
	go d.watcher()
	return d, nil
}

// Scheme returns the naming scheme of this resolver builder, which is "dns".
func (b *dnsBuilder) Scheme() string {
	return "dns"
}

type netResolver interface {
	LookupHost(ctx context.Context, host string) (addrs []string, err error)
	LookupSRV(ctx context.Context, service, proto, name string) (cname string, addrs []*net.SRV, err error)
	LookupTXT(ctx context.Context, name string) (txts []string, err error)
}

// deadResolver is a resolver that does nothing.
type deadResolver struct{}

func (deadResolver) ResolveNow(resolver.ResolveNowOptions) {}

func (deadResolver) Close() {}

// dnsResolver watches for the name resolution update for a non-IP target.
type dnsResolver struct {
	host     string
	port     string
	resolver netResolver
	ctx      context.Context
	cancel   context.CancelFunc
	cc       resolver.ClientConn
	// rn channel is used by ResolveNow() to force an immediate resolution of the
	// target.
	rn chan struct{}
	// wg is used to enforce Close() to return after the watcher() goroutine has
	// finished. Otherwise, data race will be possible. [Race Example] in
	// dns_resolver_test we replace the real lookup functions with mocked ones to
	// facilitate testing. If Close() doesn't wait for watcher() goroutine
	// finishes, race detector sometimes will warns lookup (READ the lookup
	// function pointers) inside watcher() goroutine has data race with
	// replaceNetFunc (WRITE the lookup function pointers).
	wg                   sync.WaitGroup
	disableServiceConfig bool
}

// ResolveNow invoke an immediate resolution of the target that this
// dnsResolver watches.
func (d *dnsResolver) ResolveNow(resolver.ResolveNowOptions) {
	select {
	case d.rn <- struct{}{}:
	default:
	}
}

// Close closes the dnsResolver.
func (d *dnsResolver) Close() {
	d.cancel()
	d.wg.Wait()
}

func (d *dnsResolver) watcher() {
	defer d.wg.Done()
	backoffIndex := 1
	for {
		state, err := d.lookup()
		if err != nil {
			// Report error to the underlying grpc.ClientConn.
			d.cc.ReportError(err)
		} else {
			err = d.cc.UpdateState(*state)
		}

		var timer *time.Timer
		if err == nil {
			// Success resolving, wait for the next ResolveNow. However, also wait 30
			// seconds at the very least to prevent constantly re-resolving.
			backoffIndex = 1
			timer = newTimerDNSResRate(minDNSResRate)
			select {
			case <-d.ctx.Done():
				timer.Stop()
				return
			case <-d.rn:
			}
		} else {
			// Poll on an error found in DNS Resolver or an error received from
			// ClientConn.
			timer = newTimer(backoff.DefaultExponential.Backoff(backoffIndex))
			backoffIndex++
		}
		select {
		case <-d.ctx.Done():
			timer.Stop()
			return
		case <-timer.C:
		}
	}
}

func (d *dnsResolver) lookupSRV() ([]resolver.Address, error) {
	if !EnableSRVLookups {
		return nil, nil
	}
	var newAddrs []resolver.Address
	_, srvs, err := d.resolver.LookupSRV(d.ctx, "grpclb", "tcp", d.host)
	if err != nil {
		err = handleDNSError(err, "SRV") // may become nil
		return nil, err
	}
	for _, s := range srvs {
		lbAddrs, err := d.resolver.LookupHost(d.ctx, s.Target)
		if err != nil {
			err = handleDNSError(err, "A") // may become nil
			if err == nil {
				// If there are other SRV records, look them up and ignore this
				// one that does not exist.
				continue
			}
			return nil, err
		}
		for _, a := range lbAddrs {
			ip, ok := formatIP(a)
			if !ok {
				return nil, fmt.Errorf("dns: error parsing A record IP address %v", a)
			}
			addr := ip + ":" + strconv.Itoa(int(s.Port))
			newAddrs = append(newAddrs, resolver.Address{Addr: addr, ServerName: s.Target})
		}
	}
	return newAddrs, nil
}

func handleDNSError(err error, lookupType string) error {
	dnsErr, ok := err.(*net.DNSError)
	if ok && !dnsErr.IsTimeout && !dnsErr.IsTemporary {
		// Timeouts and temporary errors should be communicated to gRPC to
		// attempt another DNS query (with backoff).  Other errors should be
		// suppressed (they may represent the absence of a TXT record).
		return nil
	}
	if err != nil {
		err = fmt.Errorf("dns: %v record lookup error: %v", lookupType, err)
		logger.Info(err)
	}
	return err
}

func (d *dnsResolver) lookupTXT() *serviceconfig.ParseResult {
	ss, err := d.resolver.LookupTXT(d.ctx, txtPrefix+d.host)
	if err != nil {
		if envconfig.TXTErrIgnore {
			return nil
		}
		if err = handleDNSError(err, "TXT"); err != nil {
			return &serviceconfig.ParseResult{Err: err}
		}
		return nil
	}
	var res string
	for _, s := range ss {
		res += s
	}

	// TXT record must have "grpc_config=" attribute in order to be used as
	// service config.
	if !strings.HasPrefix(res, txtAttribute) {
		logger.Warningf("dns: TXT record %v missing %v attribute", res, txtAttribute)
		// This is not an error; it is the equivalent of not having a service
		// config.
		return nil
	}
	sc := canaryingSC(strings.TrimPrefix(res, txtAttribute))
	return d.cc.ParseServiceConfig(sc)
}

func (d *dnsResolver) lookupHost() ([]resolver.Address, error) {
	addrs, err := d.resolver.LookupHost(d.ctx, d.host)
	if err != nil {
		err = handleDNSError(err, "A")
		return nil, err
	}
	newAddrs := make([]resolver.Address, 0, len(addrs))
	for _, a := range addrs {
		ip, ok := formatIP(a)
		if !ok {
			return nil, fmt.Errorf("dns: error parsing A record IP address %v", a)
		}
		addr := ip + ":" + d.port
		newAddrs = append(newAddrs, resolver.Address{Addr: addr})
	}
	return newAddrs, nil
}

func (d *dnsResolver) lookup() (*resolver.State, error) {
	srv, srvErr := d.lookupSRV()
	addrs, hostErr := d.lookupHost()
	if hostErr != nil && (srvErr != nil || len(srv) == 0) {
		return nil, hostErr
	}

	state := resolver.State{Addresses: addrs}
	if len(srv) > 0 {
		state = grpclbstate.Set(state, &grpclbstate.State{BalancerAddresses: srv})
	}
	if !d.disableServiceConfig {
		state.ServiceConfig = d.lookupTXT()
	}
	return &state, nil
}

// formatIP returns ok = false if addr is not a valid textual representation of
// an IP address. If addr is an IPv4 address, return the addr and ok = true.
// If addr is an IPv6 address, return the addr enclosed in square brackets and
// ok = true.
func formatIP(addr string) (addrIP string, ok bool) {
	ip := net.ParseIP(addr)
	if ip == nil {
		return "", false
	}
	if ip.To4() != nil {
		return addr, true
	}
	return "[" + addr + "]", true
}

// parseTarget takes the user input target string and default port, returns
// formatted host and port info. If target doesn't specify a port, set the port
// to be the defaultPort. If target is in IPv6 format and host-name is enclosed
// in square brackets, brackets are stripped when setting the host.
// examples:
// target: "www.google.com" defaultPort: "443" returns host: "www.google.com", port: "443"
// target: "ipv4-host:80" defaultPort: "443" returns host: "ipv4-host", port: "80"
// target: "[ipv6-host]" defaultPort: "443" returns host: "ipv6-host", port: "443"
// target: ":80" defaultPort: "443" returns host: "localhost", port: "80"
func parseTarget(target, defaultPort string) (host, port string, err error) {
	if target == "" {
		return "", "", errMissingAddr
	}
	if ip := net.ParseIP(target); ip != nil {
		// target is an IPv4 or IPv6(without brackets) address
		return target, defaultPort, nil
	}
	if host, port, err = net.SplitHostPort(target); err == nil {
		if port == "" {
			// If the port field is empty (target ends with colon), e.g. "[::1]:",
			// this is an error.
			return "", "", errEndsWithColon
		}
		// target has port, i.e ipv4-host:port, [ipv6-host]:port, host-name:port
		if host == "" {
			// Keep consistent with net.Dial(): If the host is empty, as in ":80",
			// the local system is assumed.
			host = "localhost"
		}
		return host, port, nil
	}
	if host, port, err = net.SplitHostPort(target + ":" + defaultPort); err == nil {
		// target doesn't have port
		return host, port, nil
	}
	return "", "", fmt.Errorf("invalid target address %v, error info: %v", target, err)
}

type rawChoice struct {
	ClientLanguage *[]string        `json:"clientLanguage,omitempty"`
	Percentage     *int             `json:"percentage,omitempty"`
	ClientHostName *[]string        `json:"clientHostName,omitempty"`
	ServiceConfig  *json.RawMessage `json:"serviceConfig,omitempty"`
}

func containsString(a *[]string, b string) bool {
	if a == nil {
		return true
	}
	for _, c := range *a {
		if c == b {
			return true
		}
	}
	return false
}

func chosenByPercentage(a *int) bool {
	if a == nil {
		return true
	}
	return grpcrand.Intn(100)+1 <= *a
}

func canaryingSC(js string) string {
	if js == "" {
		return ""
	}
	var rcs []rawChoice
	err := json.Unmarshal([]byte(js), &rcs)
	if err != nil {
		logger.Warningf("dns: error parsing service config json: %v", err)
		return ""
	}
	cliHostname, err := os.Hostname()
	if err != nil {
		logger.Warningf("dns: error getting client hostname: %v", err)
		return ""
	}
	var sc string
	for _, c := range rcs {
		if !containsString(c.ClientLanguage, golang) ||
			!chosenByPercentage(c.Percentage) ||
			!containsString(c.ClientHostName, cliHostname) ||
			c.ServiceConfig == nil {
			continue
		}
		sc = string(*c.ServiceConfig)
		break
	}
	return sc
}<|MERGE_RESOLUTION|>--- conflicted
+++ resolved
@@ -145,11 +145,7 @@
 	if target.URL.Host == "" {
 		d.resolver = defaultResolver
 	} else {
-<<<<<<< HEAD
-		d.resolver, err = customAuthorityResolver(target.URL.Host)
-=======
 		d.resolver, err = newNetResolver(target.URL.Host)
->>>>>>> d532f28d
 		if err != nil {
 			return nil, err
 		}
