--- conflicted
+++ resolved
@@ -61,41 +61,25 @@
 	// GetServerCredentials returns the transport credentials configured on a
 	// gRPC server. An xDS-enabled server needs to know what type of credentials
 	// is configured on the underlying gRPC server. This is set by server.go.
-<<<<<<< HEAD
-	GetServerCredentials interface{} // func (*grpc.Server) credentials.TransportCredentials
-=======
 	GetServerCredentials any // func (*grpc.Server) credentials.TransportCredentials
->>>>>>> d532f28d
 	// CanonicalString returns the canonical string of the code defined here:
 	// https://github.com/grpc/grpc/blob/master/doc/statuscodes.md.
 	//
 	// This is used in the 1.0 release of gcp/observability, and thus must not be
 	// deleted or changed.
-<<<<<<< HEAD
-	CanonicalString interface{} // func (codes.Code) string
-=======
 	CanonicalString any // func (codes.Code) string
->>>>>>> d532f28d
 	// DrainServerTransports initiates a graceful close of existing connections
 	// on a gRPC server accepted on the provided listener address. An
 	// xDS-enabled server invokes this method on a grpc.Server when a particular
 	// listener moves to "not-serving" mode.
-<<<<<<< HEAD
-	DrainServerTransports interface{} // func(*grpc.Server, string)
-=======
 	DrainServerTransports any // func(*grpc.Server, string)
->>>>>>> d532f28d
 	// AddGlobalServerOptions adds an array of ServerOption that will be
 	// effective globally for newly created servers. The priority will be: 1.
 	// user-provided; 2. this method; 3. default values.
 	//
 	// This is used in the 1.0 release of gcp/observability, and thus must not be
 	// deleted or changed.
-<<<<<<< HEAD
-	AddGlobalServerOptions interface{} // func(opt ...ServerOption)
-=======
 	AddGlobalServerOptions any // func(opt ...ServerOption)
->>>>>>> d532f28d
 	// ClearGlobalServerOptions clears the array of extra ServerOption. This
 	// method is useful in testing and benchmarking.
 	//
@@ -108,22 +92,14 @@
 	//
 	// This is used in the 1.0 release of gcp/observability, and thus must not be
 	// deleted or changed.
-<<<<<<< HEAD
-	AddGlobalDialOptions interface{} // func(opt ...DialOption)
-=======
 	AddGlobalDialOptions any // func(opt ...DialOption)
->>>>>>> d532f28d
 	// DisableGlobalDialOptions returns a DialOption that prevents the
 	// ClientConn from applying the global DialOptions (set via
 	// AddGlobalDialOptions).
 	//
 	// This is used in the 1.0 release of gcp/observability, and thus must not be
 	// deleted or changed.
-<<<<<<< HEAD
-	DisableGlobalDialOptions interface{} // func() grpc.DialOption
-=======
 	DisableGlobalDialOptions any // func() grpc.DialOption
->>>>>>> d532f28d
 	// ClearGlobalDialOptions clears the array of extra DialOption. This
 	// method is useful in testing and benchmarking.
 	//
@@ -132,41 +108,26 @@
 	ClearGlobalDialOptions func()
 	// JoinDialOptions combines the dial options passed as arguments into a
 	// single dial option.
-<<<<<<< HEAD
-	JoinDialOptions interface{} // func(...grpc.DialOption) grpc.DialOption
-	// JoinServerOptions combines the server options passed as arguments into a
-	// single server option.
-	JoinServerOptions interface{} // func(...grpc.ServerOption) grpc.ServerOption
-=======
 	JoinDialOptions any // func(...grpc.DialOption) grpc.DialOption
 	// JoinServerOptions combines the server options passed as arguments into a
 	// single server option.
 	JoinServerOptions any // func(...grpc.ServerOption) grpc.ServerOption
->>>>>>> d532f28d
 
 	// WithBinaryLogger returns a DialOption that specifies the binary logger
 	// for a ClientConn.
 	//
 	// This is used in the 1.0 release of gcp/observability, and thus must not be
 	// deleted or changed.
-<<<<<<< HEAD
-	WithBinaryLogger interface{} // func(binarylog.Logger) grpc.DialOption
-=======
 	WithBinaryLogger any // func(binarylog.Logger) grpc.DialOption
->>>>>>> d532f28d
 	// BinaryLogger returns a ServerOption that can set the binary logger for a
 	// server.
 	//
 	// This is used in the 1.0 release of gcp/observability, and thus must not be
 	// deleted or changed.
-<<<<<<< HEAD
-	BinaryLogger interface{} // func(binarylog.Logger) grpc.ServerOption
-=======
 	BinaryLogger any // func(binarylog.Logger) grpc.ServerOption
 
 	// SubscribeToConnectivityStateChanges adds a grpcsync.Subscriber to a provided grpc.ClientConn
 	SubscribeToConnectivityStateChanges any // func(*grpc.ClientConn, grpcsync.Subscriber)
->>>>>>> d532f28d
 
 	// NewXDSResolverWithConfigForTesting creates a new xds resolver builder using
 	// the provided xds bootstrap config instead of the global configuration from
@@ -209,9 +170,6 @@
 	UnregisterRBACHTTPFilterForTesting func()
 
 	// ORCAAllowAnyMinReportingInterval is for examples/orca use ONLY.
-<<<<<<< HEAD
-	ORCAAllowAnyMinReportingInterval interface{} // func(so *orca.ServiceOptions)
-=======
 	ORCAAllowAnyMinReportingInterval any // func(so *orca.ServiceOptions)
 
 	// GRPCResolverSchemeExtraMetadata determines when gRPC will add extra
@@ -223,7 +181,6 @@
 
 	// ExitIdleModeForTesting gets the ClientConn to exit IDLE mode.
 	ExitIdleModeForTesting any // func(*grpc.ClientConn) error
->>>>>>> d532f28d
 )
 
 // HealthChecker defines the signature of the client-side LB channel health checking function.
