/*
 *
 * Copyright 2017 gRPC authors.
 *
 * Licensed under the Apache License, Version 2.0 (the "License");
 * you may not use this file except in compliance with the License.
 * You may obtain a copy of the License at
 *
 *     http://www.apache.org/licenses/LICENSE-2.0
 *
 * Unless required by applicable law or agreed to in writing, software
 * distributed under the License is distributed on an "AS IS" BASIS,
 * WITHOUT WARRANTIES OR CONDITIONS OF ANY KIND, either express or implied.
 * See the License for the specific language governing permissions and
 * limitations under the License.
 *
 */

// Package status implements errors returned by gRPC.  These errors are
// serialized and transmitted on the wire between server and client, and allow
// for additional data to be transmitted via the Details field in the status
// proto.  gRPC service handlers should return an error created by this
// package, and gRPC clients should expect a corresponding error to be
// returned from the RPC call.
//
// This package upholds the invariants that a non-nil error may not
// contain an OK code, and an OK code must result in a nil error.
package status

import (
	"context"
	"errors"
	"fmt"

	spb "google.golang.org/genproto/googleapis/rpc/status"

	"google.golang.org/grpc/codes"
	"google.golang.org/grpc/internal/status"
)

// Status references google.golang.org/grpc/internal/status. It represents an
// RPC status code, message, and details.  It is immutable and should be
// created with New, Newf, or FromProto.
// https://godoc.org/google.golang.org/grpc/internal/status
type Status = status.Status

// New returns a Status representing c and msg.
func New(c codes.Code, msg string) *Status {
	return status.New(c, msg)
}

// Newf returns New(c, fmt.Sprintf(format, a...)).
func Newf(c codes.Code, format string, a ...any) *Status {
	return New(c, fmt.Sprintf(format, a...))
}

// Error returns an error representing c and msg.  If c is OK, returns nil.
func Error(c codes.Code, msg string) error {
	return New(c, msg).Err()
}

// Errorf returns Error(c, fmt.Sprintf(format, a...)).
func Errorf(c codes.Code, format string, a ...any) error {
	return Error(c, fmt.Sprintf(format, a...))
}

// ErrorProto returns an error representing s.  If s.Code is OK, returns nil.
func ErrorProto(s *spb.Status) error {
	return FromProto(s).Err()
}

// FromProto returns a Status representing s.
func FromProto(s *spb.Status) *Status {
	return status.FromProto(s)
}

// FromError returns a Status representation of err.
//
//   - If err was produced by this package or implements the method `GRPCStatus()
//     *Status` and `GRPCStatus()` does not return nil, or if err wraps a type
//     satisfying this, the Status from `GRPCStatus()` is returned.  For wrapped
//     errors, the message returned contains the entire err.Error() text and not
//     just the wrapped status. In that case, ok is true.
//
//   - If err is nil, a Status is returned with codes.OK and no message, and ok
//     is true.
//
//   - If err implements the method `GRPCStatus() *Status` and `GRPCStatus()`
//     returns nil (which maps to Codes.OK), or if err wraps a type
//     satisfying this, a Status is returned with codes.Unknown and err's
//     Error() message, and ok is false.
//
//   - Otherwise, err is an error not compatible with this package.  In this
//     case, a Status is returned with codes.Unknown and err's Error() message,
//     and ok is false.
func FromError(err error) (s *Status, ok bool) {
	if err == nil {
		return nil, true
	}
	type grpcstatus interface{ GRPCStatus() *Status }
	if gs, ok := err.(grpcstatus); ok {
<<<<<<< HEAD
		if gs.GRPCStatus() == nil {
=======
		grpcStatus := gs.GRPCStatus()
		if grpcStatus == nil {
>>>>>>> d532f28d
			// Error has status nil, which maps to codes.OK. There
			// is no sensible behavior for this, so we turn it into
			// an error with codes.Unknown and discard the existing
			// status.
			return New(codes.Unknown, err.Error()), false
		}
<<<<<<< HEAD
		return gs.GRPCStatus(), true
	}
	var gs grpcstatus
	if errors.As(err, &gs) {
		if gs.GRPCStatus() == nil {
=======
		return grpcStatus, true
	}
	var gs grpcstatus
	if errors.As(err, &gs) {
		grpcStatus := gs.GRPCStatus()
		if grpcStatus == nil {
>>>>>>> d532f28d
			// Error wraps an error that has status nil, which maps
			// to codes.OK.  There is no sensible behavior for this,
			// so we turn it into an error with codes.Unknown and
			// discard the existing status.
			return New(codes.Unknown, err.Error()), false
		}
<<<<<<< HEAD
		p := gs.GRPCStatus().Proto()
=======
		p := grpcStatus.Proto()
>>>>>>> d532f28d
		p.Message = err.Error()
		return status.FromProto(p), true
	}
	return New(codes.Unknown, err.Error()), false
}

// Convert is a convenience function which removes the need to handle the
// boolean return value from FromError.
func Convert(err error) *Status {
	s, _ := FromError(err)
	return s
}

// Code returns the Code of the error if it is a Status error or if it wraps a
// Status error. If that is not the case, it returns codes.OK if err is nil, or
// codes.Unknown otherwise.
func Code(err error) codes.Code {
	// Don't use FromError to avoid allocation of OK status.
	if err == nil {
		return codes.OK
	}

	return Convert(err).Code()
}

// FromContextError converts a context error or wrapped context error into a
// Status.  It returns a Status with codes.OK if err is nil, or a Status with
// codes.Unknown if err is non-nil and not a context error.
func FromContextError(err error) *Status {
	if err == nil {
		return nil
	}
	if errors.Is(err, context.DeadlineExceeded) {
		return New(codes.DeadlineExceeded, err.Error())
	}
	if errors.Is(err, context.Canceled) {
		return New(codes.Canceled, err.Error())
	}
	return New(codes.Unknown, err.Error())
}<|MERGE_RESOLUTION|>--- conflicted
+++ resolved
@@ -99,43 +99,27 @@
 	}
 	type grpcstatus interface{ GRPCStatus() *Status }
 	if gs, ok := err.(grpcstatus); ok {
-<<<<<<< HEAD
-		if gs.GRPCStatus() == nil {
-=======
 		grpcStatus := gs.GRPCStatus()
 		if grpcStatus == nil {
->>>>>>> d532f28d
 			// Error has status nil, which maps to codes.OK. There
 			// is no sensible behavior for this, so we turn it into
 			// an error with codes.Unknown and discard the existing
 			// status.
 			return New(codes.Unknown, err.Error()), false
 		}
-<<<<<<< HEAD
-		return gs.GRPCStatus(), true
-	}
-	var gs grpcstatus
-	if errors.As(err, &gs) {
-		if gs.GRPCStatus() == nil {
-=======
 		return grpcStatus, true
 	}
 	var gs grpcstatus
 	if errors.As(err, &gs) {
 		grpcStatus := gs.GRPCStatus()
 		if grpcStatus == nil {
->>>>>>> d532f28d
 			// Error wraps an error that has status nil, which maps
 			// to codes.OK.  There is no sensible behavior for this,
 			// so we turn it into an error with codes.Unknown and
 			// discard the existing status.
 			return New(codes.Unknown, err.Error()), false
 		}
-<<<<<<< HEAD
-		p := gs.GRPCStatus().Proto()
-=======
 		p := grpcStatus.Proto()
->>>>>>> d532f28d
 		p.Message = err.Error()
 		return status.FromProto(p), true
 	}
