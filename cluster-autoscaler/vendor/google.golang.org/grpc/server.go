--- conflicted
+++ resolved
@@ -112,11 +112,7 @@
 	serviceImpl any
 	methods     map[string]*MethodDesc
 	streams     map[string]*StreamDesc
-<<<<<<< HEAD
-	mdata       interface{}
-=======
 	mdata       any
->>>>>>> d532f28d
 }
 
 // Server is a gRPC server to serve RPC requests.
@@ -235,8 +231,6 @@
 	return &joinServerOption{opts: opts}
 }
 
-<<<<<<< HEAD
-=======
 // SharedWriteBuffer allows reusing per-connection transport write buffer.
 // If this option is set to true every connection will release the buffer after
 // flushing the data on the wire.
@@ -251,7 +245,6 @@
 	})
 }
 
->>>>>>> d532f28d
 // WriteBufferSize determines how much data can be batched before doing a write
 // on the wire. The corresponding memory allocation for this buffer will be
 // twice the size to keep syscalls low. The default value for this buffer is
@@ -990,11 +983,7 @@
 		f := func() {
 			defer streamQuota.release()
 			defer wg.Done()
-<<<<<<< HEAD
-			s.handleStream(st, stream, s.traceInfo(st, stream))
-=======
 			s.handleStream(st, stream)
->>>>>>> d532f28d
 		}
 
 		if s.opts.numServerWorkers > 0 {
@@ -1004,14 +993,6 @@
 			default:
 				// If all stream workers are busy, fallback to the default code path.
 			}
-<<<<<<< HEAD
-		}
-		go f()
-	}, func(ctx context.Context, method string) context.Context {
-		if !EnableTracing {
-			return ctx
-=======
->>>>>>> d532f28d
 		}
 		go f()
 	})
@@ -1169,11 +1150,7 @@
 }
 
 func chainUnaryInterceptors(interceptors []UnaryServerInterceptor) UnaryServerInterceptor {
-<<<<<<< HEAD
-	return func(ctx context.Context, req interface{}, info *UnaryServerInfo, handler UnaryHandler) (interface{}, error) {
-=======
 	return func(ctx context.Context, req any, info *UnaryServerInfo, handler UnaryHandler) (any, error) {
->>>>>>> d532f28d
 		return interceptors[0](ctx, req, info, getChainUnaryHandler(interceptors, 0, info, handler))
 	}
 }
@@ -1182,11 +1159,7 @@
 	if curr == len(interceptors)-1 {
 		return finalHandler
 	}
-<<<<<<< HEAD
-	return func(ctx context.Context, req interface{}) (interface{}, error) {
-=======
 	return func(ctx context.Context, req any) (any, error) {
->>>>>>> d532f28d
 		return interceptors[curr+1](ctx, req, info, getChainUnaryHandler(interceptors, curr+1, info, finalHandler))
 	}
 }
@@ -1259,10 +1232,6 @@
 		}
 	}
 	if len(binlogs) != 0 {
-<<<<<<< HEAD
-		ctx := stream.Context()
-=======
->>>>>>> d532f28d
 		md, _ := metadata.FromIncomingContext(ctx)
 		logEntry := &binarylog.ClientHeader{
 			Header:     md,
@@ -1348,11 +1317,7 @@
 			return status.Errorf(codes.Internal, "grpc: error unmarshalling request: %v", err)
 		}
 		for _, sh := range shs {
-<<<<<<< HEAD
-			sh.HandleRPC(stream.Context(), &stats.InPayload{
-=======
 			sh.HandleRPC(ctx, &stats.InPayload{
->>>>>>> d532f28d
 				RecvTime:         time.Now(),
 				Payload:          v,
 				Length:           len(d),
@@ -1366,11 +1331,7 @@
 				Message: d,
 			}
 			for _, binlog := range binlogs {
-<<<<<<< HEAD
-				binlog.Log(stream.Context(), cm)
-=======
 				binlog.Log(ctx, cm)
->>>>>>> d532f28d
 			}
 		}
 		if trInfo != nil {
@@ -1403,11 +1364,7 @@
 					Header: h,
 				}
 				for _, binlog := range binlogs {
-<<<<<<< HEAD
-					binlog.Log(stream.Context(), sh)
-=======
 					binlog.Log(ctx, sh)
->>>>>>> d532f28d
 				}
 			}
 			st := &binarylog.ServerTrailer{
@@ -1415,11 +1372,7 @@
 				Err:     appErr,
 			}
 			for _, binlog := range binlogs {
-<<<<<<< HEAD
-				binlog.Log(stream.Context(), st)
-=======
 				binlog.Log(ctx, st)
->>>>>>> d532f28d
 			}
 		}
 		return appErr
@@ -1434,11 +1387,7 @@
 	if stream.SendCompress() != sendCompressorName {
 		comp = encoding.GetCompressor(stream.SendCompress())
 	}
-<<<<<<< HEAD
-	if err := s.sendResponse(t, stream, reply, cp, opts, comp); err != nil {
-=======
 	if err := s.sendResponse(ctx, t, stream, reply, cp, opts, comp); err != nil {
->>>>>>> d532f28d
 		if err == io.EOF {
 			// The entire stream is done (for unary RPC only).
 			return err
@@ -1465,13 +1414,8 @@
 				Err:     appErr,
 			}
 			for _, binlog := range binlogs {
-<<<<<<< HEAD
-				binlog.Log(stream.Context(), sh)
-				binlog.Log(stream.Context(), st)
-=======
 				binlog.Log(ctx, sh)
 				binlog.Log(ctx, st)
->>>>>>> d532f28d
 			}
 		}
 		return err
@@ -1485,13 +1429,8 @@
 			Message: reply,
 		}
 		for _, binlog := range binlogs {
-<<<<<<< HEAD
-			binlog.Log(stream.Context(), sh)
-			binlog.Log(stream.Context(), sm)
-=======
 			binlog.Log(ctx, sh)
 			binlog.Log(ctx, sm)
->>>>>>> d532f28d
 		}
 	}
 	if channelz.IsOn() {
@@ -1509,11 +1448,7 @@
 			Err:     appErr,
 		}
 		for _, binlog := range binlogs {
-<<<<<<< HEAD
-			binlog.Log(stream.Context(), st)
-=======
 			binlog.Log(ctx, st)
->>>>>>> d532f28d
 		}
 	}
 	return t.WriteStatus(stream, statusOK)
@@ -1541,22 +1476,8 @@
 }
 
 func chainStreamInterceptors(interceptors []StreamServerInterceptor) StreamServerInterceptor {
-<<<<<<< HEAD
-	return func(srv interface{}, ss ServerStream, info *StreamServerInfo, handler StreamHandler) error {
-		return interceptors[0](srv, ss, info, getChainStreamHandler(interceptors, 0, info, handler))
-	}
-}
-
-func getChainStreamHandler(interceptors []StreamServerInterceptor, curr int, info *StreamServerInfo, finalHandler StreamHandler) StreamHandler {
-	if curr == len(interceptors)-1 {
-		return finalHandler
-	}
-	return func(srv interface{}, stream ServerStream) error {
-		return interceptors[curr+1](srv, stream, info, getChainStreamHandler(interceptors, curr+1, info, finalHandler))
-=======
 	return func(srv any, ss ServerStream, info *StreamServerInfo, handler StreamHandler) error {
 		return interceptors[0](srv, ss, info, getChainStreamHandler(interceptors, 0, info, handler))
->>>>>>> d532f28d
 	}
 }
 
@@ -1664,11 +1585,7 @@
 			logEntry.PeerAddr = peer.Addr
 		}
 		for _, binlog := range ss.binlogs {
-<<<<<<< HEAD
-			binlog.Log(stream.Context(), logEntry)
-=======
 			binlog.Log(ctx, logEntry)
->>>>>>> d532f28d
 		}
 	}
 
@@ -1746,11 +1663,7 @@
 				Err:     appErr,
 			}
 			for _, binlog := range ss.binlogs {
-<<<<<<< HEAD
-				binlog.Log(stream.Context(), st)
-=======
 				binlog.Log(ctx, st)
->>>>>>> d532f28d
 			}
 		}
 		t.WriteStatus(ss.s, appStatus)
@@ -1768,11 +1681,7 @@
 			Err:     appErr,
 		}
 		for _, binlog := range ss.binlogs {
-<<<<<<< HEAD
-			binlog.Log(stream.Context(), st)
-=======
 			binlog.Log(ctx, st)
->>>>>>> d532f28d
 		}
 	}
 	return t.WriteStatus(ss.s, statusOK)
@@ -2170,20 +2079,12 @@
 // atomicSemaphore implements a blocking, counting semaphore. acquire should be
 // called synchronously; release may be called asynchronously.
 type atomicSemaphore struct {
-<<<<<<< HEAD
-	n    int64
-=======
 	n    atomic.Int64
->>>>>>> d532f28d
 	wait chan struct{}
 }
 
 func (q *atomicSemaphore) acquire() {
-<<<<<<< HEAD
-	if atomic.AddInt64(&q.n, -1) < 0 {
-=======
 	if q.n.Add(-1) < 0 {
->>>>>>> d532f28d
 		// We ran out of quota.  Block until a release happens.
 		<-q.wait
 	}
@@ -2194,22 +2095,14 @@
 	// concurrent calls to acquire, but also note that with synchronous calls to
 	// acquire, as our system does, n will never be less than -1.  There are
 	// fairness issues (queuing) to consider if this was to be generalized.
-<<<<<<< HEAD
-	if atomic.AddInt64(&q.n, 1) <= 0 {
-=======
 	if q.n.Add(1) <= 0 {
->>>>>>> d532f28d
 		// An acquire was waiting on us.  Unblock it.
 		q.wait <- struct{}{}
 	}
 }
 
 func newHandlerQuota(n uint32) *atomicSemaphore {
-<<<<<<< HEAD
-	return &atomicSemaphore{n: int64(n), wait: make(chan struct{}, 1)}
-=======
 	a := &atomicSemaphore{wait: make(chan struct{}, 1)}
 	a.n.Store(int64(n))
 	return a
->>>>>>> d532f28d
 }