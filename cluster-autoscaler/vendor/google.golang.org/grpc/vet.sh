#!/bin/bash

set -ex  # Exit on error; debugging enabled.
set -o pipefail  # Fail a pipe if any sub-command fails.

# not makes sure the command passed to it does not exit with a return code of 0.
not() {
  # This is required instead of the earlier (! $COMMAND) because subshells and
  # pipefail don't work the same on Darwin as in Linux.
  ! "$@"
}

die() {
  echo "$@" >&2
  exit 1
}

fail_on_output() {
  tee /dev/stderr | not read
}

# Check to make sure it's safe to modify the user's git repo.
git status --porcelain | fail_on_output

# Undo any edits made by this script.
cleanup() {
  git reset --hard HEAD
}
trap cleanup EXIT

PATH="${HOME}/go/bin:${GOROOT}/bin:${PATH}"
go version

if [[ "$1" = "-install" ]]; then
  # Install the pinned versions as defined in module tools.
  pushd ./test/tools
  go install \
    golang.org/x/lint/golint \
    golang.org/x/tools/cmd/goimports \
    honnef.co/go/tools/cmd/staticcheck \
    github.com/client9/misspell/cmd/misspell
  popd
  if [[ -z "${VET_SKIP_PROTO}" ]]; then
    if [[ "${GITHUB_ACTIONS}" = "true" ]]; then
      PROTOBUF_VERSION=22.0 # a.k.a v4.22.0 in pb.go files.
      PROTOC_FILENAME=protoc-${PROTOBUF_VERSION}-linux-x86_64.zip
      pushd /home/runner/go
      wget https://github.com/google/protobuf/releases/download/v${PROTOBUF_VERSION}/${PROTOC_FILENAME}
      unzip ${PROTOC_FILENAME}
      bin/protoc --version
      popd
    elif not which protoc > /dev/null; then
      die "Please install protoc into your path"
    fi
  fi
  exit 0
elif [[ "$#" -ne 0 ]]; then
  die "Unknown argument(s): $*"
fi

# - Check that generated proto files are up to date.
if [[ -z "${VET_SKIP_PROTO}" ]]; then
  make proto && git status --porcelain 2>&1 | fail_on_output || \
    (git status; git --no-pager diff; exit 1)
fi

if [[ -n "${VET_ONLY_PROTO}" ]]; then
  exit 0
fi

# - Ensure all source files contain a copyright message.
# (Done in two parts because Darwin "git grep" has broken support for compound
# exclusion matches.)
(grep -L "DO NOT EDIT" $(git grep -L "\(Copyright [0-9]\{4,\} gRPC authors\)" -- '*.go') || true) | fail_on_output

# - Make sure all tests in grpc and grpc/test use leakcheck via Teardown.
not grep 'func Test[^(]' *_test.go
not grep 'func Test[^(]' test/*.go

# - Do not import x/net/context.
not git grep -l 'x/net/context' -- "*.go"

# - Do not import math/rand for real library code.  Use internal/grpcrand for
#   thread safety.
git grep -l '"math/rand"' -- "*.go" 2>&1 | not grep -v '^examples\|^stress\|grpcrand\|^benchmark\|wrr_test'

# - Do not use "interface{}"; use "any" instead.
git grep -l 'interface{}' -- "*.go" 2>&1 | not grep -v '\.pb\.go\|protoc-gen-go-grpc'

# - Do not call grpclog directly. Use grpclog.Component instead.
git grep -l -e 'grpclog.I' --or -e 'grpclog.W' --or -e 'grpclog.E' --or -e 'grpclog.F' --or -e 'grpclog.V' -- "*.go" | not grep -v '^grpclog/component.go\|^internal/grpctest/tlogger_test.go'

# - Ensure all ptypes proto packages are renamed when importing.
not git grep "\(import \|^\s*\)\"github.com/golang/protobuf/ptypes/" -- "*.go"

# - Ensure all usages of grpc_testing package are renamed when importing.
not git grep "\(import \|^\s*\)\"google.golang.org/grpc/interop/grpc_testing" -- "*.go" 

# - Ensure all xds proto imports are renamed to *pb or *grpc.
git grep '"github.com/envoyproxy/go-control-plane/envoy' -- '*.go' ':(exclude)*.pb.go' | not grep -v 'pb "\|grpc "'

misspell -error .

# - gofmt, goimports, golint (with exceptions for generated code), go vet,
# go mod tidy.
# Perform these checks on each module inside gRPC.
for MOD_FILE in $(find . -name 'go.mod'); do
  MOD_DIR=$(dirname ${MOD_FILE})
  pushd ${MOD_DIR}
  go vet -all ./... | fail_on_output
  gofmt -s -d -l . 2>&1 | fail_on_output
  goimports -l . 2>&1 | not grep -vE "\.pb\.go"
  golint ./... 2>&1 | not grep -vE "/grpc_testing_not_regenerate/.*\.pb\.go:"

<<<<<<< HEAD
  go mod tidy -compat=1.17
=======
  go mod tidy -compat=1.19
>>>>>>> d532f28d
  git status --porcelain 2>&1 | fail_on_output || \
    (git status; git --no-pager diff; exit 1)
  popd
done

# - Collection of static analysis checks
#
# TODO(dfawley): don't use deprecated functions in examples or first-party
# plugins.
# TODO(dfawley): enable ST1019 (duplicate imports) but allow for protobufs.
SC_OUT="$(mktemp)"
staticcheck -go 1.19 -checks 'inherit,-ST1015,-ST1019,-SA1019' ./... > "${SC_OUT}" || true
# Error if anything other than deprecation warnings are printed.
not grep -v "is deprecated:.*SA1019" "${SC_OUT}"
# Only ignore the following deprecated types/fields/functions.
not grep -Fv '.CredsBundle
.HeaderMap
.Metadata is deprecated: use Attributes
.NewAddress
.NewServiceConfig
.Type is deprecated: use Attributes
BuildVersion is deprecated
balancer.ErrTransientFailure
balancer.Picker
extDesc.Filename is deprecated
github.com/golang/protobuf/jsonpb is deprecated
grpc.CallCustomCodec
grpc.Code
grpc.Compressor
grpc.CustomCodec
grpc.Decompressor
grpc.MaxMsgSize
grpc.MethodConfig
grpc.NewGZIPCompressor
grpc.NewGZIPDecompressor
grpc.RPCCompressor
grpc.RPCDecompressor
grpc.ServiceConfig
grpc.WithCompressor
grpc.WithDecompressor
grpc.WithDialer
grpc.WithMaxMsgSize
grpc.WithServiceConfig
grpc.WithTimeout
http.CloseNotifier
info.SecurityVersion
proto is deprecated
proto.InternalMessageInfo is deprecated
proto.EnumName is deprecated
proto.ErrInternalBadWireType is deprecated
proto.FileDescriptor is deprecated
proto.Marshaler is deprecated
proto.MessageType is deprecated
proto.RegisterEnum is deprecated
proto.RegisterFile is deprecated
proto.RegisterType is deprecated
proto.RegisterExtension is deprecated
proto.RegisteredExtension is deprecated
proto.RegisteredExtensions is deprecated
proto.RegisterMapType is deprecated
proto.Unmarshaler is deprecated
Target is deprecated: Use the Target field in the BuildOptions instead.
xxx_messageInfo_
' "${SC_OUT}"

# - special golint on package comments.
lint_package_comment_per_package() {
  # Number of files in this go package.
  fileCount=$(go list -f '{{len .GoFiles}}' $1)
  if [ ${fileCount} -eq 0 ]; then
    return 0
  fi
  # Number of package errors generated by golint.
  lintPackageCommentErrorsCount=$(golint --min_confidence 0 $1 | grep -c "should have a package comment")
  # golint complains about every file that's missing the package comment. If the
  # number of files for this package is greater than the number of errors, there's
  # at least one file with package comment, good. Otherwise, fail.
  if [ ${fileCount} -le ${lintPackageCommentErrorsCount} ]; then
    echo "Package $1 (with ${fileCount} files) is missing package comment"
    return 1
  fi
}
lint_package_comment() {
  set +ex

  count=0
  for i in $(go list ./...); do
    lint_package_comment_per_package "$i"
    ((count += $?))
  done

  set -ex
  return $count
}
lint_package_comment

echo SUCCESS<|MERGE_RESOLUTION|>--- conflicted
+++ resolved
@@ -112,11 +112,7 @@
   goimports -l . 2>&1 | not grep -vE "\.pb\.go"
   golint ./... 2>&1 | not grep -vE "/grpc_testing_not_regenerate/.*\.pb\.go:"
 
-<<<<<<< HEAD
-  go mod tidy -compat=1.17
-=======
   go mod tidy -compat=1.19
->>>>>>> d532f28d
   git status --porcelain 2>&1 | fail_on_output || \
     (git status; git --no-pager diff; exit 1)
   popd
