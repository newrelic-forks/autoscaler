// Copyright 2019 The Go Authors. All rights reserved.
// Use of this source code is governed by a BSD-style
// license that can be found in the LICENSE file.

package protodesc

import (
	"google.golang.org/protobuf/internal/errors"
	"google.golang.org/protobuf/internal/filedesc"
	"google.golang.org/protobuf/internal/strs"
	"google.golang.org/protobuf/proto"
	"google.golang.org/protobuf/reflect/protoreflect"

	"google.golang.org/protobuf/types/descriptorpb"
)

type descsByName map[protoreflect.FullName]protoreflect.Descriptor

func (r descsByName) initEnumDeclarations(eds []*descriptorpb.EnumDescriptorProto, parent protoreflect.Descriptor, sb *strs.Builder) (es []filedesc.Enum, err error) {
	es = make([]filedesc.Enum, len(eds)) // allocate up-front to ensure stable pointers
	for i, ed := range eds {
		e := &es[i]
		e.L2 = new(filedesc.EnumL2)
		if e.L0, err = r.makeBase(e, parent, ed.GetName(), i, sb); err != nil {
			return nil, err
		}
		if opts := ed.GetOptions(); opts != nil {
			opts = proto.Clone(opts).(*descriptorpb.EnumOptions)
			e.L2.Options = func() protoreflect.ProtoMessage { return opts }
		}
		e.L1.EditionFeatures = mergeEditionFeatures(parent, ed.GetOptions().GetFeatures())
		for _, s := range ed.GetReservedName() {
			e.L2.ReservedNames.List = append(e.L2.ReservedNames.List, protoreflect.Name(s))
		}
		for _, rr := range ed.GetReservedRange() {
			e.L2.ReservedRanges.List = append(e.L2.ReservedRanges.List, [2]protoreflect.EnumNumber{
				protoreflect.EnumNumber(rr.GetStart()),
				protoreflect.EnumNumber(rr.GetEnd()),
			})
		}
		if e.L2.Values.List, err = r.initEnumValuesFromDescriptorProto(ed.GetValue(), e, sb); err != nil {
			return nil, err
		}
	}
	return es, nil
}

func (r descsByName) initEnumValuesFromDescriptorProto(vds []*descriptorpb.EnumValueDescriptorProto, parent protoreflect.Descriptor, sb *strs.Builder) (vs []filedesc.EnumValue, err error) {
	vs = make([]filedesc.EnumValue, len(vds)) // allocate up-front to ensure stable pointers
	for i, vd := range vds {
		v := &vs[i]
		if v.L0, err = r.makeBase(v, parent, vd.GetName(), i, sb); err != nil {
			return nil, err
		}
		if opts := vd.GetOptions(); opts != nil {
			opts = proto.Clone(opts).(*descriptorpb.EnumValueOptions)
			v.L1.Options = func() protoreflect.ProtoMessage { return opts }
		}
		v.L1.Number = protoreflect.EnumNumber(vd.GetNumber())
	}
	return vs, nil
}

func (r descsByName) initMessagesDeclarations(mds []*descriptorpb.DescriptorProto, parent protoreflect.Descriptor, sb *strs.Builder) (ms []filedesc.Message, err error) {
	ms = make([]filedesc.Message, len(mds)) // allocate up-front to ensure stable pointers
	for i, md := range mds {
		m := &ms[i]
		m.L2 = new(filedesc.MessageL2)
		if m.L0, err = r.makeBase(m, parent, md.GetName(), i, sb); err != nil {
			return nil, err
		}
<<<<<<< HEAD
		if m.Base.L0.ParentFile.Syntax() == protoreflect.Editions {
			m.L1.EditionFeatures = mergeEditionFeatures(parent, md.GetOptions().GetFeatures())
		}
=======
		m.L1.EditionFeatures = mergeEditionFeatures(parent, md.GetOptions().GetFeatures())
>>>>>>> d532f28d
		if opts := md.GetOptions(); opts != nil {
			opts = proto.Clone(opts).(*descriptorpb.MessageOptions)
			m.L2.Options = func() protoreflect.ProtoMessage { return opts }
			m.L1.IsMapEntry = opts.GetMapEntry()
			m.L1.IsMessageSet = opts.GetMessageSetWireFormat()
		}
		for _, s := range md.GetReservedName() {
			m.L2.ReservedNames.List = append(m.L2.ReservedNames.List, protoreflect.Name(s))
		}
		for _, rr := range md.GetReservedRange() {
			m.L2.ReservedRanges.List = append(m.L2.ReservedRanges.List, [2]protoreflect.FieldNumber{
				protoreflect.FieldNumber(rr.GetStart()),
				protoreflect.FieldNumber(rr.GetEnd()),
			})
		}
		for _, xr := range md.GetExtensionRange() {
			m.L2.ExtensionRanges.List = append(m.L2.ExtensionRanges.List, [2]protoreflect.FieldNumber{
				protoreflect.FieldNumber(xr.GetStart()),
				protoreflect.FieldNumber(xr.GetEnd()),
			})
			var optsFunc func() protoreflect.ProtoMessage
			if opts := xr.GetOptions(); opts != nil {
				opts = proto.Clone(opts).(*descriptorpb.ExtensionRangeOptions)
				optsFunc = func() protoreflect.ProtoMessage { return opts }
			}
			m.L2.ExtensionRangeOptions = append(m.L2.ExtensionRangeOptions, optsFunc)
		}
		if m.L2.Fields.List, err = r.initFieldsFromDescriptorProto(md.GetField(), m, sb); err != nil {
			return nil, err
		}
		if m.L2.Oneofs.List, err = r.initOneofsFromDescriptorProto(md.GetOneofDecl(), m, sb); err != nil {
			return nil, err
		}
		if m.L1.Enums.List, err = r.initEnumDeclarations(md.GetEnumType(), m, sb); err != nil {
			return nil, err
		}
		if m.L1.Messages.List, err = r.initMessagesDeclarations(md.GetNestedType(), m, sb); err != nil {
			return nil, err
		}
		if m.L1.Extensions.List, err = r.initExtensionDeclarations(md.GetExtension(), m, sb); err != nil {
			return nil, err
		}
	}
	return ms, nil
}

// canBePacked returns whether the field can use packed encoding:
// https://protobuf.dev/programming-guides/encoding/#packed
func canBePacked(fd *descriptorpb.FieldDescriptorProto) bool {
	if fd.GetLabel() != descriptorpb.FieldDescriptorProto_LABEL_REPEATED {
		return false // not a repeated field
	}

	switch protoreflect.Kind(fd.GetType()) {
	case protoreflect.MessageKind, protoreflect.GroupKind:
		return false // not a scalar type field

	case protoreflect.StringKind, protoreflect.BytesKind:
		// string and bytes can explicitly not be declared as packed,
		// see https://protobuf.dev/programming-guides/encoding/#packed
		return false

	default:
		return true
	}
}

func (r descsByName) initFieldsFromDescriptorProto(fds []*descriptorpb.FieldDescriptorProto, parent protoreflect.Descriptor, sb *strs.Builder) (fs []filedesc.Field, err error) {
	fs = make([]filedesc.Field, len(fds)) // allocate up-front to ensure stable pointers
	for i, fd := range fds {
		f := &fs[i]
		if f.L0, err = r.makeBase(f, parent, fd.GetName(), i, sb); err != nil {
			return nil, err
		}
		f.L1.EditionFeatures = mergeEditionFeatures(parent, fd.GetOptions().GetFeatures())
		f.L1.IsProto3Optional = fd.GetProto3Optional()
		if opts := fd.GetOptions(); opts != nil {
			opts = proto.Clone(opts).(*descriptorpb.FieldOptions)
			f.L1.Options = func() protoreflect.ProtoMessage { return opts }
			f.L1.IsWeak = opts.GetWeak()
			if opts.Packed != nil {
				f.L1.EditionFeatures.IsPacked = opts.GetPacked()
			}
		}
		f.L1.Number = protoreflect.FieldNumber(fd.GetNumber())
		f.L1.Cardinality = protoreflect.Cardinality(fd.GetLabel())
		if fd.Type != nil {
			f.L1.Kind = protoreflect.Kind(fd.GetType())
		}
		if fd.JsonName != nil {
			f.L1.StringName.InitJSON(fd.GetJsonName())
		}

<<<<<<< HEAD
		if f.Base.L0.ParentFile.Syntax() == protoreflect.Editions {
			f.L1.EditionFeatures = mergeEditionFeatures(parent, fd.GetOptions().GetFeatures())

			if f.L1.EditionFeatures.IsLegacyRequired {
				f.L1.Cardinality = protoreflect.Required
			}
			// We reuse the existing field because the old option `[packed =
			// true]` is mutually exclusive with the editions feature.
			if canBePacked(fd) {
				f.L1.HasPacked = true
				f.L1.IsPacked = f.L1.EditionFeatures.IsPacked
			}

			// We pretend this option is always explicitly set because the only
			// use of HasEnforceUTF8 is to determine whether to use EnforceUTF8
			// or to return the appropriate default.
			// When using editions we either parse the option or resolve the
			// appropriate default here (instead of later when this option is
			// requested from the descriptor).
			// In proto2/proto3 syntax HasEnforceUTF8 might be false.
			f.L1.HasEnforceUTF8 = true
			f.L1.EnforceUTF8 = f.L1.EditionFeatures.IsUTF8Validated

			if f.L1.Kind == protoreflect.MessageKind && f.L1.EditionFeatures.IsDelimitedEncoded {
				f.L1.Kind = protoreflect.GroupKind
			}
=======
		if f.L1.EditionFeatures.IsLegacyRequired {
			f.L1.Cardinality = protoreflect.Required
		}

		if f.L1.Kind == protoreflect.MessageKind && f.L1.EditionFeatures.IsDelimitedEncoded {
			f.L1.Kind = protoreflect.GroupKind
>>>>>>> d532f28d
		}
	}
	return fs, nil
}

func (r descsByName) initOneofsFromDescriptorProto(ods []*descriptorpb.OneofDescriptorProto, parent protoreflect.Descriptor, sb *strs.Builder) (os []filedesc.Oneof, err error) {
	os = make([]filedesc.Oneof, len(ods)) // allocate up-front to ensure stable pointers
	for i, od := range ods {
		o := &os[i]
		if o.L0, err = r.makeBase(o, parent, od.GetName(), i, sb); err != nil {
			return nil, err
		}
		o.L1.EditionFeatures = mergeEditionFeatures(parent, od.GetOptions().GetFeatures())
		if opts := od.GetOptions(); opts != nil {
			opts = proto.Clone(opts).(*descriptorpb.OneofOptions)
			o.L1.Options = func() protoreflect.ProtoMessage { return opts }
			if parent.Syntax() == protoreflect.Editions {
				o.L1.EditionFeatures = mergeEditionFeatures(parent, opts.GetFeatures())
			}
		}
	}
	return os, nil
}

func (r descsByName) initExtensionDeclarations(xds []*descriptorpb.FieldDescriptorProto, parent protoreflect.Descriptor, sb *strs.Builder) (xs []filedesc.Extension, err error) {
	xs = make([]filedesc.Extension, len(xds)) // allocate up-front to ensure stable pointers
	for i, xd := range xds {
		x := &xs[i]
		x.L2 = new(filedesc.ExtensionL2)
		if x.L0, err = r.makeBase(x, parent, xd.GetName(), i, sb); err != nil {
			return nil, err
		}
		x.L1.EditionFeatures = mergeEditionFeatures(parent, xd.GetOptions().GetFeatures())
		if opts := xd.GetOptions(); opts != nil {
			opts = proto.Clone(opts).(*descriptorpb.FieldOptions)
			x.L2.Options = func() protoreflect.ProtoMessage { return opts }
			if opts.Packed != nil {
				x.L1.EditionFeatures.IsPacked = opts.GetPacked()
			}
		}
		x.L1.Number = protoreflect.FieldNumber(xd.GetNumber())
		x.L1.Cardinality = protoreflect.Cardinality(xd.GetLabel())
		if xd.Type != nil {
			x.L1.Kind = protoreflect.Kind(xd.GetType())
		}
		if xd.JsonName != nil {
			x.L2.StringName.InitJSON(xd.GetJsonName())
		}
	}
	return xs, nil
}

func (r descsByName) initServiceDeclarations(sds []*descriptorpb.ServiceDescriptorProto, parent protoreflect.Descriptor, sb *strs.Builder) (ss []filedesc.Service, err error) {
	ss = make([]filedesc.Service, len(sds)) // allocate up-front to ensure stable pointers
	for i, sd := range sds {
		s := &ss[i]
		s.L2 = new(filedesc.ServiceL2)
		if s.L0, err = r.makeBase(s, parent, sd.GetName(), i, sb); err != nil {
			return nil, err
		}
		if opts := sd.GetOptions(); opts != nil {
			opts = proto.Clone(opts).(*descriptorpb.ServiceOptions)
			s.L2.Options = func() protoreflect.ProtoMessage { return opts }
		}
		if s.L2.Methods.List, err = r.initMethodsFromDescriptorProto(sd.GetMethod(), s, sb); err != nil {
			return nil, err
		}
	}
	return ss, nil
}

func (r descsByName) initMethodsFromDescriptorProto(mds []*descriptorpb.MethodDescriptorProto, parent protoreflect.Descriptor, sb *strs.Builder) (ms []filedesc.Method, err error) {
	ms = make([]filedesc.Method, len(mds)) // allocate up-front to ensure stable pointers
	for i, md := range mds {
		m := &ms[i]
		if m.L0, err = r.makeBase(m, parent, md.GetName(), i, sb); err != nil {
			return nil, err
		}
		if opts := md.GetOptions(); opts != nil {
			opts = proto.Clone(opts).(*descriptorpb.MethodOptions)
			m.L1.Options = func() protoreflect.ProtoMessage { return opts }
		}
		m.L1.IsStreamingClient = md.GetClientStreaming()
		m.L1.IsStreamingServer = md.GetServerStreaming()
	}
	return ms, nil
}

func (r descsByName) makeBase(child, parent protoreflect.Descriptor, name string, idx int, sb *strs.Builder) (filedesc.BaseL0, error) {
	if !protoreflect.Name(name).IsValid() {
		return filedesc.BaseL0{}, errors.New("descriptor %q has an invalid nested name: %q", parent.FullName(), name)
	}

	// Derive the full name of the child.
	// Note that enum values are a sibling to the enum parent in the namespace.
	var fullName protoreflect.FullName
	if _, ok := parent.(protoreflect.EnumDescriptor); ok {
		fullName = sb.AppendFullName(parent.FullName().Parent(), protoreflect.Name(name))
	} else {
		fullName = sb.AppendFullName(parent.FullName(), protoreflect.Name(name))
	}
	if _, ok := r[fullName]; ok {
		return filedesc.BaseL0{}, errors.New("descriptor %q already declared", fullName)
	}
	r[fullName] = child

	// TODO: Verify that the full name does not already exist in the resolver?
	// This is not as critical since most usages of NewFile will register
	// the created file back into the registry, which will perform this check.

	return filedesc.BaseL0{
		FullName:   fullName,
		ParentFile: parent.ParentFile().(*filedesc.File),
		Parent:     parent,
		Index:      idx,
	}, nil
}<|MERGE_RESOLUTION|>--- conflicted
+++ resolved
@@ -69,13 +69,7 @@
 		if m.L0, err = r.makeBase(m, parent, md.GetName(), i, sb); err != nil {
 			return nil, err
 		}
-<<<<<<< HEAD
-		if m.Base.L0.ParentFile.Syntax() == protoreflect.Editions {
-			m.L1.EditionFeatures = mergeEditionFeatures(parent, md.GetOptions().GetFeatures())
-		}
-=======
 		m.L1.EditionFeatures = mergeEditionFeatures(parent, md.GetOptions().GetFeatures())
->>>>>>> d532f28d
 		if opts := md.GetOptions(); opts != nil {
 			opts = proto.Clone(opts).(*descriptorpb.MessageOptions)
 			m.L2.Options = func() protoreflect.ProtoMessage { return opts }
@@ -169,41 +163,12 @@
 			f.L1.StringName.InitJSON(fd.GetJsonName())
 		}
 
-<<<<<<< HEAD
-		if f.Base.L0.ParentFile.Syntax() == protoreflect.Editions {
-			f.L1.EditionFeatures = mergeEditionFeatures(parent, fd.GetOptions().GetFeatures())
-
-			if f.L1.EditionFeatures.IsLegacyRequired {
-				f.L1.Cardinality = protoreflect.Required
-			}
-			// We reuse the existing field because the old option `[packed =
-			// true]` is mutually exclusive with the editions feature.
-			if canBePacked(fd) {
-				f.L1.HasPacked = true
-				f.L1.IsPacked = f.L1.EditionFeatures.IsPacked
-			}
-
-			// We pretend this option is always explicitly set because the only
-			// use of HasEnforceUTF8 is to determine whether to use EnforceUTF8
-			// or to return the appropriate default.
-			// When using editions we either parse the option or resolve the
-			// appropriate default here (instead of later when this option is
-			// requested from the descriptor).
-			// In proto2/proto3 syntax HasEnforceUTF8 might be false.
-			f.L1.HasEnforceUTF8 = true
-			f.L1.EnforceUTF8 = f.L1.EditionFeatures.IsUTF8Validated
-
-			if f.L1.Kind == protoreflect.MessageKind && f.L1.EditionFeatures.IsDelimitedEncoded {
-				f.L1.Kind = protoreflect.GroupKind
-			}
-=======
 		if f.L1.EditionFeatures.IsLegacyRequired {
 			f.L1.Cardinality = protoreflect.Required
 		}
 
 		if f.L1.Kind == protoreflect.MessageKind && f.L1.EditionFeatures.IsDelimitedEncoded {
 			f.L1.Kind = protoreflect.GroupKind
->>>>>>> d532f28d
 		}
 	}
 	return fs, nil
