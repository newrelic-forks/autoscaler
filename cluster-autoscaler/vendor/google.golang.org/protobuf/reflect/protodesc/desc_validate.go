--- conflicted
+++ resolved
@@ -109,11 +109,7 @@
 		if isMessageSet && !flags.ProtoLegacy {
 			return errors.New("message %q is a MessageSet, which is a legacy proto1 feature that is no longer supported", m.FullName())
 		}
-<<<<<<< HEAD
-		if isMessageSet && (m.Syntax() == protoreflect.Proto3 || m.Fields().Len() > 0 || m.ExtensionRanges().Len() == 0) {
-=======
 		if isMessageSet && (isProto3 || m.Fields().Len() > 0 || m.ExtensionRanges().Len() == 0) {
->>>>>>> d532f28d
 			return errors.New("message %q is an invalid proto1 MessageSet", m.FullName())
 		}
 		if isProto3 {
@@ -323,11 +319,7 @@
 	switch {
 	case fd.Kind() != protoreflect.GroupKind:
 		return nil
-<<<<<<< HEAD
-	case fd.Syntax() == protoreflect.Proto3:
-=======
 	case f.L1.Edition == fromEditionProto(descriptorpb.Edition_EDITION_PROTO3):
->>>>>>> d532f28d
 		return errors.New("invalid under proto3 semantics")
 	case md == nil || md.IsPlaceholder():
 		return errors.New("message must be resolvable")
