// Copyright 2018 The Go Authors. All rights reserved.
// Use of this source code is governed by a BSD-style
// license that can be found in the LICENSE file.

// Package protodesc provides functionality for converting
// FileDescriptorProto messages to/from [protoreflect.FileDescriptor] values.
//
// The google.protobuf.FileDescriptorProto is a protobuf message that describes
// the type information for a .proto file in a form that is easily serializable.
// The [protoreflect.FileDescriptor] is a more structured representation of
// the FileDescriptorProto message where references and remote dependencies
// can be directly followed.
package protodesc

import (
	"google.golang.org/protobuf/internal/editionssupport"
	"google.golang.org/protobuf/internal/errors"
	"google.golang.org/protobuf/internal/filedesc"
	"google.golang.org/protobuf/internal/pragma"
	"google.golang.org/protobuf/internal/strs"
	"google.golang.org/protobuf/proto"
	"google.golang.org/protobuf/reflect/protoreflect"
	"google.golang.org/protobuf/reflect/protoregistry"

	"google.golang.org/protobuf/types/descriptorpb"
)

// Resolver is the resolver used by [NewFile] to resolve dependencies.
// The enums and messages provided must belong to some parent file,
// which is also registered.
//
// It is implemented by [protoregistry.Files].
type Resolver interface {
	FindFileByPath(string) (protoreflect.FileDescriptor, error)
	FindDescriptorByName(protoreflect.FullName) (protoreflect.Descriptor, error)
}

// FileOptions configures the construction of file descriptors.
type FileOptions struct {
	pragma.NoUnkeyedLiterals

	// AllowUnresolvable configures New to permissively allow unresolvable
	// file, enum, or message dependencies. Unresolved dependencies are replaced
	// by placeholder equivalents.
	//
	// The following dependencies may be left unresolved:
	//	• Resolving an imported file.
	//	• Resolving the type for a message field or extension field.
	//	If the kind of the field is unknown, then a placeholder is used for both
	//	the Enum and Message accessors on the protoreflect.FieldDescriptor.
	//	• Resolving an enum value set as the default for an optional enum field.
	//	If unresolvable, the protoreflect.FieldDescriptor.Default is set to the
	//	first value in the associated enum (or zero if the also enum dependency
	//	is also unresolvable). The protoreflect.FieldDescriptor.DefaultEnumValue
	//	is populated with a placeholder.
	//	• Resolving the extended message type for an extension field.
	//	• Resolving the input or output message type for a service method.
	//
	// If the unresolved dependency uses a relative name,
	// then the placeholder will contain an invalid FullName with a "*." prefix,
	// indicating that the starting prefix of the full name is unknown.
	AllowUnresolvable bool
}

// NewFile creates a new [protoreflect.FileDescriptor] from the provided
// file descriptor message. See [FileOptions.New] for more information.
func NewFile(fd *descriptorpb.FileDescriptorProto, r Resolver) (protoreflect.FileDescriptor, error) {
	return FileOptions{}.New(fd, r)
}

// NewFiles creates a new [protoregistry.Files] from the provided
// FileDescriptorSet message. See [FileOptions.NewFiles] for more information.
func NewFiles(fd *descriptorpb.FileDescriptorSet) (*protoregistry.Files, error) {
	return FileOptions{}.NewFiles(fd)
}

// New creates a new [protoreflect.FileDescriptor] from the provided
// file descriptor message. The file must represent a valid proto file according
// to protobuf semantics. The returned descriptor is a deep copy of the input.
//
// Any imported files, enum types, or message types referenced in the file are
// resolved using the provided registry. When looking up an import file path,
// the path must be unique. The newly created file descriptor is not registered
// back into the provided file registry.
func (o FileOptions) New(fd *descriptorpb.FileDescriptorProto, r Resolver) (protoreflect.FileDescriptor, error) {
	if r == nil {
		r = (*protoregistry.Files)(nil) // empty resolver
	}

	// Handle the file descriptor content.
	f := &filedesc.File{L2: &filedesc.FileL2{}}
	switch fd.GetSyntax() {
	case "proto2", "":
		f.L1.Syntax = protoreflect.Proto2
		f.L1.Edition = filedesc.EditionProto2
	case "proto3":
		f.L1.Syntax = protoreflect.Proto3
<<<<<<< HEAD
=======
		f.L1.Edition = filedesc.EditionProto3
>>>>>>> d532f28d
	case "editions":
		f.L1.Syntax = protoreflect.Editions
		f.L1.Edition = fromEditionProto(fd.GetEdition())
	default:
		return nil, errors.New("invalid syntax: %q", fd.GetSyntax())
	}
<<<<<<< HEAD
	if f.L1.Syntax == protoreflect.Editions && (fd.GetEdition() < SupportedEditionsMinimum || fd.GetEdition() > SupportedEditionsMaximum) {
=======
	if f.L1.Syntax == protoreflect.Editions && (fd.GetEdition() < editionssupport.Minimum || fd.GetEdition() > editionssupport.Maximum) {
>>>>>>> d532f28d
		return nil, errors.New("use of edition %v not yet supported by the Go Protobuf runtime", fd.GetEdition())
	}
	f.L1.Path = fd.GetName()
	if f.L1.Path == "" {
		return nil, errors.New("file path must be populated")
	}
	f.L1.Package = protoreflect.FullName(fd.GetPackage())
	if !f.L1.Package.IsValid() && f.L1.Package != "" {
		return nil, errors.New("invalid package: %q", f.L1.Package)
	}
	if opts := fd.GetOptions(); opts != nil {
		opts = proto.Clone(opts).(*descriptorpb.FileOptions)
		f.L2.Options = func() protoreflect.ProtoMessage { return opts }
	}
<<<<<<< HEAD
	if f.L1.Syntax == protoreflect.Editions {
		initFileDescFromFeatureSet(f, fd.GetOptions().GetFeatures())
	}
=======
	initFileDescFromFeatureSet(f, fd.GetOptions().GetFeatures())
>>>>>>> d532f28d

	f.L2.Imports = make(filedesc.FileImports, len(fd.GetDependency()))
	for _, i := range fd.GetPublicDependency() {
		if !(0 <= i && int(i) < len(f.L2.Imports)) || f.L2.Imports[i].IsPublic {
			return nil, errors.New("invalid or duplicate public import index: %d", i)
		}
		f.L2.Imports[i].IsPublic = true
	}
	for _, i := range fd.GetWeakDependency() {
		if !(0 <= i && int(i) < len(f.L2.Imports)) || f.L2.Imports[i].IsWeak {
			return nil, errors.New("invalid or duplicate weak import index: %d", i)
		}
		f.L2.Imports[i].IsWeak = true
	}
	imps := importSet{f.Path(): true}
	for i, path := range fd.GetDependency() {
		imp := &f.L2.Imports[i]
		f, err := r.FindFileByPath(path)
		if err == protoregistry.NotFound && (o.AllowUnresolvable || imp.IsWeak) {
			f = filedesc.PlaceholderFile(path)
		} else if err != nil {
			return nil, errors.New("could not resolve import %q: %v", path, err)
		}
		imp.FileDescriptor = f

		if imps[imp.Path()] {
			return nil, errors.New("already imported %q", path)
		}
		imps[imp.Path()] = true
	}
	for i := range fd.GetDependency() {
		imp := &f.L2.Imports[i]
		imps.importPublic(imp.Imports())
	}

	// Handle source locations.
	f.L2.Locations.File = f
	for _, loc := range fd.GetSourceCodeInfo().GetLocation() {
		var l protoreflect.SourceLocation
		// TODO: Validate that the path points to an actual declaration?
		l.Path = protoreflect.SourcePath(loc.GetPath())
		s := loc.GetSpan()
		switch len(s) {
		case 3:
			l.StartLine, l.StartColumn, l.EndLine, l.EndColumn = int(s[0]), int(s[1]), int(s[0]), int(s[2])
		case 4:
			l.StartLine, l.StartColumn, l.EndLine, l.EndColumn = int(s[0]), int(s[1]), int(s[2]), int(s[3])
		default:
			return nil, errors.New("invalid span: %v", s)
		}
		// TODO: Validate that the span information is sensible?
		// See https://github.com/protocolbuffers/protobuf/issues/6378.
		if false && (l.EndLine < l.StartLine || l.StartLine < 0 || l.StartColumn < 0 || l.EndColumn < 0 ||
			(l.StartLine == l.EndLine && l.EndColumn <= l.StartColumn)) {
			return nil, errors.New("invalid span: %v", s)
		}
		l.LeadingDetachedComments = loc.GetLeadingDetachedComments()
		l.LeadingComments = loc.GetLeadingComments()
		l.TrailingComments = loc.GetTrailingComments()
		f.L2.Locations.List = append(f.L2.Locations.List, l)
	}

	// Step 1: Allocate and derive the names for all declarations.
	// This copies all fields from the descriptor proto except:
	//	google.protobuf.FieldDescriptorProto.type_name
	//	google.protobuf.FieldDescriptorProto.default_value
	//	google.protobuf.FieldDescriptorProto.oneof_index
	//	google.protobuf.FieldDescriptorProto.extendee
	//	google.protobuf.MethodDescriptorProto.input
	//	google.protobuf.MethodDescriptorProto.output
	var err error
	sb := new(strs.Builder)
	r1 := make(descsByName)
	if f.L1.Enums.List, err = r1.initEnumDeclarations(fd.GetEnumType(), f, sb); err != nil {
		return nil, err
	}
	if f.L1.Messages.List, err = r1.initMessagesDeclarations(fd.GetMessageType(), f, sb); err != nil {
		return nil, err
	}
	if f.L1.Extensions.List, err = r1.initExtensionDeclarations(fd.GetExtension(), f, sb); err != nil {
		return nil, err
	}
	if f.L1.Services.List, err = r1.initServiceDeclarations(fd.GetService(), f, sb); err != nil {
		return nil, err
	}

	// Step 2: Resolve every dependency reference not handled by step 1.
	r2 := &resolver{local: r1, remote: r, imports: imps, allowUnresolvable: o.AllowUnresolvable}
	if err := r2.resolveMessageDependencies(f.L1.Messages.List, fd.GetMessageType()); err != nil {
		return nil, err
	}
	if err := r2.resolveExtensionDependencies(f.L1.Extensions.List, fd.GetExtension()); err != nil {
		return nil, err
	}
	if err := r2.resolveServiceDependencies(f.L1.Services.List, fd.GetService()); err != nil {
		return nil, err
	}

	// Step 3: Validate every enum, message, and extension declaration.
	if err := validateEnumDeclarations(f.L1.Enums.List, fd.GetEnumType()); err != nil {
		return nil, err
	}
	if err := validateMessageDeclarations(f, f.L1.Messages.List, fd.GetMessageType()); err != nil {
		return nil, err
	}
	if err := validateExtensionDeclarations(f, f.L1.Extensions.List, fd.GetExtension()); err != nil {
		return nil, err
	}

	return f, nil
}

type importSet map[string]bool

func (is importSet) importPublic(imps protoreflect.FileImports) {
	for i := 0; i < imps.Len(); i++ {
		if imp := imps.Get(i); imp.IsPublic {
			is[imp.Path()] = true
			is.importPublic(imp.Imports())
		}
	}
}

// NewFiles creates a new [protoregistry.Files] from the provided
// FileDescriptorSet message. The descriptor set must include only
// valid files according to protobuf semantics. The returned descriptors
// are a deep copy of the input.
func (o FileOptions) NewFiles(fds *descriptorpb.FileDescriptorSet) (*protoregistry.Files, error) {
	files := make(map[string]*descriptorpb.FileDescriptorProto)
	for _, fd := range fds.File {
		if _, ok := files[fd.GetName()]; ok {
			return nil, errors.New("file appears multiple times: %q", fd.GetName())
		}
		files[fd.GetName()] = fd
	}
	r := &protoregistry.Files{}
	for _, fd := range files {
		if err := o.addFileDeps(r, fd, files); err != nil {
			return nil, err
		}
	}
	return r, nil
}
func (o FileOptions) addFileDeps(r *protoregistry.Files, fd *descriptorpb.FileDescriptorProto, files map[string]*descriptorpb.FileDescriptorProto) error {
	// Set the entry to nil while descending into a file's dependencies to detect cycles.
	files[fd.GetName()] = nil
	for _, dep := range fd.Dependency {
		depfd, ok := files[dep]
		if depfd == nil {
			if ok {
				return errors.New("import cycle in file: %q", dep)
			}
			continue
		}
		if err := o.addFileDeps(r, depfd, files); err != nil {
			return err
		}
	}
	// Delete the entry once dependencies are processed.
	delete(files, fd.GetName())
	f, err := o.New(fd, r)
	if err != nil {
		return err
	}
	return r.RegisterFile(f)
}<|MERGE_RESOLUTION|>--- conflicted
+++ resolved
@@ -95,21 +95,14 @@
 		f.L1.Edition = filedesc.EditionProto2
 	case "proto3":
 		f.L1.Syntax = protoreflect.Proto3
-<<<<<<< HEAD
-=======
 		f.L1.Edition = filedesc.EditionProto3
->>>>>>> d532f28d
 	case "editions":
 		f.L1.Syntax = protoreflect.Editions
 		f.L1.Edition = fromEditionProto(fd.GetEdition())
 	default:
 		return nil, errors.New("invalid syntax: %q", fd.GetSyntax())
 	}
-<<<<<<< HEAD
-	if f.L1.Syntax == protoreflect.Editions && (fd.GetEdition() < SupportedEditionsMinimum || fd.GetEdition() > SupportedEditionsMaximum) {
-=======
 	if f.L1.Syntax == protoreflect.Editions && (fd.GetEdition() < editionssupport.Minimum || fd.GetEdition() > editionssupport.Maximum) {
->>>>>>> d532f28d
 		return nil, errors.New("use of edition %v not yet supported by the Go Protobuf runtime", fd.GetEdition())
 	}
 	f.L1.Path = fd.GetName()
@@ -124,13 +117,7 @@
 		opts = proto.Clone(opts).(*descriptorpb.FileOptions)
 		f.L2.Options = func() protoreflect.ProtoMessage { return opts }
 	}
-<<<<<<< HEAD
-	if f.L1.Syntax == protoreflect.Editions {
-		initFileDescFromFeatureSet(f, fd.GetOptions().GetFeatures())
-	}
-=======
 	initFileDescFromFeatureSet(f, fd.GetOptions().GetFeatures())
->>>>>>> d532f28d
 
 	f.L2.Imports = make(filedesc.FileImports, len(fd.GetDependency()))
 	for _, i := range fd.GetPublicDependency() {
