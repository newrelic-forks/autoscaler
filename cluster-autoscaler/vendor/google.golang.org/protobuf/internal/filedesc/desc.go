// Copyright 2019 The Go Authors. All rights reserved.
// Use of this source code is governed by a BSD-style
// license that can be found in the LICENSE file.

package filedesc

import (
	"bytes"
	"fmt"
	"strings"
	"sync"
	"sync/atomic"

	"google.golang.org/protobuf/internal/descfmt"
	"google.golang.org/protobuf/internal/descopts"
	"google.golang.org/protobuf/internal/encoding/defval"
	"google.golang.org/protobuf/internal/encoding/messageset"
	"google.golang.org/protobuf/internal/genid"
	"google.golang.org/protobuf/internal/pragma"
	"google.golang.org/protobuf/internal/strs"
	"google.golang.org/protobuf/reflect/protoreflect"
	"google.golang.org/protobuf/reflect/protoregistry"
)

// Edition is an Enum for proto2.Edition
type Edition int32

// These values align with the value of Enum in descriptor.proto which allows
// direct conversion between the proto enum and this enum.
const (
	EditionUnknown     Edition = 0
	EditionProto2      Edition = 998
	EditionProto3      Edition = 999
	Edition2023        Edition = 1000
	EditionUnsupported Edition = 100000
)

// The types in this file may have a suffix:
//	• L0: Contains fields common to all descriptors (except File) and
//	must be initialized up front.
//	• L1: Contains fields specific to a descriptor and
//	must be initialized up front. If the associated proto uses Editions, the
//  Editions features must always be resolved. If not explicitly set, the
//  appropriate default must be resolved and set.
//	• L2: Contains fields that are lazily initialized when constructing
//	from the raw file descriptor. When constructing as a literal, the L2
//	fields must be initialized up front.
//
// The types are exported so that packages like reflect/protodesc can
// directly construct descriptors.

type (
	File struct {
		fileRaw
		L1 FileL1

		once uint32     // atomically set if L2 is valid
		mu   sync.Mutex // protects L2
		L2   *FileL2
	}
	FileL1 struct {
		Syntax  protoreflect.Syntax
		Edition Edition // Only used if Syntax == Editions
		Path    string
		Package protoreflect.FullName

		Enums      Enums
		Messages   Messages
		Extensions Extensions
		Services   Services

		EditionFeatures EditionFeatures
	}
	FileL2 struct {
		Options   func() protoreflect.ProtoMessage
		Imports   FileImports
		Locations SourceLocations
	}

	EditionFeatures struct {
		// IsFieldPresence is true if field_presence is EXPLICIT
		// https://protobuf.dev/editions/features/#field_presence
		IsFieldPresence bool
		// IsFieldPresence is true if field_presence is LEGACY_REQUIRED
		// https://protobuf.dev/editions/features/#field_presence
		IsLegacyRequired bool
		// IsOpenEnum is true if enum_type is OPEN
		// https://protobuf.dev/editions/features/#enum_type
		IsOpenEnum bool
		// IsPacked is true if repeated_field_encoding is PACKED
		// https://protobuf.dev/editions/features/#repeated_field_encoding
		IsPacked bool
		// IsUTF8Validated is true if utf_validation is VERIFY
		// https://protobuf.dev/editions/features/#utf8_validation
		IsUTF8Validated bool
		// IsDelimitedEncoded is true if message_encoding is DELIMITED
		// https://protobuf.dev/editions/features/#message_encoding
		IsDelimitedEncoded bool
		// IsJSONCompliant is true if json_format is ALLOW
		// https://protobuf.dev/editions/features/#json_format
		IsJSONCompliant bool
		// GenerateLegacyUnmarshalJSON determines if the plugin generates the
		// UnmarshalJSON([]byte) error method for enums.
		GenerateLegacyUnmarshalJSON bool
	}
)

func (fd *File) ParentFile() protoreflect.FileDescriptor { return fd }
func (fd *File) Parent() protoreflect.Descriptor         { return nil }
func (fd *File) Index() int                              { return 0 }
func (fd *File) Syntax() protoreflect.Syntax             { return fd.L1.Syntax }

// Not exported and just used to reconstruct the original FileDescriptor proto
func (fd *File) Edition() int32                  { return int32(fd.L1.Edition) }
func (fd *File) Name() protoreflect.Name         { return fd.L1.Package.Name() }
func (fd *File) FullName() protoreflect.FullName { return fd.L1.Package }
func (fd *File) IsPlaceholder() bool             { return false }
func (fd *File) Options() protoreflect.ProtoMessage {
	if f := fd.lazyInit().Options; f != nil {
		return f()
	}
	return descopts.File
}
func (fd *File) Path() string                                  { return fd.L1.Path }
func (fd *File) Package() protoreflect.FullName                { return fd.L1.Package }
func (fd *File) Imports() protoreflect.FileImports             { return &fd.lazyInit().Imports }
func (fd *File) Enums() protoreflect.EnumDescriptors           { return &fd.L1.Enums }
func (fd *File) Messages() protoreflect.MessageDescriptors     { return &fd.L1.Messages }
func (fd *File) Extensions() protoreflect.ExtensionDescriptors { return &fd.L1.Extensions }
func (fd *File) Services() protoreflect.ServiceDescriptors     { return &fd.L1.Services }
func (fd *File) SourceLocations() protoreflect.SourceLocations { return &fd.lazyInit().Locations }
func (fd *File) Format(s fmt.State, r rune)                    { descfmt.FormatDesc(s, r, fd) }
func (fd *File) ProtoType(protoreflect.FileDescriptor)         {}
func (fd *File) ProtoInternal(pragma.DoNotImplement)           {}

func (fd *File) lazyInit() *FileL2 {
	if atomic.LoadUint32(&fd.once) == 0 {
		fd.lazyInitOnce()
	}
	return fd.L2
}

func (fd *File) lazyInitOnce() {
	fd.mu.Lock()
	if fd.L2 == nil {
		fd.lazyRawInit() // recursively initializes all L2 structures
	}
	atomic.StoreUint32(&fd.once, 1)
	fd.mu.Unlock()
}

// GoPackagePath is a pseudo-internal API for determining the Go package path
// that this file descriptor is declared in.
//
// WARNING: This method is exempt from the compatibility promise and may be
// removed in the future without warning.
func (fd *File) GoPackagePath() string {
	return fd.builder.GoPackagePath
}

type (
	Enum struct {
		Base
		L1 EnumL1
		L2 *EnumL2 // protected by fileDesc.once
	}
	EnumL1 struct {
		eagerValues bool // controls whether EnumL2.Values is already populated

		EditionFeatures EditionFeatures
	}
	EnumL2 struct {
		Options        func() protoreflect.ProtoMessage
		Values         EnumValues
		ReservedNames  Names
		ReservedRanges EnumRanges
	}

	EnumValue struct {
		Base
		L1 EnumValueL1
	}
	EnumValueL1 struct {
		Options func() protoreflect.ProtoMessage
		Number  protoreflect.EnumNumber
	}
)

func (ed *Enum) Options() protoreflect.ProtoMessage {
	if f := ed.lazyInit().Options; f != nil {
		return f()
	}
	return descopts.Enum
}
func (ed *Enum) Values() protoreflect.EnumValueDescriptors {
	if ed.L1.eagerValues {
		return &ed.L2.Values
	}
	return &ed.lazyInit().Values
}
func (ed *Enum) ReservedNames() protoreflect.Names       { return &ed.lazyInit().ReservedNames }
func (ed *Enum) ReservedRanges() protoreflect.EnumRanges { return &ed.lazyInit().ReservedRanges }
func (ed *Enum) Format(s fmt.State, r rune)              { descfmt.FormatDesc(s, r, ed) }
func (ed *Enum) ProtoType(protoreflect.EnumDescriptor)   {}
func (ed *Enum) lazyInit() *EnumL2 {
	ed.L0.ParentFile.lazyInit() // implicitly initializes L2
	return ed.L2
}
func (ed *Enum) IsClosed() bool {
	return !ed.L1.EditionFeatures.IsOpenEnum
}

func (ed *EnumValue) Options() protoreflect.ProtoMessage {
	if f := ed.L1.Options; f != nil {
		return f()
	}
	return descopts.EnumValue
}
func (ed *EnumValue) Number() protoreflect.EnumNumber            { return ed.L1.Number }
func (ed *EnumValue) Format(s fmt.State, r rune)                 { descfmt.FormatDesc(s, r, ed) }
func (ed *EnumValue) ProtoType(protoreflect.EnumValueDescriptor) {}

type (
	Message struct {
		Base
		L1 MessageL1
		L2 *MessageL2 // protected by fileDesc.once
	}
	MessageL1 struct {
		Enums        Enums
		Messages     Messages
		Extensions   Extensions
		IsMapEntry   bool // promoted from google.protobuf.MessageOptions
		IsMessageSet bool // promoted from google.protobuf.MessageOptions

		EditionFeatures EditionFeatures
	}
	MessageL2 struct {
		Options               func() protoreflect.ProtoMessage
		Fields                Fields
		Oneofs                Oneofs
		ReservedNames         Names
		ReservedRanges        FieldRanges
		RequiredNumbers       FieldNumbers // must be consistent with Fields.Cardinality
		ExtensionRanges       FieldRanges
		ExtensionRangeOptions []func() protoreflect.ProtoMessage // must be same length as ExtensionRanges
	}

	Field struct {
		Base
		L1 FieldL1
	}
	FieldL1 struct {
		Options          func() protoreflect.ProtoMessage
		Number           protoreflect.FieldNumber
		Cardinality      protoreflect.Cardinality // must be consistent with Message.RequiredNumbers
		Kind             protoreflect.Kind
		StringName       stringName
		IsProto3Optional bool // promoted from google.protobuf.FieldDescriptorProto
		IsWeak           bool // promoted from google.protobuf.FieldOptions
		Default          defaultValue
		ContainingOneof  protoreflect.OneofDescriptor // must be consistent with Message.Oneofs.Fields
		Enum             protoreflect.EnumDescriptor
		Message          protoreflect.MessageDescriptor

		EditionFeatures EditionFeatures
	}

	Oneof struct {
		Base
		L1 OneofL1
	}
	OneofL1 struct {
		Options func() protoreflect.ProtoMessage
		Fields  OneofFields // must be consistent with Message.Fields.ContainingOneof

		EditionFeatures EditionFeatures
	}
)

func (md *Message) Options() protoreflect.ProtoMessage {
	if f := md.lazyInit().Options; f != nil {
		return f()
	}
	return descopts.Message
}
func (md *Message) IsMapEntry() bool                           { return md.L1.IsMapEntry }
func (md *Message) Fields() protoreflect.FieldDescriptors      { return &md.lazyInit().Fields }
func (md *Message) Oneofs() protoreflect.OneofDescriptors      { return &md.lazyInit().Oneofs }
func (md *Message) ReservedNames() protoreflect.Names          { return &md.lazyInit().ReservedNames }
func (md *Message) ReservedRanges() protoreflect.FieldRanges   { return &md.lazyInit().ReservedRanges }
func (md *Message) RequiredNumbers() protoreflect.FieldNumbers { return &md.lazyInit().RequiredNumbers }
func (md *Message) ExtensionRanges() protoreflect.FieldRanges  { return &md.lazyInit().ExtensionRanges }
func (md *Message) ExtensionRangeOptions(i int) protoreflect.ProtoMessage {
	if f := md.lazyInit().ExtensionRangeOptions[i]; f != nil {
		return f()
	}
	return descopts.ExtensionRange
}
func (md *Message) Enums() protoreflect.EnumDescriptors           { return &md.L1.Enums }
func (md *Message) Messages() protoreflect.MessageDescriptors     { return &md.L1.Messages }
func (md *Message) Extensions() protoreflect.ExtensionDescriptors { return &md.L1.Extensions }
func (md *Message) ProtoType(protoreflect.MessageDescriptor)      {}
func (md *Message) Format(s fmt.State, r rune)                    { descfmt.FormatDesc(s, r, md) }
func (md *Message) lazyInit() *MessageL2 {
	md.L0.ParentFile.lazyInit() // implicitly initializes L2
	return md.L2
}

// IsMessageSet is a pseudo-internal API for checking whether a message
// should serialize in the proto1 message format.
//
// WARNING: This method is exempt from the compatibility promise and may be
// removed in the future without warning.
func (md *Message) IsMessageSet() bool {
	return md.L1.IsMessageSet
}

func (fd *Field) Options() protoreflect.ProtoMessage {
	if f := fd.L1.Options; f != nil {
		return f()
	}
	return descopts.Field
}
func (fd *Field) Number() protoreflect.FieldNumber      { return fd.L1.Number }
func (fd *Field) Cardinality() protoreflect.Cardinality { return fd.L1.Cardinality }
func (fd *Field) Kind() protoreflect.Kind {
	return fd.L1.Kind
}
func (fd *Field) HasJSONName() bool { return fd.L1.StringName.hasJSON }
func (fd *Field) JSONName() string  { return fd.L1.StringName.getJSON(fd) }
func (fd *Field) TextName() string  { return fd.L1.StringName.getText(fd) }
func (fd *Field) HasPresence() bool {
	if fd.L1.Cardinality == protoreflect.Repeated {
		return false
	}
<<<<<<< HEAD
	explicitFieldPresence := fd.Syntax() == protoreflect.Editions && fd.L1.EditionFeatures.IsFieldPresence
	return fd.Syntax() == protoreflect.Proto2 || explicitFieldPresence || fd.L1.Message != nil || fd.L1.ContainingOneof != nil
=======
	return fd.IsExtension() || fd.L1.EditionFeatures.IsFieldPresence || fd.L1.Message != nil || fd.L1.ContainingOneof != nil
>>>>>>> d532f28d
}
func (fd *Field) HasOptionalKeyword() bool {
	return (fd.L0.ParentFile.L1.Syntax == protoreflect.Proto2 && fd.L1.Cardinality == protoreflect.Optional && fd.L1.ContainingOneof == nil) || fd.L1.IsProto3Optional
}
func (fd *Field) IsPacked() bool {
	if fd.L1.Cardinality != protoreflect.Repeated {
		return false
<<<<<<< HEAD
	}
	switch fd.L1.Kind {
	case protoreflect.StringKind, protoreflect.BytesKind, protoreflect.MessageKind, protoreflect.GroupKind:
		return false
	}
	if fd.L0.ParentFile.L1.Syntax == protoreflect.Editions {
		return fd.L1.EditionFeatures.IsPacked
	}
	if fd.L0.ParentFile.L1.Syntax == protoreflect.Proto3 {
		// proto3 repeated fields are packed by default.
		return !fd.L1.HasPacked || fd.L1.IsPacked
=======
>>>>>>> d532f28d
	}
	switch fd.L1.Kind {
	case protoreflect.StringKind, protoreflect.BytesKind, protoreflect.MessageKind, protoreflect.GroupKind:
		return false
	}
	return fd.L1.EditionFeatures.IsPacked
}
func (fd *Field) IsExtension() bool { return false }
func (fd *Field) IsWeak() bool      { return fd.L1.IsWeak }
func (fd *Field) IsList() bool      { return fd.Cardinality() == protoreflect.Repeated && !fd.IsMap() }
func (fd *Field) IsMap() bool       { return fd.Message() != nil && fd.Message().IsMapEntry() }
func (fd *Field) MapKey() protoreflect.FieldDescriptor {
	if !fd.IsMap() {
		return nil
	}
	return fd.Message().Fields().ByNumber(genid.MapEntry_Key_field_number)
}
func (fd *Field) MapValue() protoreflect.FieldDescriptor {
	if !fd.IsMap() {
		return nil
	}
	return fd.Message().Fields().ByNumber(genid.MapEntry_Value_field_number)
}
func (fd *Field) HasDefault() bool                                   { return fd.L1.Default.has }
func (fd *Field) Default() protoreflect.Value                        { return fd.L1.Default.get(fd) }
func (fd *Field) DefaultEnumValue() protoreflect.EnumValueDescriptor { return fd.L1.Default.enum }
func (fd *Field) ContainingOneof() protoreflect.OneofDescriptor      { return fd.L1.ContainingOneof }
func (fd *Field) ContainingMessage() protoreflect.MessageDescriptor {
	return fd.L0.Parent.(protoreflect.MessageDescriptor)
}
func (fd *Field) Enum() protoreflect.EnumDescriptor {
	return fd.L1.Enum
}
func (fd *Field) Message() protoreflect.MessageDescriptor {
	if fd.L1.IsWeak {
		if d, _ := protoregistry.GlobalFiles.FindDescriptorByName(fd.L1.Message.FullName()); d != nil {
			return d.(protoreflect.MessageDescriptor)
		}
	}
	return fd.L1.Message
}
func (fd *Field) Format(s fmt.State, r rune)             { descfmt.FormatDesc(s, r, fd) }
func (fd *Field) ProtoType(protoreflect.FieldDescriptor) {}

// EnforceUTF8 is a pseudo-internal API to determine whether to enforce UTF-8
// validation for the string field. This exists for Google-internal use only
// since proto3 did not enforce UTF-8 validity prior to the open-source release.
// If this method does not exist, the default is to enforce valid UTF-8.
//
// WARNING: This method is exempt from the compatibility promise and may be
// removed in the future without warning.
func (fd *Field) EnforceUTF8() bool {
<<<<<<< HEAD
	if fd.L0.ParentFile.L1.Syntax == protoreflect.Editions {
		return fd.L1.EditionFeatures.IsUTF8Validated
	}
	if fd.L1.HasEnforceUTF8 {
		return fd.L1.EnforceUTF8
	}
	return fd.L0.ParentFile.L1.Syntax == protoreflect.Proto3
=======
	return fd.L1.EditionFeatures.IsUTF8Validated
>>>>>>> d532f28d
}

func (od *Oneof) IsSynthetic() bool {
	return od.L0.ParentFile.L1.Syntax == protoreflect.Proto3 && len(od.L1.Fields.List) == 1 && od.L1.Fields.List[0].HasOptionalKeyword()
}
func (od *Oneof) Options() protoreflect.ProtoMessage {
	if f := od.L1.Options; f != nil {
		return f()
	}
	return descopts.Oneof
}
func (od *Oneof) Fields() protoreflect.FieldDescriptors  { return &od.L1.Fields }
func (od *Oneof) Format(s fmt.State, r rune)             { descfmt.FormatDesc(s, r, od) }
func (od *Oneof) ProtoType(protoreflect.OneofDescriptor) {}

type (
	Extension struct {
		Base
		L1 ExtensionL1
		L2 *ExtensionL2 // protected by fileDesc.once
	}
	ExtensionL1 struct {
		Number          protoreflect.FieldNumber
		Extendee        protoreflect.MessageDescriptor
		Cardinality     protoreflect.Cardinality
		Kind            protoreflect.Kind
		EditionFeatures EditionFeatures
	}
	ExtensionL2 struct {
		Options          func() protoreflect.ProtoMessage
		StringName       stringName
		IsProto3Optional bool // promoted from google.protobuf.FieldDescriptorProto
		Default          defaultValue
		Enum             protoreflect.EnumDescriptor
		Message          protoreflect.MessageDescriptor
	}
)

func (xd *Extension) Options() protoreflect.ProtoMessage {
	if f := xd.lazyInit().Options; f != nil {
		return f()
	}
	return descopts.Field
}
func (xd *Extension) Number() protoreflect.FieldNumber      { return xd.L1.Number }
func (xd *Extension) Cardinality() protoreflect.Cardinality { return xd.L1.Cardinality }
func (xd *Extension) Kind() protoreflect.Kind               { return xd.L1.Kind }
func (xd *Extension) HasJSONName() bool                     { return xd.lazyInit().StringName.hasJSON }
func (xd *Extension) JSONName() string                      { return xd.lazyInit().StringName.getJSON(xd) }
func (xd *Extension) TextName() string                      { return xd.lazyInit().StringName.getText(xd) }
func (xd *Extension) HasPresence() bool                     { return xd.L1.Cardinality != protoreflect.Repeated }
func (xd *Extension) HasOptionalKeyword() bool {
	return (xd.L0.ParentFile.L1.Syntax == protoreflect.Proto2 && xd.L1.Cardinality == protoreflect.Optional) || xd.lazyInit().IsProto3Optional
}
func (xd *Extension) IsPacked() bool {
	if xd.L1.Cardinality != protoreflect.Repeated {
		return false
	}
	switch xd.L1.Kind {
	case protoreflect.StringKind, protoreflect.BytesKind, protoreflect.MessageKind, protoreflect.GroupKind:
		return false
	}
	return xd.L1.EditionFeatures.IsPacked
}
func (xd *Extension) IsExtension() bool                      { return true }
func (xd *Extension) IsWeak() bool                           { return false }
func (xd *Extension) IsList() bool                           { return xd.Cardinality() == protoreflect.Repeated }
func (xd *Extension) IsMap() bool                            { return false }
func (xd *Extension) MapKey() protoreflect.FieldDescriptor   { return nil }
func (xd *Extension) MapValue() protoreflect.FieldDescriptor { return nil }
func (xd *Extension) HasDefault() bool                       { return xd.lazyInit().Default.has }
func (xd *Extension) Default() protoreflect.Value            { return xd.lazyInit().Default.get(xd) }
func (xd *Extension) DefaultEnumValue() protoreflect.EnumValueDescriptor {
	return xd.lazyInit().Default.enum
}
func (xd *Extension) ContainingOneof() protoreflect.OneofDescriptor     { return nil }
func (xd *Extension) ContainingMessage() protoreflect.MessageDescriptor { return xd.L1.Extendee }
func (xd *Extension) Enum() protoreflect.EnumDescriptor                 { return xd.lazyInit().Enum }
func (xd *Extension) Message() protoreflect.MessageDescriptor           { return xd.lazyInit().Message }
func (xd *Extension) Format(s fmt.State, r rune)                        { descfmt.FormatDesc(s, r, xd) }
func (xd *Extension) ProtoType(protoreflect.FieldDescriptor)            {}
func (xd *Extension) ProtoInternal(pragma.DoNotImplement)               {}
func (xd *Extension) lazyInit() *ExtensionL2 {
	xd.L0.ParentFile.lazyInit() // implicitly initializes L2
	return xd.L2
}

type (
	Service struct {
		Base
		L1 ServiceL1
		L2 *ServiceL2 // protected by fileDesc.once
	}
	ServiceL1 struct{}
	ServiceL2 struct {
		Options func() protoreflect.ProtoMessage
		Methods Methods
	}

	Method struct {
		Base
		L1 MethodL1
	}
	MethodL1 struct {
		Options           func() protoreflect.ProtoMessage
		Input             protoreflect.MessageDescriptor
		Output            protoreflect.MessageDescriptor
		IsStreamingClient bool
		IsStreamingServer bool
	}
)

func (sd *Service) Options() protoreflect.ProtoMessage {
	if f := sd.lazyInit().Options; f != nil {
		return f()
	}
	return descopts.Service
}
func (sd *Service) Methods() protoreflect.MethodDescriptors  { return &sd.lazyInit().Methods }
func (sd *Service) Format(s fmt.State, r rune)               { descfmt.FormatDesc(s, r, sd) }
func (sd *Service) ProtoType(protoreflect.ServiceDescriptor) {}
func (sd *Service) ProtoInternal(pragma.DoNotImplement)      {}
func (sd *Service) lazyInit() *ServiceL2 {
	sd.L0.ParentFile.lazyInit() // implicitly initializes L2
	return sd.L2
}

func (md *Method) Options() protoreflect.ProtoMessage {
	if f := md.L1.Options; f != nil {
		return f()
	}
	return descopts.Method
}
func (md *Method) Input() protoreflect.MessageDescriptor   { return md.L1.Input }
func (md *Method) Output() protoreflect.MessageDescriptor  { return md.L1.Output }
func (md *Method) IsStreamingClient() bool                 { return md.L1.IsStreamingClient }
func (md *Method) IsStreamingServer() bool                 { return md.L1.IsStreamingServer }
func (md *Method) Format(s fmt.State, r rune)              { descfmt.FormatDesc(s, r, md) }
func (md *Method) ProtoType(protoreflect.MethodDescriptor) {}
func (md *Method) ProtoInternal(pragma.DoNotImplement)     {}

// Surrogate files are can be used to create standalone descriptors
// where the syntax is only information derived from the parent file.
var (
	SurrogateProto2      = &File{L1: FileL1{Syntax: protoreflect.Proto2}, L2: &FileL2{}}
	SurrogateProto3      = &File{L1: FileL1{Syntax: protoreflect.Proto3}, L2: &FileL2{}}
	SurrogateEdition2023 = &File{L1: FileL1{Syntax: protoreflect.Editions, Edition: Edition2023}, L2: &FileL2{}}
)

type (
	Base struct {
		L0 BaseL0
	}
	BaseL0 struct {
		FullName   protoreflect.FullName // must be populated
		ParentFile *File                 // must be populated
		Parent     protoreflect.Descriptor
		Index      int
	}
)

func (d *Base) Name() protoreflect.Name         { return d.L0.FullName.Name() }
func (d *Base) FullName() protoreflect.FullName { return d.L0.FullName }
func (d *Base) ParentFile() protoreflect.FileDescriptor {
	if d.L0.ParentFile == SurrogateProto2 || d.L0.ParentFile == SurrogateProto3 {
		return nil // surrogate files are not real parents
	}
	return d.L0.ParentFile
}
func (d *Base) Parent() protoreflect.Descriptor     { return d.L0.Parent }
func (d *Base) Index() int                          { return d.L0.Index }
func (d *Base) Syntax() protoreflect.Syntax         { return d.L0.ParentFile.Syntax() }
func (d *Base) IsPlaceholder() bool                 { return false }
func (d *Base) ProtoInternal(pragma.DoNotImplement) {}

type stringName struct {
	hasJSON  bool
	once     sync.Once
	nameJSON string
	nameText string
}

// InitJSON initializes the name. It is exported for use by other internal packages.
func (s *stringName) InitJSON(name string) {
	s.hasJSON = true
	s.nameJSON = name
}

// Returns true if this field is structured like the synthetic field of a proto2
// group. This allows us to expand our treatment of delimited fields without
// breaking proto2 files that have been upgraded to editions.
func isGroupLike(fd protoreflect.FieldDescriptor) bool {
	// Groups are always group types.
	if fd.Kind() != protoreflect.GroupKind {
		return false
	}

	// Group fields are always the lowercase type name.
	if strings.ToLower(string(fd.Message().Name())) != string(fd.Name()) {
		return false
	}

	// Groups could only be defined in the same file they're used.
	if fd.Message().ParentFile() != fd.ParentFile() {
		return false
	}

	// Group messages are always defined in the same scope as the field.  File
	// level extensions will compare NULL == NULL here, which is why the file
	// comparison above is necessary to ensure both come from the same file.
	if fd.IsExtension() {
		return fd.Parent() == fd.Message().Parent()
	}
	return fd.ContainingMessage() == fd.Message().Parent()
}

func (s *stringName) lazyInit(fd protoreflect.FieldDescriptor) *stringName {
	s.once.Do(func() {
		if fd.IsExtension() {
			// For extensions, JSON and text are formatted the same way.
			var name string
			if messageset.IsMessageSetExtension(fd) {
				name = string("[" + fd.FullName().Parent() + "]")
			} else {
				name = string("[" + fd.FullName() + "]")
			}
			s.nameJSON = name
			s.nameText = name
		} else {
			// Format the JSON name.
			if !s.hasJSON {
				s.nameJSON = strs.JSONCamelCase(string(fd.Name()))
			}

			// Format the text name.
			s.nameText = string(fd.Name())
			if isGroupLike(fd) {
				s.nameText = string(fd.Message().Name())
			}
		}
	})
	return s
}

func (s *stringName) getJSON(fd protoreflect.FieldDescriptor) string { return s.lazyInit(fd).nameJSON }
func (s *stringName) getText(fd protoreflect.FieldDescriptor) string { return s.lazyInit(fd).nameText }

func DefaultValue(v protoreflect.Value, ev protoreflect.EnumValueDescriptor) defaultValue {
	dv := defaultValue{has: v.IsValid(), val: v, enum: ev}
	if b, ok := v.Interface().([]byte); ok {
		// Store a copy of the default bytes, so that we can detect
		// accidental mutations of the original value.
		dv.bytes = append([]byte(nil), b...)
	}
	return dv
}

func unmarshalDefault(b []byte, k protoreflect.Kind, pf *File, ed protoreflect.EnumDescriptor) defaultValue {
	var evs protoreflect.EnumValueDescriptors
	if k == protoreflect.EnumKind {
		// If the enum is declared within the same file, be careful not to
		// blindly call the Values method, lest we bind ourselves in a deadlock.
		if e, ok := ed.(*Enum); ok && e.L0.ParentFile == pf {
			evs = &e.L2.Values
		} else {
			evs = ed.Values()
		}

		// If we are unable to resolve the enum dependency, use a placeholder
		// enum value since we will not be able to parse the default value.
		if ed.IsPlaceholder() && protoreflect.Name(b).IsValid() {
			v := protoreflect.ValueOfEnum(0)
			ev := PlaceholderEnumValue(ed.FullName().Parent().Append(protoreflect.Name(b)))
			return DefaultValue(v, ev)
		}
	}

	v, ev, err := defval.Unmarshal(string(b), k, evs, defval.Descriptor)
	if err != nil {
		panic(err)
	}
	return DefaultValue(v, ev)
}

type defaultValue struct {
	has   bool
	val   protoreflect.Value
	enum  protoreflect.EnumValueDescriptor
	bytes []byte
}

func (dv *defaultValue) get(fd protoreflect.FieldDescriptor) protoreflect.Value {
	// Return the zero value as the default if unpopulated.
	if !dv.has {
		if fd.Cardinality() == protoreflect.Repeated {
			return protoreflect.Value{}
		}
		switch fd.Kind() {
		case protoreflect.BoolKind:
			return protoreflect.ValueOfBool(false)
		case protoreflect.Int32Kind, protoreflect.Sint32Kind, protoreflect.Sfixed32Kind:
			return protoreflect.ValueOfInt32(0)
		case protoreflect.Int64Kind, protoreflect.Sint64Kind, protoreflect.Sfixed64Kind:
			return protoreflect.ValueOfInt64(0)
		case protoreflect.Uint32Kind, protoreflect.Fixed32Kind:
			return protoreflect.ValueOfUint32(0)
		case protoreflect.Uint64Kind, protoreflect.Fixed64Kind:
			return protoreflect.ValueOfUint64(0)
		case protoreflect.FloatKind:
			return protoreflect.ValueOfFloat32(0)
		case protoreflect.DoubleKind:
			return protoreflect.ValueOfFloat64(0)
		case protoreflect.StringKind:
			return protoreflect.ValueOfString("")
		case protoreflect.BytesKind:
			return protoreflect.ValueOfBytes(nil)
		case protoreflect.EnumKind:
			if evs := fd.Enum().Values(); evs.Len() > 0 {
				return protoreflect.ValueOfEnum(evs.Get(0).Number())
			}
			return protoreflect.ValueOfEnum(0)
		}
	}

	if len(dv.bytes) > 0 && !bytes.Equal(dv.bytes, dv.val.Bytes()) {
		// TODO: Avoid panic if we're running with the race detector
		// and instead spawn a goroutine that periodically resets
		// this value back to the original to induce a race.
		panic(fmt.Sprintf("detected mutation on the default bytes for %v", fd.FullName()))
	}
	return dv.val
}<|MERGE_RESOLUTION|>--- conflicted
+++ resolved
@@ -334,12 +334,7 @@
 	if fd.L1.Cardinality == protoreflect.Repeated {
 		return false
 	}
-<<<<<<< HEAD
-	explicitFieldPresence := fd.Syntax() == protoreflect.Editions && fd.L1.EditionFeatures.IsFieldPresence
-	return fd.Syntax() == protoreflect.Proto2 || explicitFieldPresence || fd.L1.Message != nil || fd.L1.ContainingOneof != nil
-=======
 	return fd.IsExtension() || fd.L1.EditionFeatures.IsFieldPresence || fd.L1.Message != nil || fd.L1.ContainingOneof != nil
->>>>>>> d532f28d
 }
 func (fd *Field) HasOptionalKeyword() bool {
 	return (fd.L0.ParentFile.L1.Syntax == protoreflect.Proto2 && fd.L1.Cardinality == protoreflect.Optional && fd.L1.ContainingOneof == nil) || fd.L1.IsProto3Optional
@@ -347,20 +342,6 @@
 func (fd *Field) IsPacked() bool {
 	if fd.L1.Cardinality != protoreflect.Repeated {
 		return false
-<<<<<<< HEAD
-	}
-	switch fd.L1.Kind {
-	case protoreflect.StringKind, protoreflect.BytesKind, protoreflect.MessageKind, protoreflect.GroupKind:
-		return false
-	}
-	if fd.L0.ParentFile.L1.Syntax == protoreflect.Editions {
-		return fd.L1.EditionFeatures.IsPacked
-	}
-	if fd.L0.ParentFile.L1.Syntax == protoreflect.Proto3 {
-		// proto3 repeated fields are packed by default.
-		return !fd.L1.HasPacked || fd.L1.IsPacked
-=======
->>>>>>> d532f28d
 	}
 	switch fd.L1.Kind {
 	case protoreflect.StringKind, protoreflect.BytesKind, protoreflect.MessageKind, protoreflect.GroupKind:
@@ -413,17 +394,7 @@
 // WARNING: This method is exempt from the compatibility promise and may be
 // removed in the future without warning.
 func (fd *Field) EnforceUTF8() bool {
-<<<<<<< HEAD
-	if fd.L0.ParentFile.L1.Syntax == protoreflect.Editions {
-		return fd.L1.EditionFeatures.IsUTF8Validated
-	}
-	if fd.L1.HasEnforceUTF8 {
-		return fd.L1.EnforceUTF8
-	}
-	return fd.L0.ParentFile.L1.Syntax == protoreflect.Proto3
-=======
 	return fd.L1.EditionFeatures.IsUTF8Validated
->>>>>>> d532f28d
 }
 
 func (od *Oneof) IsSynthetic() bool {
