// Copyright 2019 The Go Authors. All rights reserved.
// Use of this source code is governed by a BSD-style
// license that can be found in the LICENSE file.

// Package version records versioning information about this module.
package version

import (
	"fmt"
	"strings"
)

// These constants determine the current version of this module.
//
// For our release process, we enforce the following rules:
//   - Tagged releases use a tag that is identical to String.
//   - Tagged releases never reference a commit where the String
//     contains "devel".
//   - The set of all commits in this repository where String
//     does not contain "devel" must have a unique String.
//
// Steps for tagging a new release:
//
//  1. Create a new CL.
//
//  2. Update Minor, Patch, and/or PreRelease as necessary.
//     PreRelease must not contain the string "devel".
//
//  3. Since the last released minor version, have there been any changes to
//     generator that relies on new functionality in the runtime?
//     If yes, then increment RequiredGenerated.
//
//  4. Since the last released minor version, have there been any changes to
//     the runtime that removes support for old .pb.go source code?
//     If yes, then increment SupportMinimum.
//
//  5. Send out the CL for review and submit it.
//     Note that the next CL in step 8 must be submitted after this CL
//     without any other CLs in-between.
//
//  6. Tag a new version, where the tag is is the current String.
//
//  7. Write release notes for all notable changes
//     between this release and the last release.
//
//  8. Create a new CL.
//
//  9. Update PreRelease to include the string "devel".
//     For example: "" -> "devel" or "rc.1" -> "rc.1.devel"
//
//  10. Send out the CL for review and submit it.
const (
	Major      = 1
<<<<<<< HEAD
	Minor      = 33
	Patch      = 0
=======
	Minor      = 34
	Patch      = 1
>>>>>>> d532f28d
	PreRelease = ""
)

// String formats the version string for this module in semver format.
//
// Examples:
//
//	v1.20.1
//	v1.21.0-rc.1
func String() string {
	v := fmt.Sprintf("v%d.%d.%d", Major, Minor, Patch)
	if PreRelease != "" {
		v += "-" + PreRelease

		// TODO: Add metadata about the commit or build hash.
		// See https://golang.org/issue/29814
		// See https://golang.org/issue/33533
		var metadata string
		if strings.Contains(PreRelease, "devel") && metadata != "" {
			v += "+" + metadata
		}
	}
	return v
}<|MERGE_RESOLUTION|>--- conflicted
+++ resolved
@@ -51,13 +51,8 @@
 //  10. Send out the CL for review and submit it.
 const (
 	Major      = 1
-<<<<<<< HEAD
-	Minor      = 33
-	Patch      = 0
-=======
 	Minor      = 34
 	Patch      = 1
->>>>>>> d532f28d
 	PreRelease = ""
 )
 
