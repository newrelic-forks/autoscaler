// Copyright 2018 The Go Authors. All rights reserved.
// Use of this source code is governed by a BSD-style
// license that can be found in the LICENSE file.

// Package descfmt provides functionality to format descriptors.
package descfmt

import (
	"fmt"
	"io"
	"reflect"
	"strconv"
	"strings"

	"google.golang.org/protobuf/internal/detrand"
	"google.golang.org/protobuf/internal/pragma"
	"google.golang.org/protobuf/reflect/protoreflect"
)

type list interface {
	Len() int
	pragma.DoNotImplement
}

func FormatList(s fmt.State, r rune, vs list) {
	io.WriteString(s, formatListOpt(vs, true, r == 'v' && (s.Flag('+') || s.Flag('#'))))
}
func formatListOpt(vs list, isRoot, allowMulti bool) string {
	start, end := "[", "]"
	if isRoot {
		var name string
		switch vs.(type) {
		case protoreflect.Names:
			name = "Names"
		case protoreflect.FieldNumbers:
			name = "FieldNumbers"
		case protoreflect.FieldRanges:
			name = "FieldRanges"
		case protoreflect.EnumRanges:
			name = "EnumRanges"
		case protoreflect.FileImports:
			name = "FileImports"
		case protoreflect.Descriptor:
			name = reflect.ValueOf(vs).MethodByName("Get").Type().Out(0).Name() + "s"
		default:
			name = reflect.ValueOf(vs).Elem().Type().Name()
		}
		start, end = name+"{", "}"
	}

	var ss []string
	switch vs := vs.(type) {
	case protoreflect.Names:
		for i := 0; i < vs.Len(); i++ {
			ss = append(ss, fmt.Sprint(vs.Get(i)))
		}
		return start + joinStrings(ss, false) + end
	case protoreflect.FieldNumbers:
		for i := 0; i < vs.Len(); i++ {
			ss = append(ss, fmt.Sprint(vs.Get(i)))
		}
		return start + joinStrings(ss, false) + end
	case protoreflect.FieldRanges:
		for i := 0; i < vs.Len(); i++ {
			r := vs.Get(i)
			if r[0]+1 == r[1] {
				ss = append(ss, fmt.Sprintf("%d", r[0]))
			} else {
				ss = append(ss, fmt.Sprintf("%d:%d", r[0], r[1])) // enum ranges are end exclusive
			}
		}
		return start + joinStrings(ss, false) + end
	case protoreflect.EnumRanges:
		for i := 0; i < vs.Len(); i++ {
			r := vs.Get(i)
			if r[0] == r[1] {
				ss = append(ss, fmt.Sprintf("%d", r[0]))
			} else {
				ss = append(ss, fmt.Sprintf("%d:%d", r[0], int64(r[1])+1)) // enum ranges are end inclusive
			}
		}
		return start + joinStrings(ss, false) + end
	case protoreflect.FileImports:
		for i := 0; i < vs.Len(); i++ {
			var rs records
			rv := reflect.ValueOf(vs.Get(i))
			rs.Append(rv, []methodAndName{
				{rv.MethodByName("Path"), "Path"},
				{rv.MethodByName("Package"), "Package"},
				{rv.MethodByName("IsPublic"), "IsPublic"},
				{rv.MethodByName("IsWeak"), "IsWeak"},
			}...)
			ss = append(ss, "{"+rs.Join()+"}")
		}
		return start + joinStrings(ss, allowMulti) + end
	default:
		_, isEnumValue := vs.(protoreflect.EnumValueDescriptors)
		for i := 0; i < vs.Len(); i++ {
			m := reflect.ValueOf(vs).MethodByName("Get")
			v := m.Call([]reflect.Value{reflect.ValueOf(i)})[0].Interface()
			ss = append(ss, formatDescOpt(v.(protoreflect.Descriptor), false, allowMulti && !isEnumValue, nil))
		}
		return start + joinStrings(ss, allowMulti && isEnumValue) + end
	}
}

type methodAndName struct {
	method reflect.Value
	name   string
}

func FormatDesc(s fmt.State, r rune, t protoreflect.Descriptor) {
	io.WriteString(s, formatDescOpt(t, true, r == 'v' && (s.Flag('+') || s.Flag('#')), nil))
}

func InternalFormatDescOptForTesting(t protoreflect.Descriptor, isRoot, allowMulti bool, record func(string)) string {
	return formatDescOpt(t, isRoot, allowMulti, record)
}

func formatDescOpt(t protoreflect.Descriptor, isRoot, allowMulti bool, record func(string)) string {
	rv := reflect.ValueOf(t)
	rt := rv.MethodByName("ProtoType").Type().In(0)

	start, end := "{", "}"
	if isRoot {
		start = rt.Name() + "{"
	}

	_, isFile := t.(protoreflect.FileDescriptor)
	rs := records{
		allowMulti: allowMulti,
		record:     record,
	}
	if t.IsPlaceholder() {
		if isFile {
			rs.Append(rv, []methodAndName{
				{rv.MethodByName("Path"), "Path"},
				{rv.MethodByName("Package"), "Package"},
				{rv.MethodByName("IsPlaceholder"), "IsPlaceholder"},
			}...)
		} else {
			rs.Append(rv, []methodAndName{
				{rv.MethodByName("FullName"), "FullName"},
				{rv.MethodByName("IsPlaceholder"), "IsPlaceholder"},
			}...)
		}
	} else {
		switch {
		case isFile:
			rs.Append(rv, methodAndName{rv.MethodByName("Syntax"), "Syntax"})
		case isRoot:
			rs.Append(rv, []methodAndName{
				{rv.MethodByName("Syntax"), "Syntax"},
				{rv.MethodByName("FullName"), "FullName"},
			}...)
		default:
			rs.Append(rv, methodAndName{rv.MethodByName("Name"), "Name"})
		}
		switch t := t.(type) {
		case protoreflect.FieldDescriptor:
			accessors := []methodAndName{
				{rv.MethodByName("Number"), "Number"},
				{rv.MethodByName("Cardinality"), "Cardinality"},
				{rv.MethodByName("Kind"), "Kind"},
				{rv.MethodByName("HasJSONName"), "HasJSONName"},
				{rv.MethodByName("JSONName"), "JSONName"},
				{rv.MethodByName("HasPresence"), "HasPresence"},
				{rv.MethodByName("IsExtension"), "IsExtension"},
				{rv.MethodByName("IsPacked"), "IsPacked"},
				{rv.MethodByName("IsWeak"), "IsWeak"},
				{rv.MethodByName("IsList"), "IsList"},
				{rv.MethodByName("IsMap"), "IsMap"},
				{rv.MethodByName("MapKey"), "MapKey"},
				{rv.MethodByName("MapValue"), "MapValue"},
				{rv.MethodByName("HasDefault"), "HasDefault"},
				{rv.MethodByName("Default"), "Default"},
				{rv.MethodByName("ContainingOneof"), "ContainingOneof"},
				{rv.MethodByName("ContainingMessage"), "ContainingMessage"},
				{rv.MethodByName("Message"), "Message"},
				{rv.MethodByName("Enum"), "Enum"},
			}
			for _, s := range accessors {
				switch s.name {
				case "MapKey":
					if k := t.MapKey(); k != nil {
						rs.recs = append(rs.recs, [2]string{"MapKey", k.Kind().String()})
					}
				case "MapValue":
					if v := t.MapValue(); v != nil {
						switch v.Kind() {
						case protoreflect.EnumKind:
							rs.AppendRecs("MapValue", [2]string{"MapValue", string(v.Enum().FullName())})
						case protoreflect.MessageKind, protoreflect.GroupKind:
							rs.AppendRecs("MapValue", [2]string{"MapValue", string(v.Message().FullName())})
						default:
							rs.AppendRecs("MapValue", [2]string{"MapValue", v.Kind().String()})
						}
					}
				case "ContainingOneof":
					if od := t.ContainingOneof(); od != nil {
						rs.AppendRecs("ContainingOneof", [2]string{"Oneof", string(od.Name())})
					}
				case "ContainingMessage":
					if t.IsExtension() {
						rs.AppendRecs("ContainingMessage", [2]string{"Extendee", string(t.ContainingMessage().FullName())})
					}
				case "Message":
					if !t.IsMap() {
						rs.Append(rv, s)
					}
				default:
					rs.Append(rv, s)
				}
			}
		case protoreflect.OneofDescriptor:
			var ss []string
			fs := t.Fields()
			for i := 0; i < fs.Len(); i++ {
				ss = append(ss, string(fs.Get(i).Name()))
			}
			if len(ss) > 0 {
				rs.AppendRecs("Fields", [2]string{"Fields", "[" + joinStrings(ss, false) + "]"})
			}

		case protoreflect.FileDescriptor:
			rs.Append(rv, []methodAndName{
				{rv.MethodByName("Path"), "Path"},
				{rv.MethodByName("Package"), "Package"},
				{rv.MethodByName("Imports"), "Imports"},
				{rv.MethodByName("Messages"), "Messages"},
				{rv.MethodByName("Enums"), "Enums"},
				{rv.MethodByName("Extensions"), "Extensions"},
				{rv.MethodByName("Services"), "Services"},
			}...)

		case protoreflect.MessageDescriptor:
			rs.Append(rv, []methodAndName{
				{rv.MethodByName("IsMapEntry"), "IsMapEntry"},
				{rv.MethodByName("Fields"), "Fields"},
				{rv.MethodByName("Oneofs"), "Oneofs"},
				{rv.MethodByName("ReservedNames"), "ReservedNames"},
				{rv.MethodByName("ReservedRanges"), "ReservedRanges"},
				{rv.MethodByName("RequiredNumbers"), "RequiredNumbers"},
				{rv.MethodByName("ExtensionRanges"), "ExtensionRanges"},
				{rv.MethodByName("Messages"), "Messages"},
				{rv.MethodByName("Enums"), "Enums"},
				{rv.MethodByName("Extensions"), "Extensions"},
			}...)

		case protoreflect.EnumDescriptor:
			rs.Append(rv, []methodAndName{
				{rv.MethodByName("Values"), "Values"},
				{rv.MethodByName("ReservedNames"), "ReservedNames"},
				{rv.MethodByName("ReservedRanges"), "ReservedRanges"},
<<<<<<< HEAD
=======
				{rv.MethodByName("IsClosed"), "IsClosed"},
>>>>>>> d532f28d
			}...)

		case protoreflect.EnumValueDescriptor:
			rs.Append(rv, []methodAndName{
				{rv.MethodByName("Number"), "Number"},
			}...)

		case protoreflect.ServiceDescriptor:
			rs.Append(rv, []methodAndName{
				{rv.MethodByName("Methods"), "Methods"},
			}...)

		case protoreflect.MethodDescriptor:
			rs.Append(rv, []methodAndName{
				{rv.MethodByName("Input"), "Input"},
				{rv.MethodByName("Output"), "Output"},
				{rv.MethodByName("IsStreamingClient"), "IsStreamingClient"},
				{rv.MethodByName("IsStreamingServer"), "IsStreamingServer"},
			}...)
		}
		if m := rv.MethodByName("GoType"); m.IsValid() {
			rs.Append(rv, methodAndName{m, "GoType"})
		}
	}
	return start + rs.Join() + end
}

type records struct {
	recs       [][2]string
	allowMulti bool

	// record is a function that will be called for every Append() or
	// AppendRecs() call, to be used for testing with the
	// InternalFormatDescOptForTesting function.
	record func(string)
}

func (rs *records) AppendRecs(fieldName string, newRecs [2]string) {
	if rs.record != nil {
		rs.record(fieldName)
	}
	rs.recs = append(rs.recs, newRecs)
}

func (rs *records) Append(v reflect.Value, accessors ...methodAndName) {
	for _, a := range accessors {
		if rs.record != nil {
			rs.record(a.name)
		}
		var rv reflect.Value
		if a.method.IsValid() {
			rv = a.method.Call(nil)[0]
		}
		if v.Kind() == reflect.Struct && !rv.IsValid() {
			rv = v.FieldByName(a.name)
		}
		if !rv.IsValid() {
			panic(fmt.Sprintf("unknown accessor: %v.%s", v.Type(), a.name))
		}
		if _, ok := rv.Interface().(protoreflect.Value); ok {
			rv = rv.MethodByName("Interface").Call(nil)[0]
			if !rv.IsNil() {
				rv = rv.Elem()
			}
		}

		// Ignore zero values.
		var isZero bool
		switch rv.Kind() {
		case reflect.Interface, reflect.Slice:
			isZero = rv.IsNil()
		case reflect.Bool:
			isZero = rv.Bool() == false
		case reflect.Int, reflect.Int8, reflect.Int16, reflect.Int32, reflect.Int64:
			isZero = rv.Int() == 0
		case reflect.Uint, reflect.Uint8, reflect.Uint16, reflect.Uint32, reflect.Uint64:
			isZero = rv.Uint() == 0
		case reflect.String:
			isZero = rv.String() == ""
		}
		if n, ok := rv.Interface().(list); ok {
			isZero = n.Len() == 0
		}
		if isZero {
			continue
		}

		// Format the value.
		var s string
		v := rv.Interface()
		switch v := v.(type) {
		case list:
			s = formatListOpt(v, false, rs.allowMulti)
		case protoreflect.FieldDescriptor, protoreflect.OneofDescriptor, protoreflect.EnumValueDescriptor, protoreflect.MethodDescriptor:
			s = string(v.(protoreflect.Descriptor).Name())
		case protoreflect.Descriptor:
			s = string(v.FullName())
		case string:
			s = strconv.Quote(v)
		case []byte:
			s = fmt.Sprintf("%q", v)
		default:
			s = fmt.Sprint(v)
		}
		rs.recs = append(rs.recs, [2]string{a.name, s})
	}
}

func (rs *records) Join() string {
	var ss []string

	// In single line mode, simply join all records with commas.
	if !rs.allowMulti {
		for _, r := range rs.recs {
			ss = append(ss, r[0]+formatColon(0)+r[1])
		}
		return joinStrings(ss, false)
	}

	// In allowMulti line mode, align single line records for more readable output.
	var maxLen int
	flush := func(i int) {
		for _, r := range rs.recs[len(ss):i] {
			ss = append(ss, r[0]+formatColon(maxLen-len(r[0]))+r[1])
		}
		maxLen = 0
	}
	for i, r := range rs.recs {
		if isMulti := strings.Contains(r[1], "\n"); isMulti {
			flush(i)
			ss = append(ss, r[0]+formatColon(0)+strings.Join(strings.Split(r[1], "\n"), "\n\t"))
		} else if maxLen < len(r[0]) {
			maxLen = len(r[0])
		}
	}
	flush(len(rs.recs))
	return joinStrings(ss, true)
}

func formatColon(padding int) string {
	// Deliberately introduce instability into the debug output to
	// discourage users from performing string comparisons.
	// This provides us flexibility to change the output in the future.
	if detrand.Bool() {
		return ":" + strings.Repeat(" ", 1+padding) // use non-breaking spaces (U+00a0)
	} else {
		return ":" + strings.Repeat(" ", 1+padding) // use regular spaces (U+0020)
	}
}

func joinStrings(ss []string, isMulti bool) string {
	if len(ss) == 0 {
		return ""
	}
	if isMulti {
		return "\n\t" + strings.Join(ss, "\n\t") + "\n"
	}
	return strings.Join(ss, ", ")
}<|MERGE_RESOLUTION|>--- conflicted
+++ resolved
@@ -252,10 +252,7 @@
 				{rv.MethodByName("Values"), "Values"},
 				{rv.MethodByName("ReservedNames"), "ReservedNames"},
 				{rv.MethodByName("ReservedRanges"), "ReservedRanges"},
-<<<<<<< HEAD
-=======
 				{rv.MethodByName("IsClosed"), "IsClosed"},
->>>>>>> d532f28d
 			}...)
 
 		case protoreflect.EnumValueDescriptor:
